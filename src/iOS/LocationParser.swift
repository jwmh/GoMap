//
//  LocationParser.swift
//  Go Map!!
//
//  Created by Wolfgang Timme on 2/2/20.
//  Copyright © 2020 Bryce Cogswell. All rights reserved.
//

import Foundation

/// An object that parses URLs and text for coordinates
class LocationParser {
	class func mapLocationFrom(text: String) -> MapLocation? {
#if false
		// first try parsing as a URL
		let text = text.trimmingCharacters(in: .whitespacesAndNewlines)
		if let url = URL(string: text),
		   let loc = Self.mapLocationFrom(url: url)
		{
			return loc
		}

		// look for any pair of adjacent potential lat/lon decimal numbers
		let scanner = Scanner(string: text)
		let digits = CharacterSet(charactersIn: "-0123456789")
		let floats = CharacterSet(charactersIn: "-.0123456789")
		let comma = CharacterSet(charactersIn: ",°/")
		scanner.charactersToBeSkipped = CharacterSet.whitespaces

		var candidates = [(sLon: String, lon: Double,
		                   sLat: String, lat: Double)]()

		while true {
			scanner.scanUpToCharacters(from: digits, into: nil)
			if scanner.isAtEnd {
				break
			}
			let pos = scanner.scanLocation
			var sLat: NSString?
			var sLon: NSString?
			if scanner.scanCharacters(from: floats, into: &sLat),
			   let sLat = sLat,
			   let lat = Double(sLat as String),
			   lat > -90,
			   lat < 90,
			   scanner.scanCharacters(from: comma, into: nil),
			   scanner.scanCharacters(from: floats, into: &sLon),
			   let sLon = sLon,
			   let lon = Double(sLon as String),
			   lon >= -180,
			   lon <= 180
			{
				candidates.append((sLon as String, lon, sLat as String, lat))
			}
			if scanner.scanLocation == pos {
				scanner.scanLocation = pos + 1
			} else {
				scanner.scanLocation = pos
				scanner.scanCharacters(from: floats, into: nil)
			}
		}
		if candidates.isEmpty {
			return nil
		}
		if candidates.count > 1 {
			// remove any that lack decimal points
			let best = candidates.filter({ $0.sLon.contains(".") && $0.sLat.contains(".") })
			if !best.isEmpty {
				candidates = best
			}
		}
		return MapLocation(longitude: candidates.first!.lon,
		                   latitude: candidates.first!.lat,
		                   zoom: 0.0,
		                   viewState: nil)
#else
		return nil
#endif
	}

	/// Attempts to parse the given URL.
	/// @param url The URL to parse.
	/// @return The parser result, if the URL was parsed successfully, or `nil` if the parser was not able to process the URL.
	class func mapLocationFrom(url: URL) -> MapLocation? {
		guard let components = URLComponents(url: url, resolvingAgainstBaseURL: true) else {
			return nil
		}

		// geo:47.75538,-122.15979?z=18
		if components.scheme == "geo" {
			var lat: Double = 0
			var lon: Double = 0
			var zoom: Double = 0
			let scanner = Scanner(string: components.path)
			guard scanner.scanDouble(&lat),
			      scanner.scanString(",", into: nil),
			      scanner.scanDouble(&lon)
			else {
				return nil
			}
<<<<<<< HEAD
			if let z = components.queryItems?.first(where: { $0.name == "z" })?.value,
=======
			if let items = components.queryItems,
			   let z = items.first(where: { $0.name == "z" })?.value,
>>>>>>> f305fd64
			   let z2 = Double(z)
			{
				zoom = z2
			}
			return MapLocation(longitude: lon, latitude: lat, zoom: zoom, viewState: nil)
		}

		// https://gomaposm.com/edit?center=47.679056,-122.212559&zoom=21&view=aerial%2Beditor
		if components.scheme == "gomaposm" ||
			components.host == "gomaposm.com"
		{
			var lat: Double?
			var lon: Double?
			var zoom: Double?
			var direction: Double?
			var view: MapViewState?

			for queryItem in components.queryItems ?? [] {
				switch queryItem.name {
				case "center":
					// scan center
					let scanner = Scanner(string: queryItem.value ?? "")
					var pLat: Double = 0.0
					var pLon: Double = 0.0
					if scanner.scanDouble(&pLat),
					   scanner.scanString(",", into: nil),
					   scanner.scanDouble(&pLon),
					   scanner.isAtEnd
					{
						lat = pLat
						lon = pLon
					}
				case "zoom":
					// scan zoom
					if let val = queryItem.value {
						zoom = Double(val)
					}
				case "view":
					// scan view
					switch queryItem.value {
					case "aerial+editor": view = .EDITORAERIAL
					case "aerial": view = .AERIAL
					case "mapnik": view = .MAPNIK
					case "editor": view = .EDITOR
					default: break
					}
				case "direction":
					// direction facing
					if let val = queryItem.value {
						direction = Double(val)
					}
				default:
					// unrecognized parameter
					break
				}
			}
			if let lat = lat,
			   let lon = lon
			{
				return MapLocation(longitude: lon,
				                   latitude: lat,
				                   zoom: zoom ?? 0.0,
				                   direction: direction ?? 0.0,
				                   viewState: view)
			}
		}

		// decode as apple maps link
		if components.host == "maps.apple.com",
		   let latLon = components.queryItems?.first(where: { $0.name == "ll" })?.value
		{
			var lat = 0.0, lon = 0.0
			let scanner = Scanner(string: latLon)
			if scanner.scanDouble(&lat),
			   scanner.scanString(",", into: nil),
			   scanner.scanDouble(&lon)
			{
				return MapLocation(longitude: lon,
				                   latitude: lat,
				                   zoom: 0.0,
				                   viewState: nil)
			}
		}

		// try parsing as any URL containing lat=,lon=
		if let lat2 = components.queryItems?.first(where: { $0.name == "lat" })?.value,
		   let lon2 = components.queryItems?.first(where: { $0.name == "lon" })?.value,
		   let lat = Double(lat2),
		   let lon = Double(lon2)
		{
			return MapLocation(longitude: lon,
			                   latitude: lat,
			                   zoom: 0.0,
			                   viewState: nil)
		}

		// try parsing as a link containing zoom/lat/lon triple
		let fragments = (components.queryItems?.map({ $0.value }) ?? []) + [components.fragment]
		for fragment in fragments.compactMap({ $0 }) {
			let integer = #"[0-9]+"#
			let float = #"-?(0|[1-9]\d*)(\.\d+)?"#
			let pattern = "(\(integer))/(\(float))/(\(float))"
			let regex = try! NSRegularExpression(pattern: pattern, options: [])
			let nsrange = NSRange(fragment.startIndex..<fragment.endIndex,
			                      in: fragment)
			let matches = regex.matches(in: fragment,
			                            options: [],
			                            range: nsrange)
			for match in matches {
				if let zoomRange = Range(match.range(at: 1), in: fragment),
				   let latRange = Range(match.range(at: 2), in: fragment),
				   let lonRange = Range(match.range(at: 5), in: fragment)
				{
					let zoom = fragment[zoomRange]
					let lat = fragment[latRange]
					let lon = fragment[lonRange]
					if let zoom = Int(zoom),
					   let lat = Double(lat),
					   let lon = Double(lon),
					   (1...21).contains(zoom),
					   (-90.0...90.0).contains(lat),
					   (-180.0...180.0).contains(lon)
					{
						return MapLocation(longitude: lon,
						                   latitude: lat,
						                   zoom: Double(zoom),
						                   viewState: nil)
					}
				}
			}
		}

		return nil
	}
}<|MERGE_RESOLUTION|>--- conflicted
+++ resolved
@@ -11,7 +11,6 @@
 /// An object that parses URLs and text for coordinates
 class LocationParser {
 	class func mapLocationFrom(text: String) -> MapLocation? {
-#if false
 		// first try parsing as a URL
 		let text = text.trimmingCharacters(in: .whitespacesAndNewlines)
 		if let url = URL(string: text),
@@ -73,9 +72,6 @@
 		                   latitude: candidates.first!.lat,
 		                   zoom: 0.0,
 		                   viewState: nil)
-#else
-		return nil
-#endif
 	}
 
 	/// Attempts to parse the given URL.
@@ -98,16 +94,11 @@
 			else {
 				return nil
 			}
-<<<<<<< HEAD
 			if let z = components.queryItems?.first(where: { $0.name == "z" })?.value,
-=======
-			if let items = components.queryItems,
-			   let z = items.first(where: { $0.name == "z" })?.value,
->>>>>>> f305fd64
 			   let z2 = Double(z)
 			{
 				zoom = z2
-			}
+			if let z = components.queryItems?.first(where: { $0.name == "z" })?.value,
 			return MapLocation(longitude: lon, latitude: lat, zoom: zoom, viewState: nil)
 		}
 
