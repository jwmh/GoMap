//
//  MeasureDirectionViewModelTestCase.swift
//  GoMapTests
//
//  Created by Wolfgang Timme on 4/2/19.
//  Copyright © 2019 Bryce. All rights reserved.
//

import XCTest

import CoreLocation
@testable import Go_Map__

class MeasureDirectionViewModelTestCase: XCTestCase {
    private var viewModel: MeasureDirectionViewModel!
    private var headingProviderMock: HeadingProviderMock!
    private let key = "lorem-ipsum-key"
    private var delegateMock: MeasureDirectionViewModelDelegateMock!

    override func setUp() {
        super.setUp()

        headingProviderMock = HeadingProviderMock()
        viewModel = MeasureDirectionViewModel(headingProvider: headingProviderMock, key: key)

        delegateMock = MeasureDirectionViewModelDelegateMock()
        viewModel.delegate = delegateMock
    }

    override func tearDown() {
        viewModel = nil
        headingProviderMock = nil
        delegateMock = nil

        super.tearDown()
    }

    // MARK: Heading is not available

    func testValueLabelTextShouldIndicateThatHeadingIsNotAvailableWhenHeadingIsNotAvailable() {
        headingProviderMock.isHeadingAvailable = false

        // Re-create the view model, since it only asks for the `headingAvailble` during initialization.
        viewModel = MeasureDirectionViewModel(headingProvider: headingProviderMock, key: key)

        XCTAssertEqual(viewModel.valueLabelText.value, "🤷‍♂️")
    }

    func testOldValueLabelTextShouldIndicateThatHeadingIsNotAvailableWhenHeadingIsNotAvailable() {
        headingProviderMock.isHeadingAvailable = false

        // Re-create the view model, since it only asks for the `headingAvailble` during initialization.
        viewModel = MeasureDirectionViewModel(headingProvider: headingProviderMock, key: key)

        XCTAssertEqual(viewModel.oldValueLabelText.value,
                       "This device is not able to provide heading data.")
    }

    func testIsPrimaryActionButtonHiddenShouldBeTrueWhenHeadingIsNotAvailable() {
        headingProviderMock.isHeadingAvailable = false

        // Re-create the view model, since it only asks for the `headingAvailble` during initialization.
        viewModel = MeasureDirectionViewModel(headingProvider: headingProviderMock, key: key)

        XCTAssertTrue(viewModel.isPrimaryActionButtonHidden.value)
    }

    func testDismissButtonTitleShouldBeBackWhenHeadingIsNotAvailable() {
        headingProviderMock.isHeadingAvailable = false

        // Re-create the view model, since it only asks for the `headingAvailble` during initialization.
        viewModel = MeasureDirectionViewModel(headingProvider: headingProviderMock, key: key)

        XCTAssertEqual(viewModel.dismissButtonTitle.value, "Back")
    }

    // MARK: Heading is available

    func testValueLabelTextShouldInitiallyBeThreeDotsWhenHeadingIsAvailable() {
        headingProviderMock.isHeadingAvailable = true

        // Re-create the view model, since it only asks for the `headingAvailble` during initialization.
        viewModel = MeasureDirectionViewModel(headingProvider: headingProviderMock, key: key)

        XCTAssertEqual(viewModel.valueLabelText.value, "...")
    }

    func testOldValueLabelTextShouldContainTheOldValueWhenItWasProvidedDuringInitialization() {
        let oldValue = "Lorem Ipsum"

        // Re-create the view model and pass the mocked old value.
        viewModel = MeasureDirectionViewModel(headingProvider: headingProviderMock,
                                              key: key,
                                              value: oldValue)

        XCTAssertEqual(viewModel.oldValueLabelText.value, "Old value: \(oldValue)")
    }

    func testOldValueLabelTextShouldBeNilIfTheOriginalValueWasNil() {
        let oldValue: String? = nil

        // Re-create the view model and pass the mocked old value.
        viewModel = MeasureDirectionViewModel(headingProvider: headingProviderMock,
                                              key: key,
                                              value: oldValue)

        XCTAssertNil(viewModel.oldValueLabelText.value)
    }

    func testOldValueLabelTextShouldBeNilIfTheOriginalValueWasAnEmptyString() {
        let oldValue = ""

        // Re-create the view model and pass the mocked old value.
        viewModel = MeasureDirectionViewModel(headingProvider: headingProviderMock,
                                              key: key,
                                              value: oldValue)

        XCTAssertNil(viewModel.oldValueLabelText.value)
    }

    // MARK: primaryActionButtonTitle

    func testPrimaryActionButtonTitleShouldIndicateThatTheGivenKeyWillBeUpdated() {
        let key = "some-key"

        viewModel = MeasureDirectionViewModel(headingProvider: headingProviderMock, key: key)

        XCTAssertEqual(viewModel.primaryActionButtonTitle, "Update 'some-key' tag")
    }

    // MARK: isPrimaryActionButtonHidden

    func testPrimaryActionButtonShouldBeHiddenWhenNoHeadingUpdateHasBeenProvidedYet() {
        XCTAssertTrue(viewModel.isPrimaryActionButtonHidden.value)
    }

    func testPrimaryActionButtonShouldBeVisibleWhenHeadingProviderDidUpdateHeading() {
        let trueHeading: CLLocationDirection = 123.456789

        let heading = CLHeadingMock(trueHeading: trueHeading)
        headingProviderMock.delegate?.headingProviderDidUpdateHeading(heading)

        XCTAssertFalse(viewModel.isPrimaryActionButtonHidden.value)
    }

    // MARK: Receiving heading updates

    func testValueLabelTextShouldBeTrueHeadingWhenHeadingProviderDidUpdateHeading() {
        let trueHeading: CLLocationDirection = 123.456789

        let heading = CLHeadingMock(trueHeading: trueHeading)
        headingProviderMock.delegate?.headingProviderDidUpdateHeading(heading)

        XCTAssertEqual(viewModel.valueLabelText.value, "123")
    }

    // MARK: viewDidAppear

    func testViewDidAppearShouldAskHeadingProviderToStartUpdatingHeading() {
        viewModel.viewDidAppear()

        XCTAssertTrue(headingProviderMock.startUpdatingHeadingCalled)
    }

    // MARK: viewDidDisappear

    func testViewDidDisappearShouldAskHeadingProviderToStartUpdatingHeading() {
        viewModel.viewDidDisappear()

        XCTAssertTrue(headingProviderMock.stopUpdatingHeadingCalled)
    }

    // MARK: didTapPrimaryActionButton
<<<<<<< HEAD

    func testDidTapPrimaryActionButtonShouldInformDelegate() {
        viewModel.didTapPrimaryActionButton()

        XCTAssertTrue(delegateMock.didFinishUpdatingTagCalled)
=======
    
    func testDidTapPrimaryActionButtonWhenOldValueIsNilShouldNotInformDelegate() {
        /// Given
        let viewModel = MeasureDirectionViewModel(headingProvider: headingProviderMock,
                                                  key: "",
                                                  value: nil)
        
        /// When
        viewModel.didTapPrimaryActionButton()
        
        /// Then
        XCTAssertFalse(delegateMock.didFinishUpdatingTagCalled)
>>>>>>> 1274fbe0
    }

    func testDidTapPrimaryActionButtonShouldInformDelegateWithTheKeyFromTheInitialization() {
        let key = "foo"
        viewModel = MeasureDirectionViewModel(headingProvider: headingProviderMock, key: key)
        viewModel.delegate = delegateMock
<<<<<<< HEAD

=======
        
        let heading = CLHeadingMock(trueHeading: 123.456)
        headingProviderMock.delegate?.headingProviderDidUpdateHeading(heading)
        
>>>>>>> 1274fbe0
        viewModel.didTapPrimaryActionButton()

        XCTAssertEqual(delegateMock.key, key)
    }

    func testDidTapPrimaryActionButtonShouldInformDelegateWithOldValueWhenNoHeadingUpdateWasReceivedYet() {
        let oldValue = "Lorem Ipsum"

        // Re-create the view model and pass the mocked old value.
        viewModel = MeasureDirectionViewModel(headingProvider: headingProviderMock,
                                              key: key,
                                              value: oldValue)
        viewModel.delegate = delegateMock

        viewModel.didTapPrimaryActionButton()

        XCTAssertEqual(delegateMock.value, oldValue)
    }

    func testDidTapPrimaryActionButtonShouldAskDelegateToDismissWithDirectionWithoutDecimalsOfTheLastHeadingUpdate() {
        let firstHeading = CLHeadingMock(trueHeading: 123.456)
        headingProviderMock.delegate?.headingProviderDidUpdateHeading(firstHeading)

        let secondHeading = CLHeadingMock(trueHeading: 987.654)
        headingProviderMock.delegate?.headingProviderDidUpdateHeading(secondHeading)

        viewModel.didTapPrimaryActionButton()

        XCTAssertEqual(delegateMock.value, "987")
    }
}<|MERGE_RESOLUTION|>--- conflicted
+++ resolved
@@ -171,40 +171,28 @@
     }
 
     // MARK: didTapPrimaryActionButton
-<<<<<<< HEAD
-
-    func testDidTapPrimaryActionButtonShouldInformDelegate() {
-        viewModel.didTapPrimaryActionButton()
-
-        XCTAssertTrue(delegateMock.didFinishUpdatingTagCalled)
-=======
-    
+
     func testDidTapPrimaryActionButtonWhenOldValueIsNilShouldNotInformDelegate() {
         /// Given
         let viewModel = MeasureDirectionViewModel(headingProvider: headingProviderMock,
                                                   key: "",
                                                   value: nil)
-        
+
         /// When
         viewModel.didTapPrimaryActionButton()
-        
+
         /// Then
         XCTAssertFalse(delegateMock.didFinishUpdatingTagCalled)
->>>>>>> 1274fbe0
     }
 
     func testDidTapPrimaryActionButtonShouldInformDelegateWithTheKeyFromTheInitialization() {
         let key = "foo"
         viewModel = MeasureDirectionViewModel(headingProvider: headingProviderMock, key: key)
         viewModel.delegate = delegateMock
-<<<<<<< HEAD
-
-=======
-        
+
         let heading = CLHeadingMock(trueHeading: 123.456)
         headingProviderMock.delegate?.headingProviderDidUpdateHeading(heading)
-        
->>>>>>> 1274fbe0
+
         viewModel.didTapPrimaryActionButton()
 
         XCTAssertEqual(delegateMock.key, key)
