// !$*UTF8*$!
{
	archiveVersion = 1;
	classes = {
	};
	objectVersion = 46;
	objects = {

/* Begin PBXBuildFile section */
		0205460616766808004A2A23 /* POIPresetViewController.m in Sources */ = {isa = PBXBuildFile; fileRef = 0205460516766808004A2A23 /* POIPresetViewController.m */; };
		02072AA81BD4465F00F1CAB4 /* 702-share.png in Resources */ = {isa = PBXBuildFile; fileRef = 02072AA51BD4465E00F1CAB4 /* 702-share.png */; };
		02072AA91BD4465F00F1CAB4 /* 702-share@2x.png in Resources */ = {isa = PBXBuildFile; fileRef = 02072AA61BD4465E00F1CAB4 /* 702-share@2x.png */; };
		02072AAA1BD4465F00F1CAB4 /* 702-share@3x.png in Resources */ = {isa = PBXBuildFile; fileRef = 02072AA71BD4465E00F1CAB4 /* 702-share@3x.png */; };
		02072AAE1BD446F500F1CAB4 /* 852-map-toolbar.png in Resources */ = {isa = PBXBuildFile; fileRef = 02072AAB1BD446F500F1CAB4 /* 852-map-toolbar.png */; };
		02072AAF1BD446F500F1CAB4 /* 852-map-toolbar@2x.png in Resources */ = {isa = PBXBuildFile; fileRef = 02072AAC1BD446F500F1CAB4 /* 852-map-toolbar@2x.png */; };
		02072AB01BD446F500F1CAB4 /* 852-map-toolbar@3x.png in Resources */ = {isa = PBXBuildFile; fileRef = 02072AAD1BD446F500F1CAB4 /* 852-map-toolbar@3x.png */; };
		02072AB41BD4494300F1CAB4 /* 845-location-target-toolbar.png in Resources */ = {isa = PBXBuildFile; fileRef = 02072AB11BD4494200F1CAB4 /* 845-location-target-toolbar.png */; };
		02072AB51BD4494300F1CAB4 /* 845-location-target-toolbar@2x.png in Resources */ = {isa = PBXBuildFile; fileRef = 02072AB21BD4494200F1CAB4 /* 845-location-target-toolbar@2x.png */; };
		02072AB61BD4494300F1CAB4 /* 845-location-target-toolbar@3x.png in Resources */ = {isa = PBXBuildFile; fileRef = 02072AB31BD4494200F1CAB4 /* 845-location-target-toolbar@3x.png */; };
		02072ABA1BD4497500F1CAB4 /* 732-cloud-upload-toolbar.png in Resources */ = {isa = PBXBuildFile; fileRef = 02072AB71BD4497500F1CAB4 /* 732-cloud-upload-toolbar.png */; };
		02072ABB1BD4497500F1CAB4 /* 732-cloud-upload-toolbar@2x.png in Resources */ = {isa = PBXBuildFile; fileRef = 02072AB81BD4497500F1CAB4 /* 732-cloud-upload-toolbar@2x.png */; };
		02072ABC1BD4497500F1CAB4 /* 732-cloud-upload-toolbar@3x.png in Resources */ = {isa = PBXBuildFile; fileRef = 02072AB91BD4497500F1CAB4 /* 732-cloud-upload-toolbar@3x.png */; };
		02072AC01BD44B2800F1CAB4 /* 1200-file-type-settings-toolbar.png in Resources */ = {isa = PBXBuildFile; fileRef = 02072ABD1BD44B2800F1CAB4 /* 1200-file-type-settings-toolbar.png */; };
		02072AC11BD44B2800F1CAB4 /* 1200-file-type-settings-toolbar@2x.png in Resources */ = {isa = PBXBuildFile; fileRef = 02072ABE1BD44B2800F1CAB4 /* 1200-file-type-settings-toolbar@2x.png */; };
		02072AC21BD44B2800F1CAB4 /* 1200-file-type-settings-toolbar@3x.png in Resources */ = {isa = PBXBuildFile; fileRef = 02072ABF1BD44B2800F1CAB4 /* 1200-file-type-settings-toolbar@3x.png */; };
		02072AC61BD452F200F1CAB4 /* 982-food-toolbar.png in Resources */ = {isa = PBXBuildFile; fileRef = 02072AC31BD452F200F1CAB4 /* 982-food-toolbar.png */; };
		02072AC71BD452F200F1CAB4 /* 982-food-toolbar@2x.png in Resources */ = {isa = PBXBuildFile; fileRef = 02072AC41BD452F200F1CAB4 /* 982-food-toolbar@2x.png */; };
		02072AC81BD452F200F1CAB4 /* 982-food-toolbar@3x.png in Resources */ = {isa = PBXBuildFile; fileRef = 02072AC51BD452F200F1CAB4 /* 982-food-toolbar@3x.png */; };
		02072ACC1BD4546F00F1CAB4 /* 710-folder.png in Resources */ = {isa = PBXBuildFile; fileRef = 02072AC91BD4546E00F1CAB4 /* 710-folder.png */; };
		02072ACD1BD4546F00F1CAB4 /* 710-folder@2x.png in Resources */ = {isa = PBXBuildFile; fileRef = 02072ACA1BD4546F00F1CAB4 /* 710-folder@2x.png */; };
		02072ACE1BD4546F00F1CAB4 /* 710-folder@3x.png in Resources */ = {isa = PBXBuildFile; fileRef = 02072ACB1BD4546F00F1CAB4 /* 710-folder@3x.png */; };
		02072AD21BD454E800F1CAB4 /* 751-eye-toolbar.png in Resources */ = {isa = PBXBuildFile; fileRef = 02072ACF1BD454E800F1CAB4 /* 751-eye-toolbar.png */; };
		02072AD31BD454E800F1CAB4 /* 751-eye-toolbar@2x.png in Resources */ = {isa = PBXBuildFile; fileRef = 02072AD01BD454E800F1CAB4 /* 751-eye-toolbar@2x.png */; };
		02072AD41BD454E800F1CAB4 /* 751-eye-toolbar@3x.png in Resources */ = {isa = PBXBuildFile; fileRef = 02072AD11BD454E800F1CAB4 /* 751-eye-toolbar@3x.png */; };
		02072AE61BD5E99B00F1CAB4 /* 709-plus-toolbar.png in Resources */ = {isa = PBXBuildFile; fileRef = 02072AE31BD5E99B00F1CAB4 /* 709-plus-toolbar.png */; };
		02072AE71BD5E99B00F1CAB4 /* 709-plus-toolbar@2x.png in Resources */ = {isa = PBXBuildFile; fileRef = 02072AE41BD5E99B00F1CAB4 /* 709-plus-toolbar@2x.png */; };
		02072AE81BD5E99B00F1CAB4 /* 709-plus-toolbar@3x.png in Resources */ = {isa = PBXBuildFile; fileRef = 02072AE51BD5E99B00F1CAB4 /* 709-plus-toolbar@3x.png */; };
		020C2A90168A7688003F2C2A /* CreditsViewController.m in Sources */ = {isa = PBXBuildFile; fileRef = 020C2A8F168A7688003F2C2A /* CreditsViewController.m */; };
		020CD975169D4B5A00BF3AAF /* Default-Portrait~ipad.png in Resources */ = {isa = PBXBuildFile; fileRef = 020CD974169D4B5A00BF3AAF /* Default-Portrait~ipad.png */; };
		020CD977169D4B7300BF3AAF /* Default-Portrait@2x~ipad.png in Resources */ = {isa = PBXBuildFile; fileRef = 020CD976169D4B7300BF3AAF /* Default-Portrait@2x~ipad.png */; };
		020CD979169D4B7900BF3AAF /* Default-Landscape@2x~ipad.png in Resources */ = {isa = PBXBuildFile; fileRef = 020CD978169D4B7900BF3AAF /* Default-Landscape@2x~ipad.png */; };
		020CD97B169D4BC900BF3AAF /* Default-Landscape~ipad.png in Resources */ = {isa = PBXBuildFile; fileRef = 020CD97A169D4BC900BF3AAF /* Default-Landscape~ipad.png */; };
		02130E85196CF58500498297 /* MenuIcon.png in Resources */ = {isa = PBXBuildFile; fileRef = 02130E84196CF58500498297 /* MenuIcon.png */; };
		0219563216DDC26E00074D15 /* GpxViewController.m in Sources */ = {isa = PBXBuildFile; fileRef = 0219563116DDC26E00074D15 /* GpxViewController.m */; };
		021B30C81973AA4400B36EFF /* OsmMapData+Edit.m in Sources */ = {isa = PBXBuildFile; fileRef = 021B30C61973AA4400B36EFF /* OsmMapData+Edit.m */; };
		021BFCEA1BDF3F9E00CE255A /* VoiceAnnouncement.m in Sources */ = {isa = PBXBuildFile; fileRef = 021BFCE91BDF3F9E00CE255A /* VoiceAnnouncement.m */; };
		021C6AA81686145C00FB17B0 /* UndoManager.m in Sources */ = {isa = PBXBuildFile; fileRef = 021C6AA71686145C00FB17B0 /* UndoManager.m */; };
		021C6AB3168768C800FB17B0 /* MessageUI.framework in Frameworks */ = {isa = PBXBuildFile; fileRef = 021C6AB2168768C800FB17B0 /* MessageUI.framework */; };
		021D4E4B194E0BCB002154B3 /* FpsLabel.m in Sources */ = {isa = PBXBuildFile; fileRef = 021D4E4A194E0BCB002154B3 /* FpsLabel.m */; };
		021E5D6B16C0507B00B7A02A /* transport_stop.p.64.png in Resources */ = {isa = PBXBuildFile; fileRef = 021E5D6A16C0507A00B7A02A /* transport_stop.p.64.png */; };
		02205F3B1674550D00D57D23 /* ArrowBlack.png in Resources */ = {isa = PBXBuildFile; fileRef = 02205F3A1674550D00D57D23 /* ArrowBlack.png */; };
		0223DB531675D53200D6F825 /* POITypeViewController.m in Sources */ = {isa = PBXBuildFile; fileRef = 0223DB521675D53200D6F825 /* POITypeViewController.m */; };
		0223DB5716765C9000D6F825 /* POICommonTagsViewController.m in Sources */ = {isa = PBXBuildFile; fileRef = 0223DB5616765C9000D6F825 /* POICommonTagsViewController.m */; };
		0225A36A19B63F0D008B63BA /* DisplayViewController.m in Sources */ = {isa = PBXBuildFile; fileRef = 0225A36919B63F0D008B63BA /* DisplayViewController.m */; };
		0228442C16D8870C00A1C051 /* GpxLayer.m in Sources */ = {isa = PBXBuildFile; fileRef = 0228442B16D8870C00A1C051 /* GpxLayer.m */; };
		0228444716DD339300A1C051 /* redo32@2x.png in Resources */ = {isa = PBXBuildFile; fileRef = 0228444516DD339200A1C051 /* redo32@2x.png */; };
		0228444816DD339300A1C051 /* undo32@2x.png in Resources */ = {isa = PBXBuildFile; fileRef = 0228444616DD339300A1C051 /* undo32@2x.png */; };
		022A2A54167B8F1C00D7A5AC /* POITabBarController.m in Sources */ = {isa = PBXBuildFile; fileRef = 022A2A53167B8F1C00D7A5AC /* POITabBarController.m */; };
		022A2A6E167D969700D7A5AC /* ClearCacheViewController.m in Sources */ = {isa = PBXBuildFile; fileRef = 022A2A6D167D969600D7A5AC /* ClearCacheViewController.m */; };
		022ABCA120C1AACF002D4977 /* MultilineTableViewCell.m in Sources */ = {isa = PBXBuildFile; fileRef = 022ABCA020C1AACF002D4977 /* MultilineTableViewCell.m */; };
		022ABCA420C3750A002D4977 /* Buildings3DView.m in Sources */ = {isa = PBXBuildFile; fileRef = 022ABCA320C3750A002D4977 /* Buildings3DView.m */; };
		022ABCA520C37618002D4977 /* SceneKit.framework in Frameworks */ = {isa = PBXBuildFile; fileRef = 025B841619DCF55C0053C637 /* SceneKit.framework */; };
		022B09A719BD3F7B0041687B /* QuadMapC.mm in Sources */ = {isa = PBXBuildFile; fileRef = 022B09A619BD3F7B0041687B /* QuadMapC.mm */; };
		0230558B19B931B20041B151 /* CustomPresetController.m in Sources */ = {isa = PBXBuildFile; fileRef = 0230558A19B931B20041B151 /* CustomPresetController.m */; };
		023B892B19C148790060CDB5 /* Images.xcassets in Resources */ = {isa = PBXBuildFile; fileRef = 023B892A19C148790060CDB5 /* Images.xcassets */; };
		023D1723168A36B10011FABC /* POIAttributesViewController.m in Sources */ = {isa = PBXBuildFile; fileRef = 023D1722168A36B10011FABC /* POIAttributesViewController.m */; };
		02401F361DE021EE00F32AF5 /* ExternalAccessory.framework in Frameworks */ = {isa = PBXBuildFile; fileRef = 02401F351DE021EE00F32AF5 /* ExternalAccessory.framework */; };
		02401F391DE1369E00F32AF5 /* ExternalGPS.m in Sources */ = {isa = PBXBuildFile; fileRef = 02401F381DE1369E00F32AF5 /* ExternalGPS.m */; };
		024233101674FDB4008A3B6A /* VectorMath.m in Sources */ = {isa = PBXBuildFile; fileRef = 0242330F1674FDB4008A3B6A /* VectorMath.m */; };
		0242331316750C81008A3B6A /* ArrowBlue.png in Resources */ = {isa = PBXBuildFile; fileRef = 0242331216750C81008A3B6A /* ArrowBlue.png */; };
		024ADF3C16B1B38B00875658 /* PathUtil.m in Sources */ = {isa = PBXBuildFile; fileRef = 024ADF3B16B1B38B00875658 /* PathUtil.m */; };
		024B4CA219BBE67400BBA60B /* CustomPresetListViewController.m in Sources */ = {isa = PBXBuildFile; fileRef = 024B4CA119BBE67400BBA60B /* CustomPresetListViewController.m */; };
		024C323D1DEEA97100AD62AB /* OsmServerViewController.m in Sources */ = {isa = PBXBuildFile; fileRef = 024C323C1DEEA97100AD62AB /* OsmServerViewController.m */; };
		025224E816D7292E00B6FD53 /* RotatingNavigationController.m in Sources */ = {isa = PBXBuildFile; fileRef = 025224E716D7292E00B6FD53 /* RotatingNavigationController.m */; };
		0259E4081BCAEC88006C354C /* MyApplication.m in Sources */ = {isa = PBXBuildFile; fileRef = 0259E4071BCAEC88006C354C /* MyApplication.m */; };
		025A1CFC1690B96E002B60CB /* OSM-Logo57.png in Resources */ = {isa = PBXBuildFile; fileRef = 025A1CFA1690B96E002B60CB /* OSM-Logo57.png */; };
		025A1CFD1690B96E002B60CB /* OSM-Logo114.png in Resources */ = {isa = PBXBuildFile; fileRef = 025A1CFB1690B96E002B60CB /* OSM-Logo114.png */; };
		025F1CF41BCD9B070097D7FE /* TapAndDragGesture.m in Sources */ = {isa = PBXBuildFile; fileRef = 025F1CF31BCD9B070097D7FE /* TapAndDragGesture.m */; };
		0260484219E66C8700415CB1 /* DisplayLink.m in Sources */ = {isa = PBXBuildFile; fileRef = 0260484119E66C8700415CB1 /* DisplayLink.m */; };
		0266D3A516C02D9200AD9A83 /* seamark_anchor_berth.p.64.png in Resources */ = {isa = PBXBuildFile; fileRef = 0266D39116C02D9200AD9A83 /* seamark_anchor_berth.p.64.png */; };
		0266D3A616C02D9200AD9A83 /* seamark_anchorage.p.64.png in Resources */ = {isa = PBXBuildFile; fileRef = 0266D39216C02D9200AD9A83 /* seamark_anchorage.p.64.png */; };
		0266D3A716C02D9200AD9A83 /* seamark_beacon_cardinal.p.64.png in Resources */ = {isa = PBXBuildFile; fileRef = 0266D39316C02D9200AD9A83 /* seamark_beacon_cardinal.p.64.png */; };
		0266D3A816C02D9200AD9A83 /* seamark_beacon_isolated.p.64.png in Resources */ = {isa = PBXBuildFile; fileRef = 0266D39416C02D9200AD9A83 /* seamark_beacon_isolated.p.64.png */; };
		0266D3A916C02D9200AD9A83 /* seamark_beacon_lateral.p.64.png in Resources */ = {isa = PBXBuildFile; fileRef = 0266D39516C02D9200AD9A83 /* seamark_beacon_lateral.p.64.png */; };
		0266D3AA16C02D9200AD9A83 /* seamark_beacon_safe_water.p.64.png in Resources */ = {isa = PBXBuildFile; fileRef = 0266D39616C02D9200AD9A83 /* seamark_beacon_safe_water.p.64.png */; };
		0266D3AB16C02D9200AD9A83 /* seamark_beacon_special_purpose.p.64.png in Resources */ = {isa = PBXBuildFile; fileRef = 0266D39716C02D9200AD9A83 /* seamark_beacon_special_purpose.p.64.png */; };
		0266D3AC16C02D9200AD9A83 /* seamark_buoy_cardinal.p.64.png in Resources */ = {isa = PBXBuildFile; fileRef = 0266D39816C02D9200AD9A83 /* seamark_buoy_cardinal.p.64.png */; };
		0266D3AD16C02D9200AD9A83 /* seamark_buoy_isolated_danger.png in Resources */ = {isa = PBXBuildFile; fileRef = 0266D39916C02D9200AD9A83 /* seamark_buoy_isolated_danger.png */; };
		0266D3AE16C02D9200AD9A83 /* seamark_buoy_lateral.p.64.png in Resources */ = {isa = PBXBuildFile; fileRef = 0266D39A16C02D9200AD9A83 /* seamark_buoy_lateral.p.64.png */; };
		0266D3AF16C02D9200AD9A83 /* seamark_buoy_safe_water.p.64.png in Resources */ = {isa = PBXBuildFile; fileRef = 0266D39B16C02D9200AD9A83 /* seamark_buoy_safe_water.p.64.png */; };
		0266D3B016C02D9200AD9A83 /* seamark_buoy_special_purpose.p.64.png in Resources */ = {isa = PBXBuildFile; fileRef = 0266D39C16C02D9200AD9A83 /* seamark_buoy_special_purpose.p.64.png */; };
		0266D3B116C02D9200AD9A83 /* seamark_fog_signal.p.64.png in Resources */ = {isa = PBXBuildFile; fileRef = 0266D39D16C02D9200AD9A83 /* seamark_fog_signal.p.64.png */; };
		0266D3B216C02D9200AD9A83 /* seamark_light_float.p.64.png in Resources */ = {isa = PBXBuildFile; fileRef = 0266D39E16C02D9200AD9A83 /* seamark_light_float.p.64.png */; };
		0266D3B316C02D9200AD9A83 /* seamark_light_major.p.64.png in Resources */ = {isa = PBXBuildFile; fileRef = 0266D39F16C02D9200AD9A83 /* seamark_light_major.p.64.png */; };
		0266D3B416C02D9200AD9A83 /* seamark_light_minor.p.64.png in Resources */ = {isa = PBXBuildFile; fileRef = 0266D3A016C02D9200AD9A83 /* seamark_light_minor.p.64.png */; };
		0266D3B516C02D9200AD9A83 /* seamark_light_vessel.p.64.png in Resources */ = {isa = PBXBuildFile; fileRef = 0266D3A116C02D9200AD9A83 /* seamark_light_vessel.p.64.png */; };
		0266D3B616C02D9200AD9A83 /* seamark_radar_station.p.64.png in Resources */ = {isa = PBXBuildFile; fileRef = 0266D3A216C02D9200AD9A83 /* seamark_radar_station.p.64.png */; };
		0266D3B716C02D9200AD9A83 /* seamark_signal_station.p.64.png in Resources */ = {isa = PBXBuildFile; fileRef = 0266D3A316C02D9200AD9A83 /* seamark_signal_station.p.64.png */; };
		0266D3B816C02D9200AD9A83 /* seamark_wreck.png in Resources */ = {isa = PBXBuildFile; fileRef = 0266D3A416C02D9200AD9A83 /* seamark_wreck.png */; };
		0266D3BA16C03D7400AD9A83 /* seamark_notice.p.64.png in Resources */ = {isa = PBXBuildFile; fileRef = 0266D3B916C03D7400AD9A83 /* seamark_notice.p.64.png */; };
		02695B8D1A08C1DB0028D95E /* NotesTableViewController.m in Sources */ = {isa = PBXBuildFile; fileRef = 02695B8C1A08C1DB0028D95E /* NotesTableViewController.m */; };
		0277E29416A673CC00456BED /* OpenGLES.framework in Frameworks */ = {isa = PBXBuildFile; fileRef = 0277E29316A673CC00456BED /* OpenGLES.framework */; };
		027A469B1673B251000BE55C /* OSM-Logo72.png in Resources */ = {isa = PBXBuildFile; fileRef = 027A469A1673B251000BE55C /* OSM-Logo72.png */; };
		027A469E1673B257000BE55C /* OSM-Logo144.png in Resources */ = {isa = PBXBuildFile; fileRef = 027A469D1673B257000BE55C /* OSM-Logo144.png */; };
		027AD5D019F5797400120654 /* poi in Resources */ = {isa = PBXBuildFile; fileRef = 027AD5CF19F5797400120654 /* poi */; };
		027AD5D219F5A18700120654 /* CoreFoundation.framework in Frameworks */ = {isa = PBXBuildFile; fileRef = 027AD5D119F5A18700120654 /* CoreFoundation.framework */; settings = {ATTRIBUTES = (Required, ); }; };
		027EDC70206F3EED00D349D6 /* DDXMLElement.m in Sources */ = {isa = PBXBuildFile; fileRef = 027EDC60206F3EED00D349D6 /* DDXMLElement.m */; };
		027EDC71206F3EED00D349D6 /* DDXMLElementAdditions.m in Sources */ = {isa = PBXBuildFile; fileRef = 027EDC64206F3EED00D349D6 /* DDXMLElementAdditions.m */; };
		027EDC72206F3EED00D349D6 /* DDXMLNode.m in Sources */ = {isa = PBXBuildFile; fileRef = 027EDC65206F3EED00D349D6 /* DDXMLNode.m */; };
		027EDC73206F3EED00D349D6 /* DDXMLDocument.m in Sources */ = {isa = PBXBuildFile; fileRef = 027EDC66206F3EED00D349D6 /* DDXMLDocument.m */; };
		027EDC74206F3EED00D349D6 /* NSString+DDXML.m in Sources */ = {isa = PBXBuildFile; fileRef = 027EDC6C206F3EED00D349D6 /* NSString+DDXML.m */; };
		027FEA3620B13B8000901E9F /* Maki Icons.xcassets in Resources */ = {isa = PBXBuildFile; fileRef = 027FEA3520B13B8000901E9F /* Maki Icons.xcassets */; };
		027FEA3820B1ECDA00901E9F /* iD SVG POI.xcassets in Resources */ = {isa = PBXBuildFile; fileRef = 027FEA3720B1ECDA00901E9F /* iD SVG POI.xcassets */; };
		0284FDB216A0B7DA002C46A9 /* tree.p.64.png in Resources */ = {isa = PBXBuildFile; fileRef = 0284FDB116A0B7DA002C46A9 /* tree.p.64.png */; };
		0284FDB416A0BB67002C46A9 /* shrub.p.64.png in Resources */ = {isa = PBXBuildFile; fileRef = 0284FDB316A0BB67002C46A9 /* shrub.p.64.png */; };
		028E0C0C20B2182100CEC71F /* FilterObjectsViewController.m in Sources */ = {isa = PBXBuildFile; fileRef = 028E0C0B20B2182100CEC71F /* FilterObjectsViewController.m */; };
		028F504519B949780093C423 /* CommonTagList.m in Sources */ = {isa = PBXBuildFile; fileRef = 028F504419B949780093C423 /* CommonTagList.m */; };
		028F504719BA2F460093C423 /* presets in Resources */ = {isa = PBXBuildFile; fileRef = 028F504619BA2F460093C423 /* presets */; };
		029043A31682797A00BE3480 /* LoginViewController.m in Sources */ = {isa = PBXBuildFile; fileRef = 029043A21682797A00BE3480 /* LoginViewController.m */; };
		02912D46168504AC00A541BC /* move.png in Resources */ = {isa = PBXBuildFile; fileRef = 02912D45168504AC00A541BC /* move.png */; };
		02912D4D16852AEC00A541BC /* question.png in Resources */ = {isa = PBXBuildFile; fileRef = 02912D4C16852AEC00A541BC /* question.png */; };
		0296873F167E30C700B8FF2C /* PushPinView.m in Sources */ = {isa = PBXBuildFile; fileRef = 0296873E167E30C700B8FF2C /* PushPinView.m */; };
		0296876B1680D57800B8FF2C /* bullseye.png in Resources */ = {isa = PBXBuildFile; fileRef = 0296876A1680D57700B8FF2C /* bullseye.png */; };
		0296876E1680D5D400B8FF2C /* redo32.png in Resources */ = {isa = PBXBuildFile; fileRef = 0296876C1680D5D400B8FF2C /* redo32.png */; };
		0296876F1680D5D400B8FF2C /* undo32.png in Resources */ = {isa = PBXBuildFile; fileRef = 0296876D1680D5D400B8FF2C /* undo32.png */; };
		02A077D2167A77A400686261 /* POIAllTagsViewController.m in Sources */ = {isa = PBXBuildFile; fileRef = 02A077D1167A77A400686261 /* POIAllTagsViewController.m */; };
		02A194B019C69701002338DA /* Database.m in Sources */ = {isa = PBXBuildFile; fileRef = 02A194AF19C69701002338DA /* Database.m */; };
		02A194B219C6A432002338DA /* libsqlite3.0.dylib in Frameworks */ = {isa = PBXBuildFile; fileRef = 02A194B119C6A432002338DA /* libsqlite3.0.dylib */; };
		02A8613D20A95C16008C465F /* NetworkStatus.m in Sources */ = {isa = PBXBuildFile; fileRef = 02A8613C20A95C16008C465F /* NetworkStatus.m */; };
		02ACBA3416713CCB00BB4414 /* UIKit.framework in Frameworks */ = {isa = PBXBuildFile; fileRef = 02ACBA3316713CCB00BB4414 /* UIKit.framework */; };
		02ACBA3616713CCB00BB4414 /* Foundation.framework in Frameworks */ = {isa = PBXBuildFile; fileRef = 02ACBA3516713CCB00BB4414 /* Foundation.framework */; };
		02ACBA3816713CCB00BB4414 /* CoreGraphics.framework in Frameworks */ = {isa = PBXBuildFile; fileRef = 02ACBA3716713CCB00BB4414 /* CoreGraphics.framework */; };
		02ACBA3E16713CCB00BB4414 /* InfoPlist.strings in Resources */ = {isa = PBXBuildFile; fileRef = 02ACBA3C16713CCB00BB4414 /* InfoPlist.strings */; };
		02ACBA4016713CCB00BB4414 /* main.m in Sources */ = {isa = PBXBuildFile; fileRef = 02ACBA3F16713CCB00BB4414 /* main.m */; };
		02ACBA4416713CCB00BB4414 /* AppDelegate.m in Sources */ = {isa = PBXBuildFile; fileRef = 02ACBA4316713CCB00BB4414 /* AppDelegate.m */; };
		02ACBA4616713CCB00BB4414 /* Default.png in Resources */ = {isa = PBXBuildFile; fileRef = 02ACBA4516713CCB00BB4414 /* Default.png */; };
		02ACBA4816713CCB00BB4414 /* Default@2x.png in Resources */ = {isa = PBXBuildFile; fileRef = 02ACBA4716713CCB00BB4414 /* Default@2x.png */; };
		02ACBA4A16713CCB00BB4414 /* Default-568h@2x.png in Resources */ = {isa = PBXBuildFile; fileRef = 02ACBA4916713CCB00BB4414 /* Default-568h@2x.png */; };
		02ACBA4D16713CCB00BB4414 /* MainStoryboard.storyboard in Resources */ = {isa = PBXBuildFile; fileRef = 02ACBA4B16713CCB00BB4414 /* MainStoryboard.storyboard */; };
		02ACBA5316713CCB00BB4414 /* MapViewController.m in Sources */ = {isa = PBXBuildFile; fileRef = 02ACBA5216713CCB00BB4414 /* MapViewController.m */; };
		02ACBA5A16713CCB00BB4414 /* SettingsViewController.m in Sources */ = {isa = PBXBuildFile; fileRef = 02ACBA5916713CCB00BB4414 /* SettingsViewController.m */; };
		02ACBBBF16713F2B00BB4414 /* BingPlaceholderImage.png in Resources */ = {isa = PBXBuildFile; fileRef = 02ACBA6E16713F2A00BB4414 /* BingPlaceholderImage.png */; };
		02ACBBC016713F2B00BB4414 /* BlueBall.png in Resources */ = {isa = PBXBuildFile; fileRef = 02ACBA6F16713F2A00BB4414 /* BlueBall.png */; };
		02ACBBC116713F2B00BB4414 /* changeset.xsl in Resources */ = {isa = PBXBuildFile; fileRef = 02ACBA7016713F2A00BB4414 /* changeset.xsl */; };
		02ACBBC216713F2B00BB4414 /* CurvedTextLayer.m in Sources */ = {isa = PBXBuildFile; fileRef = 02ACBA7216713F2A00BB4414 /* CurvedTextLayer.m */; };
		02ACBBC316713F2B00BB4414 /* DownloadThreadPool.m in Sources */ = {isa = PBXBuildFile; fileRef = 02ACBA7416713F2A00BB4414 /* DownloadThreadPool.m */; };
		02ACBBC416713F2B00BB4414 /* EditorMapLayer.m in Sources */ = {isa = PBXBuildFile; fileRef = 02ACBA7616713F2A00BB4414 /* EditorMapLayer.m */; };
		02ACBBCA16713F2B00BB4414 /* MapView.m in Sources */ = {isa = PBXBuildFile; fileRef = 02ACBA8016713F2A00BB4414 /* MapView.m */; };
		02ACBBCB16713F2B00BB4414 /* MercatorTileLayer.m in Sources */ = {isa = PBXBuildFile; fileRef = 02ACBA8216713F2A00BB4414 /* MercatorTileLayer.m */; };
		02ACBBCC16713F2B00BB4414 /* OsmMapData.m in Sources */ = {isa = PBXBuildFile; fileRef = 02ACBA8416713F2A00BB4414 /* OsmMapData.m */; };
		02ACBBCE16713F2B00BB4414 /* accommodation_alpinehut.p.64.png in Resources */ = {isa = PBXBuildFile; fileRef = 02ACBA8816713F2A00BB4414 /* accommodation_alpinehut.p.64.png */; };
		02ACBBCF16713F2B00BB4414 /* accommodation_bed_and_breakfast.p.64.png in Resources */ = {isa = PBXBuildFile; fileRef = 02ACBA8916713F2A00BB4414 /* accommodation_bed_and_breakfast.p.64.png */; };
		02ACBBD016713F2B00BB4414 /* accommodation_bed_and_breakfast2.p.64.png in Resources */ = {isa = PBXBuildFile; fileRef = 02ACBA8A16713F2A00BB4414 /* accommodation_bed_and_breakfast2.p.64.png */; };
		02ACBBD116713F2B00BB4414 /* accommodation_camping.p.64.png in Resources */ = {isa = PBXBuildFile; fileRef = 02ACBA8B16713F2A00BB4414 /* accommodation_camping.p.64.png */; };
		02ACBBD216713F2B00BB4414 /* accommodation_caravan_park.p.64.png in Resources */ = {isa = PBXBuildFile; fileRef = 02ACBA8C16713F2A00BB4414 /* accommodation_caravan_park.p.64.png */; };
		02ACBBD316713F2B00BB4414 /* accommodation_chalet.p.64.png in Resources */ = {isa = PBXBuildFile; fileRef = 02ACBA8D16713F2A00BB4414 /* accommodation_chalet.p.64.png */; };
		02ACBBD416713F2B00BB4414 /* accommodation_chalet2.p.64.png in Resources */ = {isa = PBXBuildFile; fileRef = 02ACBA8E16713F2A00BB4414 /* accommodation_chalet2.p.64.png */; };
		02ACBBD516713F2B00BB4414 /* accommodation_hostel.p.64.png in Resources */ = {isa = PBXBuildFile; fileRef = 02ACBA8F16713F2A00BB4414 /* accommodation_hostel.p.64.png */; };
		02ACBBD616713F2B00BB4414 /* accommodation_hotel.p.64.png in Resources */ = {isa = PBXBuildFile; fileRef = 02ACBA9016713F2A00BB4414 /* accommodation_hotel.p.64.png */; };
		02ACBBD716713F2B00BB4414 /* accommodation_hotel2.p.64.png in Resources */ = {isa = PBXBuildFile; fileRef = 02ACBA9116713F2A00BB4414 /* accommodation_hotel2.p.64.png */; };
		02ACBBD816713F2B00BB4414 /* accommodation_motel.p.64.png in Resources */ = {isa = PBXBuildFile; fileRef = 02ACBA9216713F2A00BB4414 /* accommodation_motel.p.64.png */; };
		02ACBBD916713F2B00BB4414 /* accommodation_shelter.p.64.png in Resources */ = {isa = PBXBuildFile; fileRef = 02ACBA9316713F2A00BB4414 /* accommodation_shelter.p.64.png */; };
		02ACBBDA16713F2B00BB4414 /* accommodation_shelter2.p.64.png in Resources */ = {isa = PBXBuildFile; fileRef = 02ACBA9416713F2A00BB4414 /* accommodation_shelter2.p.64.png */; };
		02ACBBDB16713F2B00BB4414 /* accommodation_youth_hostel.p.64.png in Resources */ = {isa = PBXBuildFile; fileRef = 02ACBA9516713F2A00BB4414 /* accommodation_youth_hostel.p.64.png */; };
		02ACBBDC16713F2B00BB4414 /* amenity_bench.p.64.png in Resources */ = {isa = PBXBuildFile; fileRef = 02ACBA9616713F2A00BB4414 /* amenity_bench.p.64.png */; };
		02ACBBDD16713F2B00BB4414 /* amenity_court.p.64.png in Resources */ = {isa = PBXBuildFile; fileRef = 02ACBA9716713F2A00BB4414 /* amenity_court.p.64.png */; };
		02ACBBDE16713F2B00BB4414 /* amenity_firestation.p.64.png in Resources */ = {isa = PBXBuildFile; fileRef = 02ACBA9816713F2A00BB4414 /* amenity_firestation.p.64.png */; };
		02ACBBDF16713F2B00BB4414 /* amenity_firestation2.p.64.png in Resources */ = {isa = PBXBuildFile; fileRef = 02ACBA9916713F2A00BB4414 /* amenity_firestation2.p.64.png */; };
		02ACBBE016713F2B00BB4414 /* amenity_firestation3.p.64.png in Resources */ = {isa = PBXBuildFile; fileRef = 02ACBA9A16713F2A00BB4414 /* amenity_firestation3.p.64.png */; };
		02ACBBE116713F2B00BB4414 /* amenity_fountain.p.64.png in Resources */ = {isa = PBXBuildFile; fileRef = 02ACBA9B16713F2A00BB4414 /* amenity_fountain.p.64.png */; };
		02ACBBE216713F2B00BB4414 /* amenity_fountain2.p.64.png in Resources */ = {isa = PBXBuildFile; fileRef = 02ACBA9C16713F2A00BB4414 /* amenity_fountain2.p.64.png */; };
		02ACBBE316713F2B00BB4414 /* amenity_library.p.64.png in Resources */ = {isa = PBXBuildFile; fileRef = 02ACBA9D16713F2A00BB4414 /* amenity_library.p.64.png */; };
		02ACBBE416713F2B00BB4414 /* amenity_library2.p.64.png in Resources */ = {isa = PBXBuildFile; fileRef = 02ACBA9E16713F2A00BB4414 /* amenity_library2.p.64.png */; };
		02ACBBE516713F2B00BB4414 /* amenity_playground.p.64.png in Resources */ = {isa = PBXBuildFile; fileRef = 02ACBA9F16713F2A00BB4414 /* amenity_playground.p.64.png */; };
		02ACBBE616713F2B00BB4414 /* amenity_police.p.64.png in Resources */ = {isa = PBXBuildFile; fileRef = 02ACBAA016713F2A00BB4414 /* amenity_police.p.64.png */; };
		02ACBBE716713F2B00BB4414 /* amenity_police2.p.64.png in Resources */ = {isa = PBXBuildFile; fileRef = 02ACBAA116713F2A00BB4414 /* amenity_police2.p.64.png */; };
		02ACBBE816713F2B00BB4414 /* amenity_post_box.p.64.png in Resources */ = {isa = PBXBuildFile; fileRef = 02ACBAA216713F2A00BB4414 /* amenity_post_box.p.64.png */; };
		02ACBBE916713F2B00BB4414 /* amenity_post_office.p.64.png in Resources */ = {isa = PBXBuildFile; fileRef = 02ACBAA316713F2A00BB4414 /* amenity_post_office.p.64.png */; };
		02ACBBEA16713F2B00BB4414 /* amenity_prison.p.64.png in Resources */ = {isa = PBXBuildFile; fileRef = 02ACBAA416713F2A00BB4414 /* amenity_prison.p.64.png */; };
		02ACBBEB16713F2B00BB4414 /* amenity_public_building.p.64.png in Resources */ = {isa = PBXBuildFile; fileRef = 02ACBAA516713F2A00BB4414 /* amenity_public_building.p.64.png */; };
		02ACBBEC16713F2B00BB4414 /* amenity_public_building2.p.64.png in Resources */ = {isa = PBXBuildFile; fileRef = 02ACBAA616713F2A00BB4414 /* amenity_public_building2.p.64.png */; };
		02ACBBED16713F2B00BB4414 /* amenity_recycling.p.64.png in Resources */ = {isa = PBXBuildFile; fileRef = 02ACBAA716713F2A00BB4414 /* amenity_recycling.p.64.png */; };
		02ACBBEE16713F2B00BB4414 /* amenity_survey_point.p.64.png in Resources */ = {isa = PBXBuildFile; fileRef = 02ACBAA816713F2A00BB4414 /* amenity_survey_point.p.64.png */; };
		02ACBBEF16713F2B00BB4414 /* amenity_telephone.p.64.png in Resources */ = {isa = PBXBuildFile; fileRef = 02ACBAA916713F2A00BB4414 /* amenity_telephone.p.64.png */; };
		02ACBBF016713F2B00BB4414 /* amenity_toilets.p.64.png in Resources */ = {isa = PBXBuildFile; fileRef = 02ACBAAA16713F2A00BB4414 /* amenity_toilets.p.64.png */; };
		02ACBBF116713F2B00BB4414 /* amenity_toilets_disabled.p.64.png in Resources */ = {isa = PBXBuildFile; fileRef = 02ACBAAB16713F2A00BB4414 /* amenity_toilets_disabled.p.64.png */; };
		02ACBBF216713F2B00BB4414 /* amenity_toilets_men.p.64.png in Resources */ = {isa = PBXBuildFile; fileRef = 02ACBAAC16713F2A00BB4414 /* amenity_toilets_men.p.64.png */; };
		02ACBBF316713F2B00BB4414 /* amenity_toilets_women.p.64.png in Resources */ = {isa = PBXBuildFile; fileRef = 02ACBAAD16713F2A00BB4414 /* amenity_toilets_women.p.64.png */; };
		02ACBBF416713F2B00BB4414 /* amenity_town_hall.p.64.png in Resources */ = {isa = PBXBuildFile; fileRef = 02ACBAAE16713F2A00BB4414 /* amenity_town_hall.p.64.png */; };
		02ACBBF516713F2B00BB4414 /* amenity_town_hall2.p.64.png in Resources */ = {isa = PBXBuildFile; fileRef = 02ACBAAF16713F2A00BB4414 /* amenity_town_hall2.p.64.png */; };
		02ACBBF616713F2B00BB4414 /* amenity_waste_bin.p.64.png in Resources */ = {isa = PBXBuildFile; fileRef = 02ACBAB016713F2A00BB4414 /* amenity_waste_bin.p.64.png */; };
		02ACBBF716713F2B00BB4414 /* barrier_blocks.p.64.png in Resources */ = {isa = PBXBuildFile; fileRef = 02ACBAB116713F2A00BB4414 /* barrier_blocks.p.64.png */; };
		02ACBBF816713F2B00BB4414 /* barrier_bollard.p.64.png in Resources */ = {isa = PBXBuildFile; fileRef = 02ACBAB216713F2A00BB4414 /* barrier_bollard.p.64.png */; };
		02ACBBF916713F2B00BB4414 /* barrier_cattle_grid.p.64.png in Resources */ = {isa = PBXBuildFile; fileRef = 02ACBAB316713F2A00BB4414 /* barrier_cattle_grid.p.64.png */; };
		02ACBBFA16713F2B00BB4414 /* barrier_cycle_barrier.p.64.png in Resources */ = {isa = PBXBuildFile; fileRef = 02ACBAB416713F2A00BB4414 /* barrier_cycle_barrier.p.64.png */; };
		02ACBBFB16713F2B00BB4414 /* barrier_entrance.p.64.png in Resources */ = {isa = PBXBuildFile; fileRef = 02ACBAB516713F2A00BB4414 /* barrier_entrance.p.64.png */; };
		02ACBBFC16713F2B00BB4414 /* barrier_exit.p.64.png in Resources */ = {isa = PBXBuildFile; fileRef = 02ACBAB616713F2A00BB4414 /* barrier_exit.p.64.png */; };
		02ACBBFD16713F2B00BB4414 /* barrier_gate.p.64.png in Resources */ = {isa = PBXBuildFile; fileRef = 02ACBAB716713F2A00BB4414 /* barrier_gate.p.64.png */; };
		02ACBBFE16713F2B00BB4414 /* barrier_kissing_gate.p.64.png in Resources */ = {isa = PBXBuildFile; fileRef = 02ACBAB816713F2A00BB4414 /* barrier_kissing_gate.p.64.png */; };
		02ACBBFF16713F2B00BB4414 /* barrier_lift_gate.p.64.png in Resources */ = {isa = PBXBuildFile; fileRef = 02ACBAB916713F2A00BB4414 /* barrier_lift_gate.p.64.png */; };
		02ACBC0016713F2B00BB4414 /* barrier_steps.p.64.png in Resources */ = {isa = PBXBuildFile; fileRef = 02ACBABA16713F2A00BB4414 /* barrier_steps.p.64.png */; };
		02ACBC0116713F2B00BB4414 /* barrier_stile.p.64.png in Resources */ = {isa = PBXBuildFile; fileRef = 02ACBABB16713F2A00BB4414 /* barrier_stile.p.64.png */; };
		02ACBC0216713F2B00BB4414 /* barrier_toll_booth.p.64.png in Resources */ = {isa = PBXBuildFile; fileRef = 02ACBABC16713F2A00BB4414 /* barrier_toll_booth.p.64.png */; };
		02ACBC0316713F2B00BB4414 /* education_college.p.64.png in Resources */ = {isa = PBXBuildFile; fileRef = 02ACBABD16713F2A00BB4414 /* education_college.p.64.png */; };
		02ACBC0416713F2B00BB4414 /* education_college_vocational.p.64.png in Resources */ = {isa = PBXBuildFile; fileRef = 02ACBABE16713F2A00BB4414 /* education_college_vocational.p.64.png */; };
		02ACBC0516713F2B00BB4414 /* education_nursery.p.64.png in Resources */ = {isa = PBXBuildFile; fileRef = 02ACBABF16713F2A00BB4414 /* education_nursery.p.64.png */; };
		02ACBC0616713F2B00BB4414 /* education_nursery2.p.64.png in Resources */ = {isa = PBXBuildFile; fileRef = 02ACBAC016713F2A00BB4414 /* education_nursery2.p.64.png */; };
		02ACBC0716713F2B00BB4414 /* education_nursery3.p.64.png in Resources */ = {isa = PBXBuildFile; fileRef = 02ACBAC116713F2A00BB4414 /* education_nursery3.p.64.png */; };
		02ACBC0816713F2B00BB4414 /* education_school.p.64.png in Resources */ = {isa = PBXBuildFile; fileRef = 02ACBAC216713F2A00BB4414 /* education_school.p.64.png */; };
		02ACBC0916713F2B00BB4414 /* education_school_primary.p.64.png in Resources */ = {isa = PBXBuildFile; fileRef = 02ACBAC316713F2A00BB4414 /* education_school_primary.p.64.png */; };
		02ACBC0A16713F2B00BB4414 /* education_school_secondary.p.64.png in Resources */ = {isa = PBXBuildFile; fileRef = 02ACBAC416713F2A00BB4414 /* education_school_secondary.p.64.png */; };
		02ACBC0B16713F2B00BB4414 /* education_university.p.64.png in Resources */ = {isa = PBXBuildFile; fileRef = 02ACBAC516713F2A00BB4414 /* education_university.p.64.png */; };
		02ACBC0C16713F2B00BB4414 /* food_bar.p.64.png in Resources */ = {isa = PBXBuildFile; fileRef = 02ACBAC616713F2A00BB4414 /* food_bar.p.64.png */; };
		02ACBC0D16713F2B00BB4414 /* food_biergarten.p.64.png in Resources */ = {isa = PBXBuildFile; fileRef = 02ACBAC716713F2A00BB4414 /* food_biergarten.p.64.png */; };
		02ACBC0E16713F2B00BB4414 /* food_cafe.p.64.png in Resources */ = {isa = PBXBuildFile; fileRef = 02ACBAC816713F2A00BB4414 /* food_cafe.p.64.png */; };
		02ACBC0F16713F2B00BB4414 /* food_drinkingtap.p.64.png in Resources */ = {isa = PBXBuildFile; fileRef = 02ACBAC916713F2A00BB4414 /* food_drinkingtap.p.64.png */; };
		02ACBC1016713F2B00BB4414 /* food_fastfood.p.64.png in Resources */ = {isa = PBXBuildFile; fileRef = 02ACBACA16713F2A00BB4414 /* food_fastfood.p.64.png */; };
		02ACBC1116713F2B00BB4414 /* food_fastfood2.p.64.png in Resources */ = {isa = PBXBuildFile; fileRef = 02ACBACB16713F2A00BB4414 /* food_fastfood2.p.64.png */; };
		02ACBC1216713F2B00BB4414 /* food_fastfood_pizza.p.64.png in Resources */ = {isa = PBXBuildFile; fileRef = 02ACBACC16713F2A00BB4414 /* food_fastfood_pizza.p.64.png */; };
		02ACBC1316713F2B00BB4414 /* food_ice_cream.p.64.png in Resources */ = {isa = PBXBuildFile; fileRef = 02ACBACD16713F2A00BB4414 /* food_ice_cream.p.64.png */; };
		02ACBC1416713F2B00BB4414 /* food_pizza.p.64.png in Resources */ = {isa = PBXBuildFile; fileRef = 02ACBACE16713F2A00BB4414 /* food_pizza.p.64.png */; };
		02ACBC1516713F2B00BB4414 /* food_pub.p.64.png in Resources */ = {isa = PBXBuildFile; fileRef = 02ACBACF16713F2A00BB4414 /* food_pub.p.64.png */; };
		02ACBC1616713F2B00BB4414 /* food_restaurant.p.64.png in Resources */ = {isa = PBXBuildFile; fileRef = 02ACBAD016713F2A00BB4414 /* food_restaurant.p.64.png */; };
		02ACBC1716713F2B00BB4414 /* health_dentist.p.64.png in Resources */ = {isa = PBXBuildFile; fileRef = 02ACBAD116713F2A00BB4414 /* health_dentist.p.64.png */; };
		02ACBC1816713F2B00BB4414 /* health_doctors.p.64.png in Resources */ = {isa = PBXBuildFile; fileRef = 02ACBAD216713F2A00BB4414 /* health_doctors.p.64.png */; };
		02ACBC1916713F2B00BB4414 /* health_doctors2.p.64.png in Resources */ = {isa = PBXBuildFile; fileRef = 02ACBAD316713F2A00BB4414 /* health_doctors2.p.64.png */; };
		02ACBC1A16713F2B00BB4414 /* health_hospital.p.64.png in Resources */ = {isa = PBXBuildFile; fileRef = 02ACBAD416713F2A00BB4414 /* health_hospital.p.64.png */; };
		02ACBC1B16713F2B00BB4414 /* health_hospital_emergency.p.64.png in Resources */ = {isa = PBXBuildFile; fileRef = 02ACBAD516713F2A00BB4414 /* health_hospital_emergency.p.64.png */; };
		02ACBC1C16713F2B00BB4414 /* health_hospital_emergency2.p.64.png in Resources */ = {isa = PBXBuildFile; fileRef = 02ACBAD616713F2A00BB4414 /* health_hospital_emergency2.p.64.png */; };
		02ACBC1D16713F2B00BB4414 /* health_opticians.p.64.png in Resources */ = {isa = PBXBuildFile; fileRef = 02ACBAD716713F2A00BB4414 /* health_opticians.p.64.png */; };
		02ACBC1E16713F2B00BB4414 /* health_pharmacy.p.64.png in Resources */ = {isa = PBXBuildFile; fileRef = 02ACBAD816713F2A00BB4414 /* health_pharmacy.p.64.png */; };
		02ACBC1F16713F2B00BB4414 /* health_pharmacy_dispencing.p.64.png in Resources */ = {isa = PBXBuildFile; fileRef = 02ACBAD916713F2A00BB4414 /* health_pharmacy_dispencing.p.64.png */; };
		02ACBC2016713F2B00BB4414 /* health_veterinary.p.64.png in Resources */ = {isa = PBXBuildFile; fileRef = 02ACBADA16713F2A00BB4414 /* health_veterinary.p.64.png */; };
		02ACBC2116713F2B00BB4414 /* landuse_coniferous.p.64.png in Resources */ = {isa = PBXBuildFile; fileRef = 02ACBADB16713F2A00BB4414 /* landuse_coniferous.p.64.png */; };
		02ACBC2216713F2B00BB4414 /* landuse_coniferous_and_deciduous.p.64.png in Resources */ = {isa = PBXBuildFile; fileRef = 02ACBADC16713F2A00BB4414 /* landuse_coniferous_and_deciduous.p.64.png */; };
		02ACBC2316713F2B00BB4414 /* landuse_deciduous.p.64.png in Resources */ = {isa = PBXBuildFile; fileRef = 02ACBADD16713F2A00BB4414 /* landuse_deciduous.p.64.png */; };
		02ACBC2416713F2B00BB4414 /* landuse_grass.p.64.png in Resources */ = {isa = PBXBuildFile; fileRef = 02ACBADE16713F2A00BB4414 /* landuse_grass.p.64.png */; };
		02ACBC2516713F2B00BB4414 /* landuse_hills.p.64.png in Resources */ = {isa = PBXBuildFile; fileRef = 02ACBADF16713F2A00BB4414 /* landuse_hills.p.64.png */; };
		02ACBC2616713F2B00BB4414 /* landuse_quary.p.64.png in Resources */ = {isa = PBXBuildFile; fileRef = 02ACBAE016713F2A00BB4414 /* landuse_quary.p.64.png */; };
		02ACBC2716713F2B00BB4414 /* landuse_scrub.p.64.png in Resources */ = {isa = PBXBuildFile; fileRef = 02ACBAE116713F2A00BB4414 /* landuse_scrub.p.64.png */; };
		02ACBC2816713F2B00BB4414 /* landuse_swamp.p.64.png in Resources */ = {isa = PBXBuildFile; fileRef = 02ACBAE216713F2A00BB4414 /* landuse_swamp.p.64.png */; };
		02ACBC2916713F2B00BB4414 /* money_atm.p.64.png in Resources */ = {isa = PBXBuildFile; fileRef = 02ACBAE316713F2A00BB4414 /* money_atm.p.64.png */; };
		02ACBC2A16713F2B00BB4414 /* money_atm2.p.64.png in Resources */ = {isa = PBXBuildFile; fileRef = 02ACBAE416713F2A00BB4414 /* money_atm2.p.64.png */; };
		02ACBC2B16713F2B00BB4414 /* money_bank.p.64.png in Resources */ = {isa = PBXBuildFile; fileRef = 02ACBAE516713F2A00BB4414 /* money_bank.p.64.png */; };
		02ACBC2C16713F2B00BB4414 /* money_bank2.p.64.png in Resources */ = {isa = PBXBuildFile; fileRef = 02ACBAE616713F2A00BB4414 /* money_bank2.p.64.png */; };
		02ACBC2D16713F2B00BB4414 /* money_currency_exchange.p.64.png in Resources */ = {isa = PBXBuildFile; fileRef = 02ACBAE716713F2A00BB4414 /* money_currency_exchange.p.64.png */; };
		02ACBC2E16713F2B00BB4414 /* place_of_worship_bahai.p.64.png in Resources */ = {isa = PBXBuildFile; fileRef = 02ACBAE816713F2A00BB4414 /* place_of_worship_bahai.p.64.png */; };
		02ACBC2F16713F2B00BB4414 /* place_of_worship_bahai3.p.64.png in Resources */ = {isa = PBXBuildFile; fileRef = 02ACBAE916713F2A00BB4414 /* place_of_worship_bahai3.p.64.png */; };
		02ACBC3016713F2B00BB4414 /* place_of_worship_buddhist.p.64.png in Resources */ = {isa = PBXBuildFile; fileRef = 02ACBAEA16713F2A00BB4414 /* place_of_worship_buddhist.p.64.png */; };
		02ACBC3116713F2B00BB4414 /* place_of_worship_buddhist3.p.64.png in Resources */ = {isa = PBXBuildFile; fileRef = 02ACBAEB16713F2A00BB4414 /* place_of_worship_buddhist3.p.64.png */; };
		02ACBC3216713F2B00BB4414 /* place_of_worship_christian.p.64.png in Resources */ = {isa = PBXBuildFile; fileRef = 02ACBAEC16713F2A00BB4414 /* place_of_worship_christian.p.64.png */; };
		02ACBC3316713F2B00BB4414 /* place_of_worship_christian3.p.64.png in Resources */ = {isa = PBXBuildFile; fileRef = 02ACBAED16713F2A00BB4414 /* place_of_worship_christian3.p.64.png */; };
		02ACBC3416713F2B00BB4414 /* place_of_worship_hindu.p.64.png in Resources */ = {isa = PBXBuildFile; fileRef = 02ACBAEE16713F2A00BB4414 /* place_of_worship_hindu.p.64.png */; };
		02ACBC3516713F2B00BB4414 /* place_of_worship_hindu3.p.64.png in Resources */ = {isa = PBXBuildFile; fileRef = 02ACBAEF16713F2A00BB4414 /* place_of_worship_hindu3.p.64.png */; };
		02ACBC3616713F2B00BB4414 /* place_of_worship_islamic.p.64.png in Resources */ = {isa = PBXBuildFile; fileRef = 02ACBAF016713F2A00BB4414 /* place_of_worship_islamic.p.64.png */; };
		02ACBC3716713F2B00BB4414 /* place_of_worship_islamic3.p.64.png in Resources */ = {isa = PBXBuildFile; fileRef = 02ACBAF116713F2A00BB4414 /* place_of_worship_islamic3.p.64.png */; };
		02ACBC3816713F2B00BB4414 /* place_of_worship_jain.p.64.png in Resources */ = {isa = PBXBuildFile; fileRef = 02ACBAF216713F2A00BB4414 /* place_of_worship_jain.p.64.png */; };
		02ACBC3916713F2B00BB4414 /* place_of_worship_jain3.p.64.png in Resources */ = {isa = PBXBuildFile; fileRef = 02ACBAF316713F2A00BB4414 /* place_of_worship_jain3.p.64.png */; };
		02ACBC3A16713F2B00BB4414 /* place_of_worship_jewish.p.64.png in Resources */ = {isa = PBXBuildFile; fileRef = 02ACBAF416713F2A00BB4414 /* place_of_worship_jewish.p.64.png */; };
		02ACBC3B16713F2B00BB4414 /* place_of_worship_jewish3.p.64.png in Resources */ = {isa = PBXBuildFile; fileRef = 02ACBAF516713F2A00BB4414 /* place_of_worship_jewish3.p.64.png */; };
		02ACBC3C16713F2B00BB4414 /* place_of_worship_shinto.p.64.png in Resources */ = {isa = PBXBuildFile; fileRef = 02ACBAF616713F2A00BB4414 /* place_of_worship_shinto.p.64.png */; };
		02ACBC3D16713F2B00BB4414 /* place_of_worship_shinto3.p.64.png in Resources */ = {isa = PBXBuildFile; fileRef = 02ACBAF716713F2A00BB4414 /* place_of_worship_shinto3.p.64.png */; };
		02ACBC3E16713F2B00BB4414 /* place_of_worship_sikh.p.64.png in Resources */ = {isa = PBXBuildFile; fileRef = 02ACBAF816713F2A00BB4414 /* place_of_worship_sikh.p.64.png */; };
		02ACBC3F16713F2B00BB4414 /* place_of_worship_sikh3.p.64.png in Resources */ = {isa = PBXBuildFile; fileRef = 02ACBAF916713F2A00BB4414 /* place_of_worship_sikh3.p.64.png */; };
		02ACBC4016713F2B00BB4414 /* place_of_worship_unknown.p.64.png in Resources */ = {isa = PBXBuildFile; fileRef = 02ACBAFA16713F2A00BB4414 /* place_of_worship_unknown.p.64.png */; };
		02ACBC4116713F2B00BB4414 /* place_of_worship_unknown3.p.64.png in Resources */ = {isa = PBXBuildFile; fileRef = 02ACBAFB16713F2A00BB4414 /* place_of_worship_unknown3.p.64.png */; };
		02ACBC4216713F2B00BB4414 /* poi_boundary_administrative.p.64.png in Resources */ = {isa = PBXBuildFile; fileRef = 02ACBAFC16713F2A00BB4414 /* poi_boundary_administrative.p.64.png */; };
		02ACBC4316713F2B00BB4414 /* poi_cave.p.64.png in Resources */ = {isa = PBXBuildFile; fileRef = 02ACBAFD16713F2A00BB4414 /* poi_cave.p.64.png */; };
		02ACBC4416713F2B00BB4414 /* poi_crane.p.64.png in Resources */ = {isa = PBXBuildFile; fileRef = 02ACBAFE16713F2A00BB4414 /* poi_crane.p.64.png */; };
		02ACBC4516713F2B00BB4414 /* poi_embassy.p.64.png in Resources */ = {isa = PBXBuildFile; fileRef = 02ACBAFF16713F2A00BB4414 /* poi_embassy.p.64.png */; };
		02ACBC4616713F2B00BB4414 /* poi_embassy2.p.64.png in Resources */ = {isa = PBXBuildFile; fileRef = 02ACBB0016713F2A00BB4414 /* poi_embassy2.p.64.png */; };
		02ACBC4716713F2B00BB4414 /* poi_military_bunker.p.64.png in Resources */ = {isa = PBXBuildFile; fileRef = 02ACBB0116713F2A00BB4414 /* poi_military_bunker.p.64.png */; };
		02ACBC4816713F2B00BB4414 /* poi_mine.p.64.png in Resources */ = {isa = PBXBuildFile; fileRef = 02ACBB0216713F2A00BB4414 /* poi_mine.p.64.png */; };
		02ACBC4916713F2B00BB4414 /* poi_mine_abandoned.p.64.png in Resources */ = {isa = PBXBuildFile; fileRef = 02ACBB0316713F2A00BB4414 /* poi_mine_abandoned.p.64.png */; };
		02ACBC4A16713F2B00BB4414 /* poi_mountain_pass.p.64.png in Resources */ = {isa = PBXBuildFile; fileRef = 02ACBB0416713F2A00BB4414 /* poi_mountain_pass.p.64.png */; };
		02ACBC4B16713F2B00BB4414 /* poi_peak.p.64.png in Resources */ = {isa = PBXBuildFile; fileRef = 02ACBB0516713F2A00BB4414 /* poi_peak.p.64.png */; };
		02ACBC4C16713F2B00BB4414 /* poi_peak2.p.64.png in Resources */ = {isa = PBXBuildFile; fileRef = 02ACBB0616713F2A00BB4414 /* poi_peak2.p.64.png */; };
		02ACBC4D16713F2B00BB4414 /* poi_place_city.p.64.png in Resources */ = {isa = PBXBuildFile; fileRef = 02ACBB0716713F2A00BB4414 /* poi_place_city.p.64.png */; };
		02ACBC4E16713F2B00BB4414 /* poi_place_hamlet.p.64.png in Resources */ = {isa = PBXBuildFile; fileRef = 02ACBB0816713F2A00BB4414 /* poi_place_hamlet.p.64.png */; };
		02ACBC4F16713F2B00BB4414 /* poi_place_suburb.p.64.png in Resources */ = {isa = PBXBuildFile; fileRef = 02ACBB0916713F2A00BB4414 /* poi_place_suburb.p.64.png */; };
		02ACBC5016713F2B00BB4414 /* poi_place_town.p.64.png in Resources */ = {isa = PBXBuildFile; fileRef = 02ACBB0A16713F2A00BB4414 /* poi_place_town.p.64.png */; };
		02ACBC5116713F2B00BB4414 /* poi_place_village.p.64.png in Resources */ = {isa = PBXBuildFile; fileRef = 02ACBB0B16713F2A00BB4414 /* poi_place_village.p.64.png */; };
		02ACBC5216713F2B00BB4414 /* poi_point_of_interest.p.64.png in Resources */ = {isa = PBXBuildFile; fileRef = 02ACBB0C16713F2A00BB4414 /* poi_point_of_interest.p.64.png */; };
		02ACBC5316713F2B00BB4414 /* poi_tower_communications.p.64.png in Resources */ = {isa = PBXBuildFile; fileRef = 02ACBB0D16713F2A00BB4414 /* poi_tower_communications.p.64.png */; };
		02ACBC5416713F2B00BB4414 /* poi_tower_lookout.p.64.png in Resources */ = {isa = PBXBuildFile; fileRef = 02ACBB0E16713F2A00BB4414 /* poi_tower_lookout.p.64.png */; };
		02ACBC5516713F2B00BB4414 /* poi_tower_power.p.64.png in Resources */ = {isa = PBXBuildFile; fileRef = 02ACBB0F16713F2A00BB4414 /* poi_tower_power.p.64.png */; };
		02ACBC5616713F2B00BB4414 /* poi_tower_water.p.64.png in Resources */ = {isa = PBXBuildFile; fileRef = 02ACBB1016713F2A00BB4414 /* poi_tower_water.p.64.png */; };
		02ACBC5716713F2B00BB4414 /* power_station_coal.p.64.png in Resources */ = {isa = PBXBuildFile; fileRef = 02ACBB1116713F2A00BB4414 /* power_station_coal.p.64.png */; };
		02ACBC5816713F2B00BB4414 /* power_station_gas.p.64.png in Resources */ = {isa = PBXBuildFile; fileRef = 02ACBB1216713F2A00BB4414 /* power_station_gas.p.64.png */; };
		02ACBC5916713F2B00BB4414 /* power_station_solar.p.64.png in Resources */ = {isa = PBXBuildFile; fileRef = 02ACBB1316713F2A00BB4414 /* power_station_solar.p.64.png */; };
		02ACBC5A16713F2B00BB4414 /* power_station_water.p.64.png in Resources */ = {isa = PBXBuildFile; fileRef = 02ACBB1416713F2A00BB4414 /* power_station_water.p.64.png */; };
		02ACBC5B16713F2B00BB4414 /* power_station_wind.p.64.png in Resources */ = {isa = PBXBuildFile; fileRef = 02ACBB1516713F2A00BB4414 /* power_station_wind.p.64.png */; };
		02ACBC5C16713F2B00BB4414 /* power_substation.p.64.png in Resources */ = {isa = PBXBuildFile; fileRef = 02ACBB1616713F2A00BB4414 /* power_substation.p.64.png */; };
		02ACBC5D16713F2B00BB4414 /* power_tower_high.p.64.png in Resources */ = {isa = PBXBuildFile; fileRef = 02ACBB1716713F2A00BB4414 /* power_tower_high.p.64.png */; };
		02ACBC5E16713F2B00BB4414 /* power_tower_high2.p.64.png in Resources */ = {isa = PBXBuildFile; fileRef = 02ACBB1816713F2A00BB4414 /* power_tower_high2.p.64.png */; };
		02ACBC5F16713F2B00BB4414 /* power_tower_low.p.64.png in Resources */ = {isa = PBXBuildFile; fileRef = 02ACBB1916713F2A00BB4414 /* power_tower_low.p.64.png */; };
		02ACBC6016713F2B00BB4414 /* power_transformer.p.64.png in Resources */ = {isa = PBXBuildFile; fileRef = 02ACBB1A16713F2A00BB4414 /* power_transformer.p.64.png */; };
		02ACBC6116713F2B00BB4414 /* shopping_alcohol.p.64.png in Resources */ = {isa = PBXBuildFile; fileRef = 02ACBB1B16713F2A00BB4414 /* shopping_alcohol.p.64.png */; };
		02ACBC6216713F2B00BB4414 /* shopping_bakery.p.64.png in Resources */ = {isa = PBXBuildFile; fileRef = 02ACBB1C16713F2A00BB4414 /* shopping_bakery.p.64.png */; };
		02ACBC6316713F2B00BB4414 /* shopping_bicycle.p.64.png in Resources */ = {isa = PBXBuildFile; fileRef = 02ACBB1D16713F2A00BB4414 /* shopping_bicycle.p.64.png */; };
		02ACBC6416713F2B00BB4414 /* shopping_book.p.64.png in Resources */ = {isa = PBXBuildFile; fileRef = 02ACBB1E16713F2A00BB4414 /* shopping_book.p.64.png */; };
		02ACBC6516713F2B00BB4414 /* shopping_butcher.p.64.png in Resources */ = {isa = PBXBuildFile; fileRef = 02ACBB1F16713F2A00BB4414 /* shopping_butcher.p.64.png */; };
		02ACBC6616713F2B00BB4414 /* shopping_butcher2.p.64.png in Resources */ = {isa = PBXBuildFile; fileRef = 02ACBB2016713F2A00BB4414 /* shopping_butcher2.p.64.png */; };
		02ACBC6716713F2B00BB4414 /* shopping_car.p.64.png in Resources */ = {isa = PBXBuildFile; fileRef = 02ACBB2116713F2A00BB4414 /* shopping_car.p.64.png */; };
		02ACBC6816713F2B00BB4414 /* shopping_car_repair.p.64.png in Resources */ = {isa = PBXBuildFile; fileRef = 02ACBB2216713F2A00BB4414 /* shopping_car_repair.p.64.png */; };
		02ACBC6916713F2B00BB4414 /* shopping_clothes.p.64.png in Resources */ = {isa = PBXBuildFile; fileRef = 02ACBB2316713F2A00BB4414 /* shopping_clothes.p.64.png */; };
		02ACBC6A16713F2B00BB4414 /* shopping_computer.p.64.png in Resources */ = {isa = PBXBuildFile; fileRef = 02ACBB2416713F2A00BB4414 /* shopping_computer.p.64.png */; };
		02ACBC6B16713F2B00BB4414 /* shopping_confectionery.p.64.png in Resources */ = {isa = PBXBuildFile; fileRef = 02ACBB2516713F2A00BB4414 /* shopping_confectionery.p.64.png */; };
		02ACBC6C16713F2B00BB4414 /* shopping_convenience.p.64.png in Resources */ = {isa = PBXBuildFile; fileRef = 02ACBB2616713F2A00BB4414 /* shopping_convenience.p.64.png */; };
		02ACBC6D16713F2B00BB4414 /* shopping_copyshop.p.64.png in Resources */ = {isa = PBXBuildFile; fileRef = 02ACBB2716713F2A00BB4414 /* shopping_copyshop.p.64.png */; };
		02ACBC6E16713F2B00BB4414 /* shopping_department_store.p.64.png in Resources */ = {isa = PBXBuildFile; fileRef = 02ACBB2816713F2A00BB4414 /* shopping_department_store.p.64.png */; };
		02ACBC6F16713F2B00BB4414 /* shopping_diy.p.64.png in Resources */ = {isa = PBXBuildFile; fileRef = 02ACBB2916713F2A00BB4414 /* shopping_diy.p.64.png */; };
		02ACBC7016713F2B00BB4414 /* shopping_estateagent.p.64.png in Resources */ = {isa = PBXBuildFile; fileRef = 02ACBB2A16713F2A00BB4414 /* shopping_estateagent.p.64.png */; };
		02ACBC7116713F2B00BB4414 /* shopping_estateagent2.p.64.png in Resources */ = {isa = PBXBuildFile; fileRef = 02ACBB2B16713F2A00BB4414 /* shopping_estateagent2.p.64.png */; };
		02ACBC7216713F2B00BB4414 /* shopping_estateagent3.p.64.png in Resources */ = {isa = PBXBuildFile; fileRef = 02ACBB2C16713F2A00BB4414 /* shopping_estateagent3.p.64.png */; };
		02ACBC7316713F2B00BB4414 /* shopping_fish.p.64.png in Resources */ = {isa = PBXBuildFile; fileRef = 02ACBB2D16713F2A00BB4414 /* shopping_fish.p.64.png */; };
		02ACBC7416713F2B00BB4414 /* shopping_florist.p.64.png in Resources */ = {isa = PBXBuildFile; fileRef = 02ACBB2E16713F2A00BB4414 /* shopping_florist.p.64.png */; };
		02ACBC7516713F2B00BB4414 /* shopping_garden_centre.p.64.png in Resources */ = {isa = PBXBuildFile; fileRef = 02ACBB2F16713F2A00BB4414 /* shopping_garden_centre.p.64.png */; };
		02ACBC7616713F2B00BB4414 /* shopping_gift.p.64.png in Resources */ = {isa = PBXBuildFile; fileRef = 02ACBB3016713F2A00BB4414 /* shopping_gift.p.64.png */; };
		02ACBC7716713F2B00BB4414 /* shopping_greengrocer.p.64.png in Resources */ = {isa = PBXBuildFile; fileRef = 02ACBB3116713F2A00BB4414 /* shopping_greengrocer.p.64.png */; };
		02ACBC7816713F2B00BB4414 /* shopping_hairdresser.p.64.png in Resources */ = {isa = PBXBuildFile; fileRef = 02ACBB3216713F2A00BB4414 /* shopping_hairdresser.p.64.png */; };
		02ACBC7916713F2B00BB4414 /* shopping_hearing_aids.p.64.png in Resources */ = {isa = PBXBuildFile; fileRef = 02ACBB3316713F2A00BB4414 /* shopping_hearing_aids.p.64.png */; };
		02ACBC7A16713F2B00BB4414 /* shopping_hifi.p.64.png in Resources */ = {isa = PBXBuildFile; fileRef = 02ACBB3416713F2A00BB4414 /* shopping_hifi.p.64.png */; };
		02ACBC7B16713F2B00BB4414 /* shopping_jewelry.p.64.png in Resources */ = {isa = PBXBuildFile; fileRef = 02ACBB3516713F2A00BB4414 /* shopping_jewelry.p.64.png */; };
		02ACBC7C16713F2B00BB4414 /* shopping_jewelry2.p.64.png in Resources */ = {isa = PBXBuildFile; fileRef = 02ACBB3616713F2A00BB4414 /* shopping_jewelry2.p.64.png */; };
		02ACBC7D16713F2B00BB4414 /* shopping_kiosk.p.64.png in Resources */ = {isa = PBXBuildFile; fileRef = 02ACBB3716713F2A00BB4414 /* shopping_kiosk.p.64.png */; };
		02ACBC7E16713F2B00BB4414 /* shopping_laundrette.p.64.png in Resources */ = {isa = PBXBuildFile; fileRef = 02ACBB3816713F2A00BB4414 /* shopping_laundrette.p.64.png */; };
		02ACBC7F16713F2B00BB4414 /* shopping_marketplace.p.64.png in Resources */ = {isa = PBXBuildFile; fileRef = 02ACBB3916713F2A00BB4414 /* shopping_marketplace.p.64.png */; };
		02ACBC8016713F2B00BB4414 /* shopping_mobile_phone.p.64.png in Resources */ = {isa = PBXBuildFile; fileRef = 02ACBB3A16713F2A00BB4414 /* shopping_mobile_phone.p.64.png */; };
		02ACBC8116713F2B00BB4414 /* shopping_motorcycle.p.64.png in Resources */ = {isa = PBXBuildFile; fileRef = 02ACBB3B16713F2A00BB4414 /* shopping_motorcycle.p.64.png */; };
		02ACBC8216713F2B00BB4414 /* shopping_music.p.64.png in Resources */ = {isa = PBXBuildFile; fileRef = 02ACBB3C16713F2A00BB4414 /* shopping_music.p.64.png */; };
		02ACBC8316713F2B00BB4414 /* shopping_newspaper.p.64.png in Resources */ = {isa = PBXBuildFile; fileRef = 02ACBB3D16713F2A00BB4414 /* shopping_newspaper.p.64.png */; };
		02ACBC8416713F2B00BB4414 /* shopping_pet.p.64.png in Resources */ = {isa = PBXBuildFile; fileRef = 02ACBB3E16713F2A00BB4414 /* shopping_pet.p.64.png */; };
		02ACBC8516713F2B00BB4414 /* shopping_pet2.p.64.png in Resources */ = {isa = PBXBuildFile; fileRef = 02ACBB3F16713F2A00BB4414 /* shopping_pet2.p.64.png */; };
		02ACBC8616713F2B00BB4414 /* shopping_photo.p.64.png in Resources */ = {isa = PBXBuildFile; fileRef = 02ACBB4016713F2A00BB4414 /* shopping_photo.p.64.png */; };
		02ACBC8716713F2B00BB4414 /* shopping_supermarket.p.64.png in Resources */ = {isa = PBXBuildFile; fileRef = 02ACBB4116713F2A00BB4414 /* shopping_supermarket.p.64.png */; };
		02ACBC8816713F2B00BB4414 /* shopping_tackle.p.64.png in Resources */ = {isa = PBXBuildFile; fileRef = 02ACBB4216713F2A00BB4414 /* shopping_tackle.p.64.png */; };
		02ACBC8916713F2B00BB4414 /* shopping_tobacco.p.64.png in Resources */ = {isa = PBXBuildFile; fileRef = 02ACBB4316713F2A00BB4414 /* shopping_tobacco.p.64.png */; };
		02ACBC8A16713F2B00BB4414 /* shopping_toys.p.64.png in Resources */ = {isa = PBXBuildFile; fileRef = 02ACBB4416713F2A00BB4414 /* shopping_toys.p.64.png */; };
		02ACBC8B16713F2B00BB4414 /* shopping_vending_machine.p.64.png in Resources */ = {isa = PBXBuildFile; fileRef = 02ACBB4516713F2A00BB4414 /* shopping_vending_machine.p.64.png */; };
		02ACBC8C16713F2B00BB4414 /* shopping_video_rental.p.64.png in Resources */ = {isa = PBXBuildFile; fileRef = 02ACBB4616713F2A00BB4414 /* shopping_video_rental.p.64.png */; };
		02ACBC8D16713F2B00BB4414 /* sport_archery.p.64.png in Resources */ = {isa = PBXBuildFile; fileRef = 02ACBB4716713F2A00BB4414 /* sport_archery.p.64.png */; };
		02ACBC8E16713F2B00BB4414 /* sport_baseball.p.64.png in Resources */ = {isa = PBXBuildFile; fileRef = 02ACBB4816713F2A00BB4414 /* sport_baseball.p.64.png */; };
		02ACBC8F16713F2B00BB4414 /* sport_canoe.p.64.png in Resources */ = {isa = PBXBuildFile; fileRef = 02ACBB4916713F2A00BB4414 /* sport_canoe.p.64.png */; };
		02ACBC9016713F2B00BB4414 /* sport_cricket.p.64.png in Resources */ = {isa = PBXBuildFile; fileRef = 02ACBB4A16713F2A00BB4414 /* sport_cricket.p.64.png */; };
		02ACBC9116713F2B00BB4414 /* sport_diving.p.64.png in Resources */ = {isa = PBXBuildFile; fileRef = 02ACBB4B16713F2A00BB4414 /* sport_diving.p.64.png */; };
		02ACBC9216713F2B00BB4414 /* sport_golf.p.64.png in Resources */ = {isa = PBXBuildFile; fileRef = 02ACBB4C16713F2A00BB4414 /* sport_golf.p.64.png */; };
		02ACBC9316713F2B00BB4414 /* sport_gym.p.64.png in Resources */ = {isa = PBXBuildFile; fileRef = 02ACBB4D16713F2A00BB4414 /* sport_gym.p.64.png */; };
		02ACBC9416713F2B00BB4414 /* sport_gymnasium.p.64.png in Resources */ = {isa = PBXBuildFile; fileRef = 02ACBB4E16713F2A00BB4414 /* sport_gymnasium.p.64.png */; };
		02ACBC9516713F2B00BB4414 /* sport_gymnasium2.p.64.png in Resources */ = {isa = PBXBuildFile; fileRef = 02ACBB4F16713F2A00BB4414 /* sport_gymnasium2.p.64.png */; };
		02ACBC9616713F2B00BB4414 /* sport_hillclimbing.p.64.png in Resources */ = {isa = PBXBuildFile; fileRef = 02ACBB5016713F2A00BB4414 /* sport_hillclimbing.p.64.png */; };
		02ACBC9716713F2B00BB4414 /* sport_horse_racing.p.64.png in Resources */ = {isa = PBXBuildFile; fileRef = 02ACBB5116713F2A00BB4414 /* sport_horse_racing.p.64.png */; };
		02ACBC9816713F2B00BB4414 /* sport_iceskating.p.64.png in Resources */ = {isa = PBXBuildFile; fileRef = 02ACBB5216713F2A00BB4414 /* sport_iceskating.p.64.png */; };
		02ACBC9916713F2B00BB4414 /* sport_jetski.p.64.png in Resources */ = {isa = PBXBuildFile; fileRef = 02ACBB5316713F2A00BB4414 /* sport_jetski.p.64.png */; };
		02ACBC9A16713F2B00BB4414 /* sport_leisure_centre.p.64.png in Resources */ = {isa = PBXBuildFile; fileRef = 02ACBB5416713F2A00BB4414 /* sport_leisure_centre.p.64.png */; };
		02ACBC9B16713F2B00BB4414 /* sport_minature_golf.p.64.png in Resources */ = {isa = PBXBuildFile; fileRef = 02ACBB5516713F2A00BB4414 /* sport_minature_golf.p.64.png */; };
		02ACBC9C16713F2B00BB4414 /* sport_motorracing.p.64.png in Resources */ = {isa = PBXBuildFile; fileRef = 02ACBB5616713F2A00BB4414 /* sport_motorracing.p.64.png */; };
		02ACBC9D16713F2B00BB4414 /* sport_playground.p.64.png in Resources */ = {isa = PBXBuildFile; fileRef = 02ACBB5716713F2A00BB4414 /* sport_playground.p.64.png */; };
		02ACBC9E16713F2B00BB4414 /* sport_sailing.p.64.png in Resources */ = {isa = PBXBuildFile; fileRef = 02ACBB5816713F2A00BB4414 /* sport_sailing.p.64.png */; };
		02ACBC9F16713F2B00BB4414 /* sport_shooting.p.64.png in Resources */ = {isa = PBXBuildFile; fileRef = 02ACBB5916713F2A00BB4414 /* sport_shooting.p.64.png */; };
		02ACBCA016713F2B00BB4414 /* sport_skiing_crosscountry.p.64.png in Resources */ = {isa = PBXBuildFile; fileRef = 02ACBB5A16713F2A00BB4414 /* sport_skiing_crosscountry.p.64.png */; };
		02ACBCA116713F2B00BB4414 /* sport_skiing_downhill.p.64.png in Resources */ = {isa = PBXBuildFile; fileRef = 02ACBB5B16713F2A00BB4414 /* sport_skiing_downhill.p.64.png */; };
		02ACBCA216713F2B00BB4414 /* sport_snooker.p.64.png in Resources */ = {isa = PBXBuildFile; fileRef = 02ACBB5C16713F2A00BB4414 /* sport_snooker.p.64.png */; };
		02ACBCA316713F2B00BB4414 /* sport_soccer.p.64.png in Resources */ = {isa = PBXBuildFile; fileRef = 02ACBB5D16713F2A00BB4414 /* sport_soccer.p.64.png */; };
		02ACBCA416713F2B00BB4414 /* sport_stadium.p.64.png in Resources */ = {isa = PBXBuildFile; fileRef = 02ACBB5E16713F2A00BB4414 /* sport_stadium.p.64.png */; };
		02ACBCA516713F2B00BB4414 /* sport_swimming_indoor.p.64.png in Resources */ = {isa = PBXBuildFile; fileRef = 02ACBB5F16713F2A00BB4414 /* sport_swimming_indoor.p.64.png */; };
		02ACBCA616713F2B00BB4414 /* sport_swimming_outdoor.p.64.png in Resources */ = {isa = PBXBuildFile; fileRef = 02ACBB6016713F2A00BB4414 /* sport_swimming_outdoor.p.64.png */; };
		02ACBCA716713F2B00BB4414 /* sport_tennis.p.64.png in Resources */ = {isa = PBXBuildFile; fileRef = 02ACBB6116713F2A00BB4414 /* sport_tennis.p.64.png */; };
		02ACBCA816713F2B00BB4414 /* sport_windsurfing.p.64.png in Resources */ = {isa = PBXBuildFile; fileRef = 02ACBB6216713F2A00BB4414 /* sport_windsurfing.p.64.png */; };
		02ACBCA916713F2B00BB4414 /* tourist_archaeological.p.64.png in Resources */ = {isa = PBXBuildFile; fileRef = 02ACBB6316713F2A00BB4414 /* tourist_archaeological.p.64.png */; };
		02ACBCAA16713F2B00BB4414 /* tourist_archaeological2.p.64.png in Resources */ = {isa = PBXBuildFile; fileRef = 02ACBB6416713F2A00BB4414 /* tourist_archaeological2.p.64.png */; };
		02ACBCAB16713F2B00BB4414 /* tourist_art_gallery.p.64.png in Resources */ = {isa = PBXBuildFile; fileRef = 02ACBB6516713F2A00BB4414 /* tourist_art_gallery.p.64.png */; };
		02ACBCAC16713F2B00BB4414 /* tourist_art_gallery2.p.64.png in Resources */ = {isa = PBXBuildFile; fileRef = 02ACBB6616713F2A00BB4414 /* tourist_art_gallery2.p.64.png */; };
		02ACBCAD16713F2B00BB4414 /* tourist_attraction.p.64.png in Resources */ = {isa = PBXBuildFile; fileRef = 02ACBB6716713F2A00BB4414 /* tourist_attraction.p.64.png */; };
		02ACBCAE16713F2B00BB4414 /* tourist_battlefield.p.64.png in Resources */ = {isa = PBXBuildFile; fileRef = 02ACBB6816713F2A00BB4414 /* tourist_battlefield.p.64.png */; };
		02ACBCAF16713F2B00BB4414 /* tourist_beach.p.64.png in Resources */ = {isa = PBXBuildFile; fileRef = 02ACBB6916713F2A00BB4414 /* tourist_beach.p.64.png */; };
		02ACBCB016713F2B00BB4414 /* tourist_casino.p.64.png in Resources */ = {isa = PBXBuildFile; fileRef = 02ACBB6A16713F2A00BB4414 /* tourist_casino.p.64.png */; };
		02ACBCB116713F2B00BB4414 /* tourist_castle.p.64.png in Resources */ = {isa = PBXBuildFile; fileRef = 02ACBB6B16713F2A00BB4414 /* tourist_castle.p.64.png */; };
		02ACBCB216713F2B00BB4414 /* tourist_castle2.p.64.png in Resources */ = {isa = PBXBuildFile; fileRef = 02ACBB6C16713F2A00BB4414 /* tourist_castle2.p.64.png */; };
		02ACBCB316713F2B00BB4414 /* tourist_cinema.p.64.png in Resources */ = {isa = PBXBuildFile; fileRef = 02ACBB6D16713F2A00BB4414 /* tourist_cinema.p.64.png */; };
		02ACBCB416713F2B00BB4414 /* tourist_cinema2.p.64.png in Resources */ = {isa = PBXBuildFile; fileRef = 02ACBB6E16713F2A00BB4414 /* tourist_cinema2.p.64.png */; };
		02ACBCB516713F2B00BB4414 /* tourist_clock.p.64.png in Resources */ = {isa = PBXBuildFile; fileRef = 02ACBB6F16713F2A00BB4414 /* tourist_clock.p.64.png */; };
		02ACBCB616713F2B00BB4414 /* tourist_fountain.p.64.png in Resources */ = {isa = PBXBuildFile; fileRef = 02ACBB7016713F2A00BB4414 /* tourist_fountain.p.64.png */; };
		02ACBCB716713F2B00BB4414 /* tourist_guidepost.p.64.png in Resources */ = {isa = PBXBuildFile; fileRef = 02ACBB7116713F2A00BB4414 /* tourist_guidepost.p.64.png */; };
		02ACBCB816713F2B00BB4414 /* tourist_information.p.64.png in Resources */ = {isa = PBXBuildFile; fileRef = 02ACBB7216713F2A00BB4414 /* tourist_information.p.64.png */; };
		02ACBCB916713F2B00BB4414 /* tourist_map.p.64.png in Resources */ = {isa = PBXBuildFile; fileRef = 02ACBB7316713F2A00BB4414 /* tourist_map.p.64.png */; };
		02ACBCBA16713F2B00BB4414 /* tourist_memorial.p.64.png in Resources */ = {isa = PBXBuildFile; fileRef = 02ACBB7416713F2A00BB4414 /* tourist_memorial.p.64.png */; };
		02ACBCBB16713F2B00BB4414 /* tourist_monument.p.64.png in Resources */ = {isa = PBXBuildFile; fileRef = 02ACBB7516713F2A00BB4414 /* tourist_monument.p.64.png */; };
		02ACBCBC16713F2B00BB4414 /* tourist_museum.p.64.png in Resources */ = {isa = PBXBuildFile; fileRef = 02ACBB7616713F2A00BB4414 /* tourist_museum.p.64.png */; };
		02ACBCBD16713F2B00BB4414 /* tourist_picnic.p.64.png in Resources */ = {isa = PBXBuildFile; fileRef = 02ACBB7716713F2A00BB4414 /* tourist_picnic.p.64.png */; };
		02ACBCBE16713F2B00BB4414 /* tourist_ruin.p.64.png in Resources */ = {isa = PBXBuildFile; fileRef = 02ACBB7816713F2A00BB4414 /* tourist_ruin.p.64.png */; };
		02ACBCBF16713F2B00BB4414 /* tourist_steam_train.p.64.png in Resources */ = {isa = PBXBuildFile; fileRef = 02ACBB7916713F2A00BB4414 /* tourist_steam_train.p.64.png */; };
		02ACBCC016713F2B00BB4414 /* tourist_theatre.p.64.png in Resources */ = {isa = PBXBuildFile; fileRef = 02ACBB7A16713F2A00BB4414 /* tourist_theatre.p.64.png */; };
		02ACBCC116713F2B00BB4414 /* tourist_theme_park.p.64.png in Resources */ = {isa = PBXBuildFile; fileRef = 02ACBB7B16713F2A00BB4414 /* tourist_theme_park.p.64.png */; };
		02ACBCC216713F2B00BB4414 /* tourist_view_point.p.64.png in Resources */ = {isa = PBXBuildFile; fileRef = 02ACBB7C16713F2A00BB4414 /* tourist_view_point.p.64.png */; };
		02ACBCC316713F2B00BB4414 /* tourist_waterwheel.p.64.png in Resources */ = {isa = PBXBuildFile; fileRef = 02ACBB7D16713F2A00BB4414 /* tourist_waterwheel.p.64.png */; };
		02ACBCC416713F2B00BB4414 /* tourist_wayside_cross.p.64.png in Resources */ = {isa = PBXBuildFile; fileRef = 02ACBB7E16713F2A00BB4414 /* tourist_wayside_cross.p.64.png */; };
		02ACBCC516713F2B00BB4414 /* tourist_wayside_shrine.p.64.png in Resources */ = {isa = PBXBuildFile; fileRef = 02ACBB7F16713F2A00BB4414 /* tourist_wayside_shrine.p.64.png */; };
		02ACBCC616713F2B00BB4414 /* tourist_windmill.p.64.png in Resources */ = {isa = PBXBuildFile; fileRef = 02ACBB8016713F2A00BB4414 /* tourist_windmill.p.64.png */; };
		02ACBCC716713F2B00BB4414 /* tourist_wreck.p.64.png in Resources */ = {isa = PBXBuildFile; fileRef = 02ACBB8116713F2A00BB4414 /* tourist_wreck.p.64.png */; };
		02ACBCC816713F2B00BB4414 /* tourist_zoo.p.64.png in Resources */ = {isa = PBXBuildFile; fileRef = 02ACBB8216713F2A00BB4414 /* tourist_zoo.p.64.png */; };
		02ACBCC916713F2B00BB4414 /* transport_aerodrome.p.64.png in Resources */ = {isa = PBXBuildFile; fileRef = 02ACBB8316713F2A00BB4414 /* transport_aerodrome.p.64.png */; };
		02ACBCCA16713F2B00BB4414 /* transport_aerodrome2.p.64.png in Resources */ = {isa = PBXBuildFile; fileRef = 02ACBB8416713F2A00BB4414 /* transport_aerodrome2.p.64.png */; };
		02ACBCCB16713F2B00BB4414 /* transport_airport.p.64.png in Resources */ = {isa = PBXBuildFile; fileRef = 02ACBB8516713F2A00BB4414 /* transport_airport.p.64.png */; };
		02ACBCCC16713F2B00BB4414 /* transport_airport2.p.64.png in Resources */ = {isa = PBXBuildFile; fileRef = 02ACBB8616713F2A00BB4414 /* transport_airport2.p.64.png */; };
		02ACBCCD16713F2B00BB4414 /* transport_airport_gate.p.64.png in Resources */ = {isa = PBXBuildFile; fileRef = 02ACBB8716713F2A00BB4414 /* transport_airport_gate.p.64.png */; };
		02ACBCCE16713F2B00BB4414 /* transport_airport_terminal.p.64.png in Resources */ = {isa = PBXBuildFile; fileRef = 02ACBB8816713F2A00BB4414 /* transport_airport_terminal.p.64.png */; };
		02ACBCCF16713F2B00BB4414 /* transport_bus_station.p.64.png in Resources */ = {isa = PBXBuildFile; fileRef = 02ACBB8916713F2A00BB4414 /* transport_bus_station.p.64.png */; };
		02ACBCD016713F2B00BB4414 /* transport_bus_stop.p.64.png in Resources */ = {isa = PBXBuildFile; fileRef = 02ACBB8A16713F2A00BB4414 /* transport_bus_stop.p.64.png */; };
		02ACBCD116713F2B00BB4414 /* transport_bus_stop2.p.64.png in Resources */ = {isa = PBXBuildFile; fileRef = 02ACBB8B16713F2A00BB4414 /* transport_bus_stop2.p.64.png */; };
		02ACBCD216713F2B00BB4414 /* transport_car_share.p.64.png in Resources */ = {isa = PBXBuildFile; fileRef = 02ACBB8C16713F2A00BB4414 /* transport_car_share.p.64.png */; };
		02ACBCD316713F2B00BB4414 /* transport_emergency_phone.p.64.png in Resources */ = {isa = PBXBuildFile; fileRef = 02ACBB8D16713F2A00BB4414 /* transport_emergency_phone.p.64.png */; };
		02ACBCD416713F2B00BB4414 /* transport_ford.p.64.png in Resources */ = {isa = PBXBuildFile; fileRef = 02ACBB8E16713F2A00BB4414 /* transport_ford.p.64.png */; };
		02ACBCD516713F2B00BB4414 /* transport_fuel.p.64.png in Resources */ = {isa = PBXBuildFile; fileRef = 02ACBB8F16713F2A00BB4414 /* transport_fuel.p.64.png */; };
		02ACBCD616713F2B00BB4414 /* transport_fuel_lpg.p.64.png in Resources */ = {isa = PBXBuildFile; fileRef = 02ACBB9016713F2A00BB4414 /* transport_fuel_lpg.p.64.png */; };
		02ACBCD716713F2B00BB4414 /* transport_helicopter.p.64.png in Resources */ = {isa = PBXBuildFile; fileRef = 02ACBB9116713F2A00BB4414 /* transport_helicopter.p.64.png */; };
		02ACBCD816713F2B00BB4414 /* transport_helicopter_pad.p.64.png in Resources */ = {isa = PBXBuildFile; fileRef = 02ACBB9216713F2A00BB4414 /* transport_helicopter_pad.p.64.png */; };
		02ACBCD916713F2B00BB4414 /* transport_lighthouse.p.64.png in Resources */ = {isa = PBXBuildFile; fileRef = 02ACBB9316713F2A00BB4414 /* transport_lighthouse.p.64.png */; };
		02ACBCDA16713F2B00BB4414 /* transport_marina.p.64.png in Resources */ = {isa = PBXBuildFile; fileRef = 02ACBB9416713F2A00BB4414 /* transport_marina.p.64.png */; };
		02ACBCDB16713F2B00BB4414 /* transport_miniroundabout_anticlockwise.p.64.png in Resources */ = {isa = PBXBuildFile; fileRef = 02ACBB9516713F2A00BB4414 /* transport_miniroundabout_anticlockwise.p.64.png */; };
		02ACBCDC16713F2B00BB4414 /* transport_miniroundabout_clockwise.p.64.png in Resources */ = {isa = PBXBuildFile; fileRef = 02ACBB9616713F2A00BB4414 /* transport_miniroundabout_clockwise.p.64.png */; };
		02ACBCDD16713F2B00BB4414 /* transport_parking.p.64.png in Resources */ = {isa = PBXBuildFile; fileRef = 02ACBB9716713F2A00BB4414 /* transport_parking.p.64.png */; };
		02ACBCDE16713F2B00BB4414 /* transport_parking_bicycle.p.64.png in Resources */ = {isa = PBXBuildFile; fileRef = 02ACBB9816713F2A00BB4414 /* transport_parking_bicycle.p.64.png */; };
		02ACBCDF16713F2B00BB4414 /* transport_parking_car.p.64.png in Resources */ = {isa = PBXBuildFile; fileRef = 02ACBB9916713F2A00BB4414 /* transport_parking_car.p.64.png */; };
		02ACBCE016713F2B00BB4414 /* transport_parking_car_paid.p.64.png in Resources */ = {isa = PBXBuildFile; fileRef = 02ACBB9A16713F2A00BB4414 /* transport_parking_car_paid.p.64.png */; };
		02ACBCE116713F2B00BB4414 /* transport_parking_disabled.p.64.png in Resources */ = {isa = PBXBuildFile; fileRef = 02ACBB9B16713F2A00BB4414 /* transport_parking_disabled.p.64.png */; };
		02ACBCE216713F2B00BB4414 /* transport_parking_private.p.64.png in Resources */ = {isa = PBXBuildFile; fileRef = 02ACBB9C16713F2A00BB4414 /* transport_parking_private.p.64.png */; };
		02ACBCE316713F2B00BB4414 /* transport_parking_private2.p.64.png in Resources */ = {isa = PBXBuildFile; fileRef = 02ACBB9D16713F2A00BB4414 /* transport_parking_private2.p.64.png */; };
		02ACBCE416713F2B00BB4414 /* transport_parking_private3.p.64.png in Resources */ = {isa = PBXBuildFile; fileRef = 02ACBB9E16713F2A00BB4414 /* transport_parking_private3.p.64.png */; };
		02ACBCE516713F2B00BB4414 /* transport_port.p.64.png in Resources */ = {isa = PBXBuildFile; fileRef = 02ACBB9F16713F2A00BB4414 /* transport_port.p.64.png */; };
		02ACBCE616713F2B00BB4414 /* transport_rental_bicycle.p.64.png in Resources */ = {isa = PBXBuildFile; fileRef = 02ACBBA016713F2A00BB4414 /* transport_rental_bicycle.p.64.png */; };
		02ACBCE716713F2B00BB4414 /* transport_rental_car.p.64.png in Resources */ = {isa = PBXBuildFile; fileRef = 02ACBBA116713F2A00BB4414 /* transport_rental_car.p.64.png */; };
		02ACBCE816713F2B00BB4414 /* transport_roundabout_anticlockwise.p.64.png in Resources */ = {isa = PBXBuildFile; fileRef = 02ACBBA216713F2A00BB4414 /* transport_roundabout_anticlockwise.p.64.png */; };
		02ACBCE916713F2B00BB4414 /* transport_roundabout_clockwise.p.64.png in Resources */ = {isa = PBXBuildFile; fileRef = 02ACBBA316713F2A00BB4414 /* transport_roundabout_clockwise.p.64.png */; };
		02ACBCEA16713F2B00BB4414 /* transport_slipway.p.64.png in Resources */ = {isa = PBXBuildFile; fileRef = 02ACBBA416713F2A00BB4414 /* transport_slipway.p.64.png */; };
		02ACBCEB16713F2B00BB4414 /* transport_speedbump.p.64.png in Resources */ = {isa = PBXBuildFile; fileRef = 02ACBBA516713F2A00BB4414 /* transport_speedbump.p.64.png */; };
		02ACBCEC16713F2B00BB4414 /* transport_subway.p.64.png in Resources */ = {isa = PBXBuildFile; fileRef = 02ACBBA616713F2A00BB4414 /* transport_subway.p.64.png */; };
		02ACBCED16713F2B00BB4414 /* transport_taxi_rank.p.64.png in Resources */ = {isa = PBXBuildFile; fileRef = 02ACBBA716713F2A00BB4414 /* transport_taxi_rank.p.64.png */; };
		02ACBCEE16713F2B00BB4414 /* transport_traffic_lights.p.64.png in Resources */ = {isa = PBXBuildFile; fileRef = 02ACBBA816713F2A00BB4414 /* transport_traffic_lights.p.64.png */; };
		02ACBCEF16713F2B00BB4414 /* transport_train_station.p.64.png in Resources */ = {isa = PBXBuildFile; fileRef = 02ACBBA916713F2A00BB4414 /* transport_train_station.p.64.png */; };
		02ACBCF016713F2B00BB4414 /* transport_train_station2.p.64.png in Resources */ = {isa = PBXBuildFile; fileRef = 02ACBBAA16713F2A00BB4414 /* transport_train_station2.p.64.png */; };
		02ACBCF116713F2B00BB4414 /* transport_tram_stop.p.64.png in Resources */ = {isa = PBXBuildFile; fileRef = 02ACBBAB16713F2A00BB4414 /* transport_tram_stop.p.64.png */; };
		02ACBCF216713F2B00BB4414 /* transport_turning_circle.p.64.png in Resources */ = {isa = PBXBuildFile; fileRef = 02ACBBAC16713F2A00BB4414 /* transport_turning_circle.p.64.png */; };
		02ACBCF316713F2B00BB4414 /* transport_walking.p.64.png in Resources */ = {isa = PBXBuildFile; fileRef = 02ACBBAD16713F2A00BB4414 /* transport_walking.p.64.png */; };
		02ACBCF416713F2B00BB4414 /* transport_zebra_crossing.p.64.png in Resources */ = {isa = PBXBuildFile; fileRef = 02ACBBAE16713F2A00BB4414 /* transport_zebra_crossing.p.64.png */; };
		02ACBCF516713F2B00BB4414 /* water_dam.p.64.png in Resources */ = {isa = PBXBuildFile; fileRef = 02ACBBAF16713F2A00BB4414 /* water_dam.p.64.png */; };
		02ACBCF616713F2B00BB4414 /* water_tower.p.64.png in Resources */ = {isa = PBXBuildFile; fileRef = 02ACBBB016713F2A00BB4414 /* water_tower.p.64.png */; };
		02ACBCF716713F2B00BB4414 /* water_weir.p.64.png in Resources */ = {isa = PBXBuildFile; fileRef = 02ACBBB116713F2A00BB4414 /* water_weir.p.64.png */; };
		02ACBCF816713F2B00BB4414 /* QuadMap.m in Sources */ = {isa = PBXBuildFile; fileRef = 02ACBBB316713F2A00BB4414 /* QuadMap.m */; };
		02ACBCF916713F2B00BB4414 /* RulerLayer.m in Sources */ = {isa = PBXBuildFile; fileRef = 02ACBBB516713F2A00BB4414 /* RulerLayer.m */; };
		02ACBCFA16713F2B00BB4414 /* SpeechBalloonLayer.m in Sources */ = {isa = PBXBuildFile; fileRef = 02ACBBB716713F2A00BB4414 /* SpeechBalloonLayer.m */; };
		02ACBCFC16713F2B00BB4414 /* TagInfo.menu.xml in Resources */ = {isa = PBXBuildFile; fileRef = 02ACBBBA16713F2A00BB4414 /* TagInfo.menu.xml */; };
		02ACBCFD16713F2B00BB4414 /* TagInfo.xml in Resources */ = {isa = PBXBuildFile; fileRef = 02ACBBBB16713F2A00BB4414 /* TagInfo.xml */; };
		02ACBD191671737300BB4414 /* libxml2.dylib in Frameworks */ = {isa = PBXBuildFile; fileRef = 02ACBD181671737300BB4414 /* libxml2.dylib */; };
		02ACBD1F16717BBB00BB4414 /* QuartzCore.framework in Frameworks */ = {isa = PBXBuildFile; fileRef = 02ACBD1E16717BBB00BB4414 /* QuartzCore.framework */; };
		02ACBD2116717BC500BB4414 /* CoreLocation.framework in Frameworks */ = {isa = PBXBuildFile; fileRef = 02ACBD2016717BC500BB4414 /* CoreLocation.framework */; };
		02ACBD2416717D7000BB4414 /* TagInfo.m in Sources */ = {isa = PBXBuildFile; fileRef = 02ACBD2316717D7000BB4414 /* TagInfo.m */; };
		02B69D0C1BF42411002605A3 /* HtmlAlertViewController.m in Sources */ = {isa = PBXBuildFile; fileRef = 02B69D0B1BF42411002605A3 /* HtmlAlertViewController.m */; };
		02B69D101BF5A66B002605A3 /* LanguageTableViewController.m in Sources */ = {isa = PBXBuildFile; fileRef = 02B69D0F1BF5A66B002605A3 /* LanguageTableViewController.m */; };
		02BCC5A2206AEDDE00B4478B /* compass.png in Resources */ = {isa = PBXBuildFile; fileRef = 02BCC5A1206AEDDC00B4478B /* compass.png */; };
		02BED98A168B6F2F00357B94 /* WebPageViewController.m in Sources */ = {isa = PBXBuildFile; fileRef = 02BED989168B6F2F00357B94 /* WebPageViewController.m */; };
		02BED98E168BF87200357B94 /* NearbyMappersViewController.m in Sources */ = {isa = PBXBuildFile; fileRef = 02BED98D168BF87200357B94 /* NearbyMappersViewController.m */; };
		02BED99C168CBC5400357B94 /* LocationBallLayer.m in Sources */ = {isa = PBXBuildFile; fileRef = 02BED99B168CBC5400357B94 /* LocationBallLayer.m */; };
		02BED99F168D102700357B94 /* OfflineViewController.m in Sources */ = {isa = PBXBuildFile; fileRef = 02BED99E168D102600357B94 /* OfflineViewController.m */; };
		02BF745120793EE20028ED6A /* TurnRestrictHwyView.m in Sources */ = {isa = PBXBuildFile; fileRef = 02BF745020793EE20028ED6A /* TurnRestrictHwyView.m */; };
		02BF745420793F0A0028ED6A /* TurnRestrictController.m in Sources */ = {isa = PBXBuildFile; fileRef = 02BF745320793F0A0028ED6A /* TurnRestrictController.m */; };
		02C19B351699E8C000F75E3C /* BingMetadataViewController.m in Sources */ = {isa = PBXBuildFile; fileRef = 02C19B341699E8C000F75E3C /* BingMetadataViewController.m */; };
		02C3C73419A5A40C003B6783 /* AerialListViewController.m in Sources */ = {isa = PBXBuildFile; fileRef = 02C3C73319A5A40C003B6783 /* AerialListViewController.m */; };
		02C3C73719A5D679003B6783 /* AerialEditViewController.m in Sources */ = {isa = PBXBuildFile; fileRef = 02C3C73619A5D679003B6783 /* AerialEditViewController.m */; };
		02C3C73A19A6DCEA003B6783 /* AerialList.m in Sources */ = {isa = PBXBuildFile; fileRef = 02C3C73919A6DCEA003B6783 /* AerialList.m */; };
		02C4255316796B5800761C54 /* SpeechBalloonView.m in Sources */ = {isa = PBXBuildFile; fileRef = 02C4255216796B5800761C54 /* SpeechBalloonView.m */; };
		02CB5B6516BF1F9C00432914 /* AutocompleteTextField.m in Sources */ = {isa = PBXBuildFile; fileRef = 02CB5B6416BF1F9C00432914 /* AutocompleteTextField.m */; };
		02DAB7D51BFA4BBC00360AED /* 723-location-arrow-toolbar-selected.png in Resources */ = {isa = PBXBuildFile; fileRef = 02DAB7D21BFA4BBC00360AED /* 723-location-arrow-toolbar-selected.png */; };
		02DAB7D61BFA4BBC00360AED /* 723-location-arrow-toolbar-selected@2x.png in Resources */ = {isa = PBXBuildFile; fileRef = 02DAB7D31BFA4BBC00360AED /* 723-location-arrow-toolbar-selected@2x.png */; };
		02DAB7D71BFA4BBC00360AED /* 723-location-arrow-toolbar-selected@3x.png in Resources */ = {isa = PBXBuildFile; fileRef = 02DAB7D41BFA4BBC00360AED /* 723-location-arrow-toolbar-selected@3x.png */; };
		02DAB7DB1BFA4C3B00360AED /* 723-location-arrow-toolbar.png in Resources */ = {isa = PBXBuildFile; fileRef = 02DAB7D81BFA4C3B00360AED /* 723-location-arrow-toolbar.png */; };
		02DAB7DC1BFA4C3B00360AED /* 723-location-arrow-toolbar@2x.png in Resources */ = {isa = PBXBuildFile; fileRef = 02DAB7D91BFA4C3B00360AED /* 723-location-arrow-toolbar@2x.png */; };
		02DAB7DD1BFA4C3B00360AED /* 723-location-arrow-toolbar@3x.png in Resources */ = {isa = PBXBuildFile; fileRef = 02DAB7DA1BFA4C3B00360AED /* 723-location-arrow-toolbar@3x.png */; };
		02DBB4451A1C884F00732D53 /* HeightViewController.m in Sources */ = {isa = PBXBuildFile; fileRef = 02DBB4441A1C884F00732D53 /* HeightViewController.m */; };
		02DC59811671B79100213558 /* CoreText.framework in Frameworks */ = {isa = PBXBuildFile; fileRef = 02DC59801671B79100213558 /* CoreText.framework */; };
		02E626701997168800565D62 /* KeyChain.m in Sources */ = {isa = PBXBuildFile; fileRef = 02E6266F1997168800565D62 /* KeyChain.m */; };
		02E6267219973A0700565D62 /* Security.framework in Frameworks */ = {isa = PBXBuildFile; fileRef = 02E6267119973A0700565D62 /* Security.framework */; };
		02E8436519B39FAD0044AC1D /* OsmNotesDatabase.m in Sources */ = {isa = PBXBuildFile; fileRef = 02E8436419B39FAD0044AC1D /* OsmNotesDatabase.m */; };
		02E8436F19B407C40044AC1D /* WebPageView.xib in Resources */ = {isa = PBXBuildFile; fileRef = 02E8436E19B407C40044AC1D /* WebPageView.xib */; };
		02E8437C19B4DE510044AC1D /* Localizable.strings in Resources */ = {isa = PBXBuildFile; fileRef = 02E8437E19B4DE510044AC1D /* Localizable.strings */; };
		02ED19811BBF119C00A57CF4 /* Launch Screen.storyboard in Resources */ = {isa = PBXBuildFile; fileRef = 02ED19801BBF119C00A57CF4 /* Launch Screen.storyboard */; };
		02EDCC081683EC2D007F9934 /* CFNetwork.framework in Frameworks */ = {isa = PBXBuildFile; fileRef = 02EDCC071683EC2D007F9934 /* CFNetwork.framework */; };
		02F04AD21BC4D3B50044FD95 /* GpxConfigureViewController.m in Sources */ = {isa = PBXBuildFile; fileRef = 02F04AD11BC4D3B50044FD95 /* GpxConfigureViewController.m */; };
		02F371B416A4F3E6003E9548 /* HelpViewController.m in Sources */ = {isa = PBXBuildFile; fileRef = 02F371B316A4F3E6003E9548 /* HelpViewController.m */; };
		02F373F916822C2C004614D4 /* UploadViewController.m in Sources */ = {isa = PBXBuildFile; fileRef = 02F373F816822C2C004614D4 /* UploadViewController.m */; };
		02F8F4341696004B002A0820 /* NominatumViewController.m in Sources */ = {isa = PBXBuildFile; fileRef = 02F8F4331696004B002A0820 /* NominatumViewController.m */; };
		02F9A4551BC8348C0013BFBD /* OSM-Logo256.png in Resources */ = {isa = PBXBuildFile; fileRef = 02F9A4541BC8348C0013BFBD /* OSM-Logo256.png */; };
		02FFCE0B16A7360B001A5B8A /* NSMutableArray+PartialSort.mm in Sources */ = {isa = PBXBuildFile; fileRef = 02FFCE0A16A7360B001A5B8A /* NSMutableArray+PartialSort.mm */; settings = {COMPILER_FLAGS = "-fno-objc-arc"; }; };
		64305F6F23E71F6A00232BB9 /* URLParserResult.m in Sources */ = {isa = PBXBuildFile; fileRef = 64305F6E23E71F6A00232BB9 /* URLParserResult.m */; };
		64305F7223E7224E00232BB9 /* GeoURLParser.m in Sources */ = {isa = PBXBuildFile; fileRef = 64305F7123E7224E00232BB9 /* GeoURLParser.m */; };
		64305F7423E723B200232BB9 /* GeoURLParserTestCase.swift in Sources */ = {isa = PBXBuildFile; fileRef = 64305F7323E723B200232BB9 /* GeoURLParserTestCase.swift */; };
		64348CED225E7CD900ADE7FB /* GoMapTests.swift in Sources */ = {isa = PBXBuildFile; fileRef = 64348CEC225E7CD900ADE7FB /* GoMapTests.swift */; };
		64348CFB225E867800ADE7FB /* HeadingProviderMock.swift in Sources */ = {isa = PBXBuildFile; fileRef = 64348CF7225E867800ADE7FB /* HeadingProviderMock.swift */; };
		64348CFC225E867800ADE7FB /* MeasureDirectionViewModelDelegateMock.swift in Sources */ = {isa = PBXBuildFile; fileRef = 64348CF8225E867800ADE7FB /* MeasureDirectionViewModelDelegateMock.swift */; };
		64348CFD225E867800ADE7FB /* CLHeadingMock.swift in Sources */ = {isa = PBXBuildFile; fileRef = 64348CF9225E867800ADE7FB /* CLHeadingMock.swift */; };
		64348CFE225E867800ADE7FB /* MeasureDirectionViewModelTestCase.swift in Sources */ = {isa = PBXBuildFile; fileRef = 64348CFA225E867800ADE7FB /* MeasureDirectionViewModelTestCase.swift */; };
		64348D01225E8D3F00ADE7FB /* OsmNode+Direction.swift in Sources */ = {isa = PBXBuildFile; fileRef = 64348D00225E8D3F00ADE7FB /* OsmNode+Direction.swift */; };
		64348D03225E8E4300ADE7FB /* OsmNode_DirectionTestCase.swift in Sources */ = {isa = PBXBuildFile; fileRef = 64348D02225E8E4300ADE7FB /* OsmNode_DirectionTestCase.swift */; };
		64348D13225EAA5D00ADE7FB /* MapViewUITestCase.swift in Sources */ = {isa = PBXBuildFile; fileRef = 64348D12225EAA5D00ADE7FB /* MapViewUITestCase.swift */; };
		6442666722540EDF00C0D545 /* Lock.swift in Sources */ = {isa = PBXBuildFile; fileRef = 6442666422540EDF00C0D545 /* Lock.swift */; };
		6442666822540EDF00C0D545 /* Disposable.swift in Sources */ = {isa = PBXBuildFile; fileRef = 6442666522540EDF00C0D545 /* Disposable.swift */; };
		6442666922540EDF00C0D545 /* Observable.swift in Sources */ = {isa = PBXBuildFile; fileRef = 6442666622540EDF00C0D545 /* Observable.swift */; };
<<<<<<< HEAD
		6453776623D38D4600656A1C /* OsmBaseObject.m in Sources */ = {isa = PBXBuildFile; fileRef = 6453776523D38D4600656A1C /* OsmBaseObject.m */; };
		6453776A23D38FA200656A1C /* OsmNode.m in Sources */ = {isa = PBXBuildFile; fileRef = 6453776923D38FA200656A1C /* OsmNode.m */; };
		6453776D23D3904E00656A1C /* OsmWay.m in Sources */ = {isa = PBXBuildFile; fileRef = 6453776C23D3904E00656A1C /* OsmWay.m */; };
		6453777023D3913100656A1C /* OsmRelation.m in Sources */ = {isa = PBXBuildFile; fileRef = 6453776F23D3913100656A1C /* OsmRelation.m */; };
		6453777323D391CC00656A1C /* OsmMember.m in Sources */ = {isa = PBXBuildFile; fileRef = 6453777223D391CC00656A1C /* OsmMember.m */; };
		6453777623D3959500656A1C /* IsOsmBooleanFalse.m in Sources */ = {isa = PBXBuildFile; fileRef = 6453777523D3959500656A1C /* IsOsmBooleanFalse.m */; };
=======
		6463E3CB23F948FE00E4F6ED /* GeekbenchScoreProvider.m in Sources */ = {isa = PBXBuildFile; fileRef = 6463E3CA23F948FE00E4F6ED /* GeekbenchScoreProvider.m */; };
>>>>>>> 96601584
		647F46CE2253EA4C00CEC482 /* MeasureDirectionViewModel.swift in Sources */ = {isa = PBXBuildFile; fileRef = 647F46CD2253EA4C00CEC482 /* MeasureDirectionViewModel.swift */; };
		647F46D12253F08200CEC482 /* HeadingProvider.swift in Sources */ = {isa = PBXBuildFile; fileRef = 647F46D02253F08200CEC482 /* HeadingProvider.swift */; };
		64981F1F22667D7700178476 /* SettingsViewController.swift in Sources */ = {isa = PBXBuildFile; fileRef = 64981F1E22667D7700178476 /* SettingsViewController.swift */; };
		64C072FA226227D500598078 /* CommonTagKeyTestCase.swift in Sources */ = {isa = PBXBuildFile; fileRef = 64C072F9226227D500598078 /* CommonTagKeyTestCase.swift */; };
		64C072FE22622B9C00598078 /* Require.swift in Sources */ = {isa = PBXBuildFile; fileRef = 64C072FD22622B9C00598078 /* Require.swift */; };
		64C968452261ED3100351C0C /* Media.xcassets in Resources */ = {isa = PBXBuildFile; fileRef = 64C968442261ED3100351C0C /* Media.xcassets */; };
		64D74BF32253DF49004FFD20 /* DirectionViewController.swift in Sources */ = {isa = PBXBuildFile; fileRef = 64D74BF12253DF49004FFD20 /* DirectionViewController.swift */; };
		64D74BF42253DF49004FFD20 /* DirectionViewController.xib in Resources */ = {isa = PBXBuildFile; fileRef = 64D74BF22253DF49004FFD20 /* DirectionViewController.xib */; };
		64E21EB322651620004605D7 /* LoginViewController.swift in Sources */ = {isa = PBXBuildFile; fileRef = 64E21EB222651620004605D7 /* LoginViewController.swift */; };
		64E21EB522651C06004605D7 /* OSMMapDataTestCase.swift in Sources */ = {isa = PBXBuildFile; fileRef = 64E21EB422651C06004605D7 /* OSMMapDataTestCase.swift */; };
		64E21EB822651F2D004605D7 /* XCTestCase+UserDefaults.swift in Sources */ = {isa = PBXBuildFile; fileRef = 64E21EB722651F2D004605D7 /* XCTestCase+UserDefaults.swift */; };
/* End PBXBuildFile section */

/* Begin PBXContainerItemProxy section */
		64348CEF225E7CD900ADE7FB /* PBXContainerItemProxy */ = {
			isa = PBXContainerItemProxy;
			containerPortal = 02ACBA2616713CCB00BB4414 /* Project object */;
			proxyType = 1;
			remoteGlobalIDString = 02ACBA2E16713CCB00BB4414;
			remoteInfo = "Go Map!!";
		};
		64348D0D225EA24E00ADE7FB /* PBXContainerItemProxy */ = {
			isa = PBXContainerItemProxy;
			containerPortal = 02ACBA2616713CCB00BB4414 /* Project object */;
			proxyType = 1;
			remoteGlobalIDString = 02ACBA2E16713CCB00BB4414;
			remoteInfo = "Go Map!!";
		};
/* End PBXContainerItemProxy section */

/* Begin PBXFileReference section */
		0205460416766808004A2A23 /* POIPresetViewController.h */ = {isa = PBXFileReference; fileEncoding = 4; lastKnownFileType = sourcecode.c.h; path = POIPresetViewController.h; sourceTree = "<group>"; };
		0205460516766808004A2A23 /* POIPresetViewController.m */ = {isa = PBXFileReference; fileEncoding = 4; lastKnownFileType = sourcecode.c.objc; path = POIPresetViewController.m; sourceTree = "<group>"; };
		02072AA51BD4465E00F1CAB4 /* 702-share.png */ = {isa = PBXFileReference; lastKnownFileType = image.png; path = "702-share.png"; sourceTree = "<group>"; };
		02072AA61BD4465E00F1CAB4 /* 702-share@2x.png */ = {isa = PBXFileReference; lastKnownFileType = image.png; path = "702-share@2x.png"; sourceTree = "<group>"; };
		02072AA71BD4465E00F1CAB4 /* 702-share@3x.png */ = {isa = PBXFileReference; lastKnownFileType = image.png; path = "702-share@3x.png"; sourceTree = "<group>"; };
		02072AAB1BD446F500F1CAB4 /* 852-map-toolbar.png */ = {isa = PBXFileReference; lastKnownFileType = image.png; path = "852-map-toolbar.png"; sourceTree = "<group>"; };
		02072AAC1BD446F500F1CAB4 /* 852-map-toolbar@2x.png */ = {isa = PBXFileReference; lastKnownFileType = image.png; path = "852-map-toolbar@2x.png"; sourceTree = "<group>"; };
		02072AAD1BD446F500F1CAB4 /* 852-map-toolbar@3x.png */ = {isa = PBXFileReference; lastKnownFileType = image.png; path = "852-map-toolbar@3x.png"; sourceTree = "<group>"; };
		02072AB11BD4494200F1CAB4 /* 845-location-target-toolbar.png */ = {isa = PBXFileReference; lastKnownFileType = image.png; path = "845-location-target-toolbar.png"; sourceTree = "<group>"; };
		02072AB21BD4494200F1CAB4 /* 845-location-target-toolbar@2x.png */ = {isa = PBXFileReference; lastKnownFileType = image.png; path = "845-location-target-toolbar@2x.png"; sourceTree = "<group>"; };
		02072AB31BD4494200F1CAB4 /* 845-location-target-toolbar@3x.png */ = {isa = PBXFileReference; lastKnownFileType = image.png; path = "845-location-target-toolbar@3x.png"; sourceTree = "<group>"; };
		02072AB71BD4497500F1CAB4 /* 732-cloud-upload-toolbar.png */ = {isa = PBXFileReference; lastKnownFileType = image.png; path = "732-cloud-upload-toolbar.png"; sourceTree = "<group>"; };
		02072AB81BD4497500F1CAB4 /* 732-cloud-upload-toolbar@2x.png */ = {isa = PBXFileReference; lastKnownFileType = image.png; path = "732-cloud-upload-toolbar@2x.png"; sourceTree = "<group>"; };
		02072AB91BD4497500F1CAB4 /* 732-cloud-upload-toolbar@3x.png */ = {isa = PBXFileReference; lastKnownFileType = image.png; path = "732-cloud-upload-toolbar@3x.png"; sourceTree = "<group>"; };
		02072ABD1BD44B2800F1CAB4 /* 1200-file-type-settings-toolbar.png */ = {isa = PBXFileReference; lastKnownFileType = image.png; path = "1200-file-type-settings-toolbar.png"; sourceTree = "<group>"; };
		02072ABE1BD44B2800F1CAB4 /* 1200-file-type-settings-toolbar@2x.png */ = {isa = PBXFileReference; lastKnownFileType = image.png; path = "1200-file-type-settings-toolbar@2x.png"; sourceTree = "<group>"; };
		02072ABF1BD44B2800F1CAB4 /* 1200-file-type-settings-toolbar@3x.png */ = {isa = PBXFileReference; lastKnownFileType = image.png; path = "1200-file-type-settings-toolbar@3x.png"; sourceTree = "<group>"; };
		02072AC31BD452F200F1CAB4 /* 982-food-toolbar.png */ = {isa = PBXFileReference; lastKnownFileType = image.png; path = "982-food-toolbar.png"; sourceTree = "<group>"; };
		02072AC41BD452F200F1CAB4 /* 982-food-toolbar@2x.png */ = {isa = PBXFileReference; lastKnownFileType = image.png; path = "982-food-toolbar@2x.png"; sourceTree = "<group>"; };
		02072AC51BD452F200F1CAB4 /* 982-food-toolbar@3x.png */ = {isa = PBXFileReference; lastKnownFileType = image.png; path = "982-food-toolbar@3x.png"; sourceTree = "<group>"; };
		02072AC91BD4546E00F1CAB4 /* 710-folder.png */ = {isa = PBXFileReference; lastKnownFileType = image.png; path = "710-folder.png"; sourceTree = "<group>"; };
		02072ACA1BD4546F00F1CAB4 /* 710-folder@2x.png */ = {isa = PBXFileReference; lastKnownFileType = image.png; path = "710-folder@2x.png"; sourceTree = "<group>"; };
		02072ACB1BD4546F00F1CAB4 /* 710-folder@3x.png */ = {isa = PBXFileReference; lastKnownFileType = image.png; path = "710-folder@3x.png"; sourceTree = "<group>"; };
		02072ACF1BD454E800F1CAB4 /* 751-eye-toolbar.png */ = {isa = PBXFileReference; lastKnownFileType = image.png; path = "751-eye-toolbar.png"; sourceTree = "<group>"; };
		02072AD01BD454E800F1CAB4 /* 751-eye-toolbar@2x.png */ = {isa = PBXFileReference; lastKnownFileType = image.png; path = "751-eye-toolbar@2x.png"; sourceTree = "<group>"; };
		02072AD11BD454E800F1CAB4 /* 751-eye-toolbar@3x.png */ = {isa = PBXFileReference; lastKnownFileType = image.png; path = "751-eye-toolbar@3x.png"; sourceTree = "<group>"; };
		02072AD51BD46B1700F1CAB4 /* StoreKit.framework */ = {isa = PBXFileReference; lastKnownFileType = wrapper.framework; name = StoreKit.framework; path = System/Library/Frameworks/StoreKit.framework; sourceTree = SDKROOT; };
		02072AE31BD5E99B00F1CAB4 /* 709-plus-toolbar.png */ = {isa = PBXFileReference; lastKnownFileType = image.png; path = "709-plus-toolbar.png"; sourceTree = "<group>"; };
		02072AE41BD5E99B00F1CAB4 /* 709-plus-toolbar@2x.png */ = {isa = PBXFileReference; lastKnownFileType = image.png; path = "709-plus-toolbar@2x.png"; sourceTree = "<group>"; };
		02072AE51BD5E99B00F1CAB4 /* 709-plus-toolbar@3x.png */ = {isa = PBXFileReference; lastKnownFileType = image.png; path = "709-plus-toolbar@3x.png"; sourceTree = "<group>"; };
		020C2A8E168A7688003F2C2A /* CreditsViewController.h */ = {isa = PBXFileReference; fileEncoding = 4; lastKnownFileType = sourcecode.c.h; lineEnding = 0; path = CreditsViewController.h; sourceTree = "<group>"; xcLanguageSpecificationIdentifier = xcode.lang.objcpp; };
		020C2A8F168A7688003F2C2A /* CreditsViewController.m */ = {isa = PBXFileReference; fileEncoding = 4; lastKnownFileType = sourcecode.c.objc; lineEnding = 0; path = CreditsViewController.m; sourceTree = "<group>"; xcLanguageSpecificationIdentifier = xcode.lang.objc; };
		020CD974169D4B5A00BF3AAF /* Default-Portrait~ipad.png */ = {isa = PBXFileReference; lastKnownFileType = image.png; name = "Default-Portrait~ipad.png"; path = "../iOS/Default-Portrait~ipad.png"; sourceTree = "<group>"; };
		020CD976169D4B7300BF3AAF /* Default-Portrait@2x~ipad.png */ = {isa = PBXFileReference; lastKnownFileType = image.png; name = "Default-Portrait@2x~ipad.png"; path = "../iOS/Default-Portrait@2x~ipad.png"; sourceTree = "<group>"; };
		020CD978169D4B7900BF3AAF /* Default-Landscape@2x~ipad.png */ = {isa = PBXFileReference; lastKnownFileType = image.png; name = "Default-Landscape@2x~ipad.png"; path = "../iOS/Default-Landscape@2x~ipad.png"; sourceTree = "<group>"; };
		020CD97A169D4BC900BF3AAF /* Default-Landscape~ipad.png */ = {isa = PBXFileReference; lastKnownFileType = image.png; name = "Default-Landscape~ipad.png"; path = "../iOS/Default-Landscape~ipad.png"; sourceTree = "<group>"; };
		02130E84196CF58500498297 /* MenuIcon.png */ = {isa = PBXFileReference; lastKnownFileType = image.png; path = MenuIcon.png; sourceTree = "<group>"; };
		0219563016DDC26E00074D15 /* GpxViewController.h */ = {isa = PBXFileReference; fileEncoding = 4; lastKnownFileType = sourcecode.c.h; lineEnding = 0; path = GpxViewController.h; sourceTree = "<group>"; xcLanguageSpecificationIdentifier = xcode.lang.objcpp; };
		0219563116DDC26E00074D15 /* GpxViewController.m */ = {isa = PBXFileReference; fileEncoding = 4; lastKnownFileType = sourcecode.c.objc; lineEnding = 0; path = GpxViewController.m; sourceTree = "<group>"; xcLanguageSpecificationIdentifier = xcode.lang.objc; };
		021B30C51973AA4400B36EFF /* OsmMapData+Edit.h */ = {isa = PBXFileReference; fileEncoding = 4; lastKnownFileType = sourcecode.c.h; lineEnding = 0; name = "OsmMapData+Edit.h"; path = "../Shared/OsmMapData+Edit.h"; sourceTree = "<group>"; xcLanguageSpecificationIdentifier = xcode.lang.objcpp; };
		021B30C61973AA4400B36EFF /* OsmMapData+Edit.m */ = {isa = PBXFileReference; fileEncoding = 4; lastKnownFileType = sourcecode.c.objc; lineEnding = 0; name = "OsmMapData+Edit.m"; path = "../Shared/OsmMapData+Edit.m"; sourceTree = "<group>"; xcLanguageSpecificationIdentifier = xcode.lang.objc; };
		021BFCE81BDF3F9E00CE255A /* VoiceAnnouncement.h */ = {isa = PBXFileReference; fileEncoding = 4; lastKnownFileType = sourcecode.c.h; lineEnding = 0; name = VoiceAnnouncement.h; path = ../Shared/VoiceAnnouncement.h; sourceTree = "<group>"; };
		021BFCE91BDF3F9E00CE255A /* VoiceAnnouncement.m */ = {isa = PBXFileReference; fileEncoding = 4; lastKnownFileType = sourcecode.c.objc; lineEnding = 0; name = VoiceAnnouncement.m; path = ../Shared/VoiceAnnouncement.m; sourceTree = "<group>"; };
		021C6AA61686145C00FB17B0 /* UndoManager.h */ = {isa = PBXFileReference; fileEncoding = 4; lastKnownFileType = sourcecode.c.h; name = UndoManager.h; path = ../Shared/UndoManager.h; sourceTree = "<group>"; };
		021C6AA71686145C00FB17B0 /* UndoManager.m */ = {isa = PBXFileReference; fileEncoding = 4; lastKnownFileType = sourcecode.c.objc; name = UndoManager.m; path = ../Shared/UndoManager.m; sourceTree = "<group>"; };
		021C6AB2168768C800FB17B0 /* MessageUI.framework */ = {isa = PBXFileReference; lastKnownFileType = wrapper.framework; name = MessageUI.framework; path = System/Library/Frameworks/MessageUI.framework; sourceTree = SDKROOT; };
		021D4E49194E0BCB002154B3 /* FpsLabel.h */ = {isa = PBXFileReference; fileEncoding = 4; lastKnownFileType = sourcecode.c.h; lineEnding = 0; path = FpsLabel.h; sourceTree = "<group>"; xcLanguageSpecificationIdentifier = xcode.lang.objcpp; };
		021D4E4A194E0BCB002154B3 /* FpsLabel.m */ = {isa = PBXFileReference; fileEncoding = 4; lastKnownFileType = sourcecode.c.objc; lineEnding = 0; path = FpsLabel.m; sourceTree = "<group>"; xcLanguageSpecificationIdentifier = xcode.lang.objc; };
		021E5D6A16C0507A00B7A02A /* transport_stop.p.64.png */ = {isa = PBXFileReference; lastKnownFileType = image.png; path = transport_stop.p.64.png; sourceTree = "<group>"; };
		02205F3A1674550D00D57D23 /* ArrowBlack.png */ = {isa = PBXFileReference; lastKnownFileType = image.png; path = ArrowBlack.png; sourceTree = "<group>"; };
		0223DB511675D53200D6F825 /* POITypeViewController.h */ = {isa = PBXFileReference; fileEncoding = 4; lastKnownFileType = sourcecode.c.h; path = POITypeViewController.h; sourceTree = "<group>"; };
		0223DB521675D53200D6F825 /* POITypeViewController.m */ = {isa = PBXFileReference; fileEncoding = 4; lastKnownFileType = sourcecode.c.objc; path = POITypeViewController.m; sourceTree = "<group>"; };
		0223DB5516765C9000D6F825 /* POICommonTagsViewController.h */ = {isa = PBXFileReference; fileEncoding = 4; lastKnownFileType = sourcecode.c.h; path = POICommonTagsViewController.h; sourceTree = "<group>"; };
		0223DB5616765C9000D6F825 /* POICommonTagsViewController.m */ = {isa = PBXFileReference; fileEncoding = 4; lastKnownFileType = sourcecode.c.objc; path = POICommonTagsViewController.m; sourceTree = "<group>"; };
		0225A36819B63EFE008B63BA /* DisplayViewController.h */ = {isa = PBXFileReference; fileEncoding = 4; lastKnownFileType = sourcecode.c.h; lineEnding = 0; path = DisplayViewController.h; sourceTree = "<group>"; xcLanguageSpecificationIdentifier = xcode.lang.objcpp; };
		0225A36919B63F0D008B63BA /* DisplayViewController.m */ = {isa = PBXFileReference; fileEncoding = 4; lastKnownFileType = sourcecode.c.objc; lineEnding = 0; path = DisplayViewController.m; sourceTree = "<group>"; xcLanguageSpecificationIdentifier = xcode.lang.objc; };
		0228442A16D8870C00A1C051 /* GpxLayer.h */ = {isa = PBXFileReference; fileEncoding = 4; lastKnownFileType = sourcecode.c.h; lineEnding = 0; name = GpxLayer.h; path = ../Shared/GpxLayer.h; sourceTree = "<group>"; xcLanguageSpecificationIdentifier = xcode.lang.objcpp; };
		0228442B16D8870C00A1C051 /* GpxLayer.m */ = {isa = PBXFileReference; fileEncoding = 4; lastKnownFileType = sourcecode.c.objc; lineEnding = 0; name = GpxLayer.m; path = ../Shared/GpxLayer.m; sourceTree = "<group>"; };
		0228444516DD339200A1C051 /* redo32@2x.png */ = {isa = PBXFileReference; lastKnownFileType = image.png; path = "redo32@2x.png"; sourceTree = "<group>"; };
		0228444616DD339300A1C051 /* undo32@2x.png */ = {isa = PBXFileReference; lastKnownFileType = image.png; path = "undo32@2x.png"; sourceTree = "<group>"; };
		022A2A52167B8F1C00D7A5AC /* POITabBarController.h */ = {isa = PBXFileReference; fileEncoding = 4; lastKnownFileType = sourcecode.c.h; path = POITabBarController.h; sourceTree = "<group>"; };
		022A2A53167B8F1C00D7A5AC /* POITabBarController.m */ = {isa = PBXFileReference; fileEncoding = 4; lastKnownFileType = sourcecode.c.objc; path = POITabBarController.m; sourceTree = "<group>"; };
		022A2A6C167D969600D7A5AC /* ClearCacheViewController.h */ = {isa = PBXFileReference; fileEncoding = 4; lastKnownFileType = sourcecode.c.h; lineEnding = 0; path = ClearCacheViewController.h; sourceTree = "<group>"; xcLanguageSpecificationIdentifier = xcode.lang.objcpp; };
		022A2A6D167D969600D7A5AC /* ClearCacheViewController.m */ = {isa = PBXFileReference; fileEncoding = 4; lastKnownFileType = sourcecode.c.objc; lineEnding = 0; path = ClearCacheViewController.m; sourceTree = "<group>"; xcLanguageSpecificationIdentifier = xcode.lang.objc; };
		022ABC9F20C1AACF002D4977 /* MultilineTableViewCell.h */ = {isa = PBXFileReference; lastKnownFileType = sourcecode.c.h; path = MultilineTableViewCell.h; sourceTree = "<group>"; };
		022ABCA020C1AACF002D4977 /* MultilineTableViewCell.m */ = {isa = PBXFileReference; lastKnownFileType = sourcecode.c.objc; path = MultilineTableViewCell.m; sourceTree = "<group>"; };
		022ABCA220C3750A002D4977 /* Buildings3DView.h */ = {isa = PBXFileReference; lastKnownFileType = sourcecode.c.h; name = Buildings3DView.h; path = ../Shared/Buildings3DView.h; sourceTree = "<group>"; };
		022ABCA320C3750A002D4977 /* Buildings3DView.m */ = {isa = PBXFileReference; lastKnownFileType = sourcecode.c.objc; name = Buildings3DView.m; path = ../Shared/Buildings3DView.m; sourceTree = "<group>"; };
		022B09A619BD3F7B0041687B /* QuadMapC.mm */ = {isa = PBXFileReference; fileEncoding = 4; lastKnownFileType = sourcecode.cpp.objcpp; name = QuadMapC.mm; path = ../Shared/QuadMapC.mm; sourceTree = "<group>"; };
		022B504716857E5F00E6619A /* OSMiOS.entitlements */ = {isa = PBXFileReference; lastKnownFileType = text.xml; path = OSMiOS.entitlements; sourceTree = "<group>"; };
		0230558919B931A50041B151 /* CustomPresetController.h */ = {isa = PBXFileReference; fileEncoding = 4; lastKnownFileType = sourcecode.c.h; lineEnding = 0; path = CustomPresetController.h; sourceTree = "<group>"; xcLanguageSpecificationIdentifier = xcode.lang.objcpp; };
		0230558A19B931B20041B151 /* CustomPresetController.m */ = {isa = PBXFileReference; fileEncoding = 4; lastKnownFileType = sourcecode.c.objc; lineEnding = 0; path = CustomPresetController.m; sourceTree = "<group>"; xcLanguageSpecificationIdentifier = xcode.lang.objc; };
		023B892A19C148790060CDB5 /* Images.xcassets */ = {isa = PBXFileReference; lastKnownFileType = folder.assetcatalog; name = Images.xcassets; path = "Go Map!!/Images.xcassets"; sourceTree = "<group>"; };
		023D1721168A36B00011FABC /* POIAttributesViewController.h */ = {isa = PBXFileReference; fileEncoding = 4; lastKnownFileType = sourcecode.c.h; path = POIAttributesViewController.h; sourceTree = "<group>"; };
		023D1722168A36B10011FABC /* POIAttributesViewController.m */ = {isa = PBXFileReference; fileEncoding = 4; lastKnownFileType = sourcecode.c.objc; path = POIAttributesViewController.m; sourceTree = "<group>"; };
		02401F351DE021EE00F32AF5 /* ExternalAccessory.framework */ = {isa = PBXFileReference; lastKnownFileType = wrapper.framework; name = ExternalAccessory.framework; path = System/Library/Frameworks/ExternalAccessory.framework; sourceTree = SDKROOT; };
		02401F371DE1369E00F32AF5 /* ExternalGPS.h */ = {isa = PBXFileReference; fileEncoding = 4; lastKnownFileType = sourcecode.c.h; lineEnding = 0; name = ExternalGPS.h; path = ../Shared/ExternalGPS.h; sourceTree = "<group>"; };
		02401F381DE1369E00F32AF5 /* ExternalGPS.m */ = {isa = PBXFileReference; fileEncoding = 4; lastKnownFileType = sourcecode.c.objc; lineEnding = 0; name = ExternalGPS.m; path = ../Shared/ExternalGPS.m; sourceTree = "<group>"; };
		02401F3A1DE157B800F32AF5 /* CoreBluetooth.framework */ = {isa = PBXFileReference; lastKnownFileType = wrapper.framework; name = CoreBluetooth.framework; path = System/Library/Frameworks/CoreBluetooth.framework; sourceTree = SDKROOT; };
		0242330F1674FDB4008A3B6A /* VectorMath.m */ = {isa = PBXFileReference; fileEncoding = 4; lastKnownFileType = sourcecode.c.objc; name = VectorMath.m; path = ../Shared/VectorMath.m; sourceTree = "<group>"; };
		0242331216750C81008A3B6A /* ArrowBlue.png */ = {isa = PBXFileReference; lastKnownFileType = image.png; path = ArrowBlue.png; sourceTree = "<group>"; };
		024ADF3A16B1B38A00875658 /* PathUtil.h */ = {isa = PBXFileReference; fileEncoding = 4; lastKnownFileType = sourcecode.c.h; lineEnding = 0; name = PathUtil.h; path = ../Shared/PathUtil.h; sourceTree = "<group>"; xcLanguageSpecificationIdentifier = xcode.lang.objcpp; };
		024ADF3B16B1B38B00875658 /* PathUtil.m */ = {isa = PBXFileReference; fileEncoding = 4; lastKnownFileType = sourcecode.c.objc; lineEnding = 0; name = PathUtil.m; path = ../Shared/PathUtil.m; sourceTree = "<group>"; xcLanguageSpecificationIdentifier = xcode.lang.objc; };
		024B4CA019BBE65F00BBA60B /* CustomPresetListViewController.h */ = {isa = PBXFileReference; fileEncoding = 4; lastKnownFileType = sourcecode.c.h; lineEnding = 0; path = CustomPresetListViewController.h; sourceTree = "<group>"; xcLanguageSpecificationIdentifier = xcode.lang.objcpp; };
		024B4CA119BBE67400BBA60B /* CustomPresetListViewController.m */ = {isa = PBXFileReference; fileEncoding = 4; lastKnownFileType = sourcecode.c.objc; lineEnding = 0; path = CustomPresetListViewController.m; sourceTree = "<group>"; xcLanguageSpecificationIdentifier = xcode.lang.objc; };
		024C323B1DEEA97100AD62AB /* OsmServerViewController.h */ = {isa = PBXFileReference; fileEncoding = 4; lastKnownFileType = sourcecode.c.h; path = OsmServerViewController.h; sourceTree = "<group>"; };
		024C323C1DEEA97100AD62AB /* OsmServerViewController.m */ = {isa = PBXFileReference; fileEncoding = 4; lastKnownFileType = sourcecode.c.objc; path = OsmServerViewController.m; sourceTree = "<group>"; };
		025224E616D7292E00B6FD53 /* RotatingNavigationController.h */ = {isa = PBXFileReference; fileEncoding = 4; lastKnownFileType = sourcecode.c.h; lineEnding = 0; path = RotatingNavigationController.h; sourceTree = "<group>"; xcLanguageSpecificationIdentifier = xcode.lang.objcpp; };
		025224E716D7292E00B6FD53 /* RotatingNavigationController.m */ = {isa = PBXFileReference; fileEncoding = 4; lastKnownFileType = sourcecode.c.objc; lineEnding = 0; path = RotatingNavigationController.m; sourceTree = "<group>"; xcLanguageSpecificationIdentifier = xcode.lang.objc; };
		0259E4061BCAEC88006C354C /* MyApplication.h */ = {isa = PBXFileReference; fileEncoding = 4; lastKnownFileType = sourcecode.c.h; lineEnding = 0; path = MyApplication.h; sourceTree = "<group>"; xcLanguageSpecificationIdentifier = xcode.lang.objcpp; };
		0259E4071BCAEC88006C354C /* MyApplication.m */ = {isa = PBXFileReference; fileEncoding = 4; lastKnownFileType = sourcecode.c.objc; lineEnding = 0; path = MyApplication.m; sourceTree = "<group>"; xcLanguageSpecificationIdentifier = xcode.lang.objc; };
		025A1CFA1690B96E002B60CB /* OSM-Logo57.png */ = {isa = PBXFileReference; lastKnownFileType = image.png; path = "OSM-Logo57.png"; sourceTree = "<group>"; };
		025A1CFB1690B96E002B60CB /* OSM-Logo114.png */ = {isa = PBXFileReference; lastKnownFileType = image.png; path = "OSM-Logo114.png"; sourceTree = "<group>"; };
		025B841619DCF55C0053C637 /* SceneKit.framework */ = {isa = PBXFileReference; lastKnownFileType = wrapper.framework; name = SceneKit.framework; path = System/Library/Frameworks/SceneKit.framework; sourceTree = SDKROOT; };
		025F1CF21BCD9B070097D7FE /* TapAndDragGesture.h */ = {isa = PBXFileReference; fileEncoding = 4; lastKnownFileType = sourcecode.c.h; lineEnding = 0; path = TapAndDragGesture.h; sourceTree = "<group>"; xcLanguageSpecificationIdentifier = xcode.lang.objcpp; };
		025F1CF31BCD9B070097D7FE /* TapAndDragGesture.m */ = {isa = PBXFileReference; fileEncoding = 4; lastKnownFileType = sourcecode.c.objc; lineEnding = 0; path = TapAndDragGesture.m; sourceTree = "<group>"; xcLanguageSpecificationIdentifier = xcode.lang.objc; };
		0260484019E66C8700415CB1 /* DisplayLink.h */ = {isa = PBXFileReference; fileEncoding = 4; lastKnownFileType = sourcecode.c.h; lineEnding = 0; name = DisplayLink.h; path = ../Shared/DisplayLink.h; sourceTree = "<group>"; };
		0260484119E66C8700415CB1 /* DisplayLink.m */ = {isa = PBXFileReference; fileEncoding = 4; lastKnownFileType = sourcecode.c.objc; lineEnding = 0; name = DisplayLink.m; path = ../Shared/DisplayLink.m; sourceTree = "<group>"; };
		0266D39116C02D9200AD9A83 /* seamark_anchor_berth.p.64.png */ = {isa = PBXFileReference; lastKnownFileType = image.png; path = seamark_anchor_berth.p.64.png; sourceTree = "<group>"; };
		0266D39216C02D9200AD9A83 /* seamark_anchorage.p.64.png */ = {isa = PBXFileReference; lastKnownFileType = image.png; path = seamark_anchorage.p.64.png; sourceTree = "<group>"; };
		0266D39316C02D9200AD9A83 /* seamark_beacon_cardinal.p.64.png */ = {isa = PBXFileReference; lastKnownFileType = image.png; path = seamark_beacon_cardinal.p.64.png; sourceTree = "<group>"; };
		0266D39416C02D9200AD9A83 /* seamark_beacon_isolated.p.64.png */ = {isa = PBXFileReference; lastKnownFileType = image.png; path = seamark_beacon_isolated.p.64.png; sourceTree = "<group>"; };
		0266D39516C02D9200AD9A83 /* seamark_beacon_lateral.p.64.png */ = {isa = PBXFileReference; lastKnownFileType = image.png; path = seamark_beacon_lateral.p.64.png; sourceTree = "<group>"; };
		0266D39616C02D9200AD9A83 /* seamark_beacon_safe_water.p.64.png */ = {isa = PBXFileReference; lastKnownFileType = image.png; path = seamark_beacon_safe_water.p.64.png; sourceTree = "<group>"; };
		0266D39716C02D9200AD9A83 /* seamark_beacon_special_purpose.p.64.png */ = {isa = PBXFileReference; lastKnownFileType = image.png; path = seamark_beacon_special_purpose.p.64.png; sourceTree = "<group>"; };
		0266D39816C02D9200AD9A83 /* seamark_buoy_cardinal.p.64.png */ = {isa = PBXFileReference; lastKnownFileType = image.png; path = seamark_buoy_cardinal.p.64.png; sourceTree = "<group>"; };
		0266D39916C02D9200AD9A83 /* seamark_buoy_isolated_danger.png */ = {isa = PBXFileReference; lastKnownFileType = image.png; path = seamark_buoy_isolated_danger.png; sourceTree = "<group>"; };
		0266D39A16C02D9200AD9A83 /* seamark_buoy_lateral.p.64.png */ = {isa = PBXFileReference; lastKnownFileType = image.png; path = seamark_buoy_lateral.p.64.png; sourceTree = "<group>"; };
		0266D39B16C02D9200AD9A83 /* seamark_buoy_safe_water.p.64.png */ = {isa = PBXFileReference; lastKnownFileType = image.png; path = seamark_buoy_safe_water.p.64.png; sourceTree = "<group>"; };
		0266D39C16C02D9200AD9A83 /* seamark_buoy_special_purpose.p.64.png */ = {isa = PBXFileReference; lastKnownFileType = image.png; path = seamark_buoy_special_purpose.p.64.png; sourceTree = "<group>"; };
		0266D39D16C02D9200AD9A83 /* seamark_fog_signal.p.64.png */ = {isa = PBXFileReference; lastKnownFileType = image.png; path = seamark_fog_signal.p.64.png; sourceTree = "<group>"; };
		0266D39E16C02D9200AD9A83 /* seamark_light_float.p.64.png */ = {isa = PBXFileReference; lastKnownFileType = image.png; path = seamark_light_float.p.64.png; sourceTree = "<group>"; };
		0266D39F16C02D9200AD9A83 /* seamark_light_major.p.64.png */ = {isa = PBXFileReference; lastKnownFileType = image.png; path = seamark_light_major.p.64.png; sourceTree = "<group>"; };
		0266D3A016C02D9200AD9A83 /* seamark_light_minor.p.64.png */ = {isa = PBXFileReference; lastKnownFileType = image.png; path = seamark_light_minor.p.64.png; sourceTree = "<group>"; };
		0266D3A116C02D9200AD9A83 /* seamark_light_vessel.p.64.png */ = {isa = PBXFileReference; lastKnownFileType = image.png; path = seamark_light_vessel.p.64.png; sourceTree = "<group>"; };
		0266D3A216C02D9200AD9A83 /* seamark_radar_station.p.64.png */ = {isa = PBXFileReference; lastKnownFileType = image.png; path = seamark_radar_station.p.64.png; sourceTree = "<group>"; };
		0266D3A316C02D9200AD9A83 /* seamark_signal_station.p.64.png */ = {isa = PBXFileReference; lastKnownFileType = image.png; path = seamark_signal_station.p.64.png; sourceTree = "<group>"; };
		0266D3A416C02D9200AD9A83 /* seamark_wreck.png */ = {isa = PBXFileReference; lastKnownFileType = image.png; path = seamark_wreck.png; sourceTree = "<group>"; };
		0266D3B916C03D7400AD9A83 /* seamark_notice.p.64.png */ = {isa = PBXFileReference; lastKnownFileType = image.png; path = seamark_notice.p.64.png; sourceTree = "<group>"; };
		02695B8B1A08C1DB0028D95E /* NotesTableViewController.h */ = {isa = PBXFileReference; fileEncoding = 4; lastKnownFileType = sourcecode.c.h; lineEnding = 0; path = NotesTableViewController.h; sourceTree = "<group>"; xcLanguageSpecificationIdentifier = xcode.lang.objcpp; };
		02695B8C1A08C1DB0028D95E /* NotesTableViewController.m */ = {isa = PBXFileReference; fileEncoding = 4; lastKnownFileType = sourcecode.c.objc; lineEnding = 0; path = NotesTableViewController.m; sourceTree = "<group>"; xcLanguageSpecificationIdentifier = xcode.lang.objc; };
		0277E29316A673CC00456BED /* OpenGLES.framework */ = {isa = PBXFileReference; lastKnownFileType = wrapper.framework; name = OpenGLES.framework; path = System/Library/Frameworks/OpenGLES.framework; sourceTree = SDKROOT; };
		027A469A1673B251000BE55C /* OSM-Logo72.png */ = {isa = PBXFileReference; lastKnownFileType = image.png; path = "OSM-Logo72.png"; sourceTree = "<group>"; };
		027A469D1673B257000BE55C /* OSM-Logo144.png */ = {isa = PBXFileReference; lastKnownFileType = image.png; path = "OSM-Logo144.png"; sourceTree = "<group>"; };
		027AD5CF19F5797400120654 /* poi */ = {isa = PBXFileReference; lastKnownFileType = folder; name = poi; path = ../poi; sourceTree = "<group>"; };
		027AD5D119F5A18700120654 /* CoreFoundation.framework */ = {isa = PBXFileReference; lastKnownFileType = wrapper.framework; name = CoreFoundation.framework; path = System/Library/Frameworks/CoreFoundation.framework; sourceTree = SDKROOT; };
		027AD5D319F5EA7D00120654 /* libobjc.A.dylib */ = {isa = PBXFileReference; lastKnownFileType = "compiled.mach-o.dylib"; name = libobjc.A.dylib; path = usr/lib/libobjc.A.dylib; sourceTree = SDKROOT; };
		027EDC5E206F3EED00D349D6 /* DDXMLDocument.h */ = {isa = PBXFileReference; fileEncoding = 4; lastKnownFileType = sourcecode.c.h; path = DDXMLDocument.h; sourceTree = "<group>"; };
		027EDC5F206F3EED00D349D6 /* DDXML.h */ = {isa = PBXFileReference; fileEncoding = 4; lastKnownFileType = sourcecode.c.h; path = DDXML.h; sourceTree = "<group>"; };
		027EDC60206F3EED00D349D6 /* DDXMLElement.m */ = {isa = PBXFileReference; fileEncoding = 4; lastKnownFileType = sourcecode.c.objc; path = DDXMLElement.m; sourceTree = "<group>"; };
		027EDC61206F3EED00D349D6 /* KissXML.h */ = {isa = PBXFileReference; fileEncoding = 4; lastKnownFileType = sourcecode.c.h; path = KissXML.h; sourceTree = "<group>"; };
		027EDC63206F3EED00D349D6 /* DDXMLElementAdditions.h */ = {isa = PBXFileReference; fileEncoding = 4; lastKnownFileType = sourcecode.c.h; path = DDXMLElementAdditions.h; sourceTree = "<group>"; };
		027EDC64206F3EED00D349D6 /* DDXMLElementAdditions.m */ = {isa = PBXFileReference; fileEncoding = 4; lastKnownFileType = sourcecode.c.objc; path = DDXMLElementAdditions.m; sourceTree = "<group>"; };
		027EDC65206F3EED00D349D6 /* DDXMLNode.m */ = {isa = PBXFileReference; fileEncoding = 4; lastKnownFileType = sourcecode.c.objc; path = DDXMLNode.m; sourceTree = "<group>"; };
		027EDC66206F3EED00D349D6 /* DDXMLDocument.m */ = {isa = PBXFileReference; fileEncoding = 4; lastKnownFileType = sourcecode.c.objc; path = DDXMLDocument.m; sourceTree = "<group>"; };
		027EDC68206F3EED00D349D6 /* DDXMLPrivate.h */ = {isa = PBXFileReference; fileEncoding = 4; lastKnownFileType = sourcecode.c.h; path = DDXMLPrivate.h; sourceTree = "<group>"; };
		027EDC69206F3EED00D349D6 /* DDXMLElement.h */ = {isa = PBXFileReference; fileEncoding = 4; lastKnownFileType = sourcecode.c.h; path = DDXMLElement.h; sourceTree = "<group>"; };
		027EDC6B206F3EED00D349D6 /* NSString+DDXML.h */ = {isa = PBXFileReference; fileEncoding = 4; lastKnownFileType = sourcecode.c.h; path = "NSString+DDXML.h"; sourceTree = "<group>"; };
		027EDC6C206F3EED00D349D6 /* NSString+DDXML.m */ = {isa = PBXFileReference; fileEncoding = 4; lastKnownFileType = sourcecode.c.objc; path = "NSString+DDXML.m"; sourceTree = "<group>"; };
		027EDC6F206F3EED00D349D6 /* DDXMLNode.h */ = {isa = PBXFileReference; fileEncoding = 4; lastKnownFileType = sourcecode.c.h; path = DDXMLNode.h; sourceTree = "<group>"; };
		027FEA3520B13B8000901E9F /* Maki Icons.xcassets */ = {isa = PBXFileReference; lastKnownFileType = folder.assetcatalog; name = "Maki Icons.xcassets"; path = "../Maki Icons.xcassets"; sourceTree = "<group>"; };
		027FEA3720B1ECDA00901E9F /* iD SVG POI.xcassets */ = {isa = PBXFileReference; lastKnownFileType = folder.assetcatalog; name = "iD SVG POI.xcassets"; path = "../iD SVG POI.xcassets"; sourceTree = "<group>"; };
		0284FDB116A0B7DA002C46A9 /* tree.p.64.png */ = {isa = PBXFileReference; lastKnownFileType = image.png; path = tree.p.64.png; sourceTree = "<group>"; };
		0284FDB316A0BB67002C46A9 /* shrub.p.64.png */ = {isa = PBXFileReference; lastKnownFileType = image.png; path = shrub.p.64.png; sourceTree = "<group>"; };
		0289D0DD16A88BA300F86151 /* DLog.h */ = {isa = PBXFileReference; fileEncoding = 4; lastKnownFileType = sourcecode.c.h; lineEnding = 0; name = DLog.h; path = ../Shared/DLog.h; sourceTree = "<group>"; xcLanguageSpecificationIdentifier = xcode.lang.objcpp; };
		028E0C0A20B2182100CEC71F /* FilterObjectsViewController.h */ = {isa = PBXFileReference; lastKnownFileType = sourcecode.c.h; path = FilterObjectsViewController.h; sourceTree = "<group>"; };
		028E0C0B20B2182100CEC71F /* FilterObjectsViewController.m */ = {isa = PBXFileReference; lastKnownFileType = sourcecode.c.objc; path = FilterObjectsViewController.m; sourceTree = "<group>"; };
		028F504319B949780093C423 /* CommonTagList.h */ = {isa = PBXFileReference; fileEncoding = 4; lastKnownFileType = sourcecode.c.h; lineEnding = 0; name = CommonTagList.h; path = ../Shared/CommonTagList.h; sourceTree = "<group>"; };
		028F504419B949780093C423 /* CommonTagList.m */ = {isa = PBXFileReference; fileEncoding = 4; lastKnownFileType = sourcecode.c.objc; lineEnding = 0; name = CommonTagList.m; path = ../Shared/CommonTagList.m; sourceTree = "<group>"; };
		028F504619BA2F460093C423 /* presets */ = {isa = PBXFileReference; lastKnownFileType = folder; name = presets; path = ../presets; sourceTree = "<group>"; };
		029043A11682797A00BE3480 /* LoginViewController.h */ = {isa = PBXFileReference; fileEncoding = 4; lastKnownFileType = sourcecode.c.h; path = LoginViewController.h; sourceTree = "<group>"; };
		029043A21682797A00BE3480 /* LoginViewController.m */ = {isa = PBXFileReference; fileEncoding = 4; lastKnownFileType = sourcecode.c.objc; path = LoginViewController.m; sourceTree = "<group>"; };
		02912D45168504AC00A541BC /* move.png */ = {isa = PBXFileReference; lastKnownFileType = image.png; path = move.png; sourceTree = "<group>"; };
		02912D4C16852AEC00A541BC /* question.png */ = {isa = PBXFileReference; lastKnownFileType = image.png; path = question.png; sourceTree = "<group>"; };
		0296873D167E30C700B8FF2C /* PushPinView.h */ = {isa = PBXFileReference; fileEncoding = 4; lastKnownFileType = sourcecode.c.h; path = PushPinView.h; sourceTree = "<group>"; };
		0296873E167E30C700B8FF2C /* PushPinView.m */ = {isa = PBXFileReference; fileEncoding = 4; lastKnownFileType = sourcecode.c.objc; path = PushPinView.m; sourceTree = "<group>"; };
		0296876A1680D57700B8FF2C /* bullseye.png */ = {isa = PBXFileReference; lastKnownFileType = image.png; path = bullseye.png; sourceTree = "<group>"; };
		0296876C1680D5D400B8FF2C /* redo32.png */ = {isa = PBXFileReference; lastKnownFileType = image.png; path = redo32.png; sourceTree = "<group>"; };
		0296876D1680D5D400B8FF2C /* undo32.png */ = {isa = PBXFileReference; lastKnownFileType = image.png; path = undo32.png; sourceTree = "<group>"; };
		02A077D0167A77A400686261 /* POIAllTagsViewController.h */ = {isa = PBXFileReference; fileEncoding = 4; lastKnownFileType = sourcecode.c.h; path = POIAllTagsViewController.h; sourceTree = "<group>"; };
		02A077D1167A77A400686261 /* POIAllTagsViewController.m */ = {isa = PBXFileReference; fileEncoding = 4; lastKnownFileType = sourcecode.c.objc; path = POIAllTagsViewController.m; sourceTree = "<group>"; };
		02A194AE19C69701002338DA /* Database.h */ = {isa = PBXFileReference; fileEncoding = 4; lastKnownFileType = sourcecode.c.h; lineEnding = 0; name = Database.h; path = ../Shared/Database.h; sourceTree = "<group>"; xcLanguageSpecificationIdentifier = xcode.lang.objcpp; };
		02A194AF19C69701002338DA /* Database.m */ = {isa = PBXFileReference; fileEncoding = 4; lastKnownFileType = sourcecode.c.objc; lineEnding = 0; name = Database.m; path = ../Shared/Database.m; sourceTree = "<group>"; xcLanguageSpecificationIdentifier = xcode.lang.objc; };
		02A194B119C6A432002338DA /* libsqlite3.0.dylib */ = {isa = PBXFileReference; lastKnownFileType = "compiled.mach-o.dylib"; name = libsqlite3.0.dylib; path = usr/lib/libsqlite3.0.dylib; sourceTree = SDKROOT; };
		02A8613C20A95C16008C465F /* NetworkStatus.m */ = {isa = PBXFileReference; lastKnownFileType = sourcecode.c.objc; name = NetworkStatus.m; path = ../Shared/NetworkStatus.m; sourceTree = "<group>"; };
		02A8613E20A95C2B008C465F /* NetworkStatus.h */ = {isa = PBXFileReference; fileEncoding = 4; lastKnownFileType = sourcecode.c.h; name = NetworkStatus.h; path = ../Shared/NetworkStatus.h; sourceTree = "<group>"; };
		02ACBA2F16713CCB00BB4414 /* Go Map!!.app */ = {isa = PBXFileReference; explicitFileType = wrapper.application; includeInIndex = 0; path = "Go Map!!.app"; sourceTree = BUILT_PRODUCTS_DIR; };
		02ACBA3316713CCB00BB4414 /* UIKit.framework */ = {isa = PBXFileReference; lastKnownFileType = wrapper.framework; name = UIKit.framework; path = System/Library/Frameworks/UIKit.framework; sourceTree = SDKROOT; };
		02ACBA3516713CCB00BB4414 /* Foundation.framework */ = {isa = PBXFileReference; lastKnownFileType = wrapper.framework; name = Foundation.framework; path = System/Library/Frameworks/Foundation.framework; sourceTree = SDKROOT; };
		02ACBA3716713CCB00BB4414 /* CoreGraphics.framework */ = {isa = PBXFileReference; lastKnownFileType = wrapper.framework; name = CoreGraphics.framework; path = System/Library/Frameworks/CoreGraphics.framework; sourceTree = SDKROOT; };
		02ACBA3B16713CCB00BB4414 /* Go Map!!-Info.plist */ = {isa = PBXFileReference; lastKnownFileType = text.plist.xml; path = "Go Map!!-Info.plist"; sourceTree = "<group>"; };
		02ACBA3D16713CCB00BB4414 /* en */ = {isa = PBXFileReference; lastKnownFileType = text.plist.strings; name = en; path = en.lproj/InfoPlist.strings; sourceTree = "<group>"; };
		02ACBA3F16713CCB00BB4414 /* main.m */ = {isa = PBXFileReference; lastKnownFileType = sourcecode.c.objc; path = main.m; sourceTree = "<group>"; };
		02ACBA4116713CCB00BB4414 /* Go Map!!-Prefix.pch */ = {isa = PBXFileReference; lastKnownFileType = sourcecode.c.h; path = "Go Map!!-Prefix.pch"; sourceTree = "<group>"; };
		02ACBA4216713CCB00BB4414 /* AppDelegate.h */ = {isa = PBXFileReference; lastKnownFileType = sourcecode.c.h; lineEnding = 0; path = AppDelegate.h; sourceTree = "<group>"; xcLanguageSpecificationIdentifier = xcode.lang.objcpp; };
		02ACBA4316713CCB00BB4414 /* AppDelegate.m */ = {isa = PBXFileReference; lastKnownFileType = sourcecode.c.objc; lineEnding = 0; path = AppDelegate.m; sourceTree = "<group>"; xcLanguageSpecificationIdentifier = xcode.lang.objc; };
		02ACBA4516713CCB00BB4414 /* Default.png */ = {isa = PBXFileReference; lastKnownFileType = image.png; name = Default.png; path = ../iOS/Default.png; sourceTree = "<group>"; };
		02ACBA4716713CCB00BB4414 /* Default@2x.png */ = {isa = PBXFileReference; lastKnownFileType = image.png; name = "Default@2x.png"; path = "../iOS/Default@2x.png"; sourceTree = "<group>"; };
		02ACBA4916713CCB00BB4414 /* Default-568h@2x.png */ = {isa = PBXFileReference; lastKnownFileType = image.png; name = "Default-568h@2x.png"; path = "../iOS/Default-568h@2x.png"; sourceTree = "<group>"; };
		02ACBA5116713CCB00BB4414 /* MapViewController.h */ = {isa = PBXFileReference; lastKnownFileType = sourcecode.c.h; path = MapViewController.h; sourceTree = "<group>"; };
		02ACBA5216713CCB00BB4414 /* MapViewController.m */ = {isa = PBXFileReference; lastKnownFileType = sourcecode.c.objc; path = MapViewController.m; sourceTree = "<group>"; };
		02ACBA5816713CCB00BB4414 /* SettingsViewController.h */ = {isa = PBXFileReference; lastKnownFileType = sourcecode.c.h; path = SettingsViewController.h; sourceTree = "<group>"; };
		02ACBA5916713CCB00BB4414 /* SettingsViewController.m */ = {isa = PBXFileReference; lastKnownFileType = sourcecode.c.objc; path = SettingsViewController.m; sourceTree = "<group>"; };
		02ACBA6D16713F2A00BB4414 /* BingMapsGeometry.h */ = {isa = PBXFileReference; fileEncoding = 4; lastKnownFileType = sourcecode.c.h; lineEnding = 0; name = BingMapsGeometry.h; path = ../Shared/BingMapsGeometry.h; sourceTree = "<group>"; xcLanguageSpecificationIdentifier = xcode.lang.objcpp; };
		02ACBA6E16713F2A00BB4414 /* BingPlaceholderImage.png */ = {isa = PBXFileReference; lastKnownFileType = image.png; path = BingPlaceholderImage.png; sourceTree = "<group>"; };
		02ACBA6F16713F2A00BB4414 /* BlueBall.png */ = {isa = PBXFileReference; lastKnownFileType = image.png; path = BlueBall.png; sourceTree = "<group>"; };
		02ACBA7016713F2A00BB4414 /* changeset.xsl */ = {isa = PBXFileReference; fileEncoding = 4; lastKnownFileType = text.xml; name = changeset.xsl; path = ../Shared/changeset.xsl; sourceTree = "<group>"; };
		02ACBA7116713F2A00BB4414 /* CurvedTextLayer.h */ = {isa = PBXFileReference; fileEncoding = 4; lastKnownFileType = sourcecode.c.h; lineEnding = 0; name = CurvedTextLayer.h; path = ../Shared/CurvedTextLayer.h; sourceTree = "<group>"; xcLanguageSpecificationIdentifier = xcode.lang.objcpp; };
		02ACBA7216713F2A00BB4414 /* CurvedTextLayer.m */ = {isa = PBXFileReference; fileEncoding = 4; lastKnownFileType = sourcecode.c.objc; lineEnding = 0; name = CurvedTextLayer.m; path = ../Shared/CurvedTextLayer.m; sourceTree = "<group>"; };
		02ACBA7316713F2A00BB4414 /* DownloadThreadPool.h */ = {isa = PBXFileReference; fileEncoding = 4; lastKnownFileType = sourcecode.c.h; lineEnding = 0; name = DownloadThreadPool.h; path = ../Shared/DownloadThreadPool.h; sourceTree = "<group>"; xcLanguageSpecificationIdentifier = xcode.lang.objcpp; };
		02ACBA7416713F2A00BB4414 /* DownloadThreadPool.m */ = {isa = PBXFileReference; fileEncoding = 4; lastKnownFileType = sourcecode.c.objc; lineEnding = 0; name = DownloadThreadPool.m; path = ../Shared/DownloadThreadPool.m; sourceTree = "<group>"; xcLanguageSpecificationIdentifier = xcode.lang.objc; };
		02ACBA7516713F2A00BB4414 /* EditorMapLayer.h */ = {isa = PBXFileReference; fileEncoding = 4; lastKnownFileType = sourcecode.c.h; lineEnding = 0; name = EditorMapLayer.h; path = ../Shared/EditorMapLayer.h; sourceTree = "<group>"; };
		02ACBA7616713F2A00BB4414 /* EditorMapLayer.m */ = {isa = PBXFileReference; fileEncoding = 4; lastKnownFileType = sourcecode.c.objc; lineEnding = 0; name = EditorMapLayer.m; path = ../Shared/EditorMapLayer.m; sourceTree = "<group>"; };
		02ACBA7F16713F2A00BB4414 /* MapView.h */ = {isa = PBXFileReference; fileEncoding = 4; lastKnownFileType = sourcecode.c.h; name = MapView.h; path = ../Shared/MapView.h; sourceTree = "<group>"; };
		02ACBA8016713F2A00BB4414 /* MapView.m */ = {isa = PBXFileReference; fileEncoding = 4; lastKnownFileType = sourcecode.c.objc; name = MapView.m; path = ../Shared/MapView.m; sourceTree = "<group>"; };
		02ACBA8116713F2A00BB4414 /* MercatorTileLayer.h */ = {isa = PBXFileReference; fileEncoding = 4; lastKnownFileType = sourcecode.c.h; name = MercatorTileLayer.h; path = ../Shared/MercatorTileLayer.h; sourceTree = "<group>"; };
		02ACBA8216713F2A00BB4414 /* MercatorTileLayer.m */ = {isa = PBXFileReference; fileEncoding = 4; lastKnownFileType = sourcecode.c.objc; name = MercatorTileLayer.m; path = ../Shared/MercatorTileLayer.m; sourceTree = "<group>"; };
		02ACBA8316713F2A00BB4414 /* OsmMapData.h */ = {isa = PBXFileReference; fileEncoding = 4; lastKnownFileType = sourcecode.c.h; name = OsmMapData.h; path = ../Shared/OsmMapData.h; sourceTree = "<group>"; };
		02ACBA8416713F2A00BB4414 /* OsmMapData.m */ = {isa = PBXFileReference; fileEncoding = 4; lastKnownFileType = sourcecode.c.objc; name = OsmMapData.m; path = ../Shared/OsmMapData.m; sourceTree = "<group>"; };
		02ACBA8816713F2A00BB4414 /* accommodation_alpinehut.p.64.png */ = {isa = PBXFileReference; lastKnownFileType = image.png; path = accommodation_alpinehut.p.64.png; sourceTree = "<group>"; };
		02ACBA8916713F2A00BB4414 /* accommodation_bed_and_breakfast.p.64.png */ = {isa = PBXFileReference; lastKnownFileType = image.png; path = accommodation_bed_and_breakfast.p.64.png; sourceTree = "<group>"; };
		02ACBA8A16713F2A00BB4414 /* accommodation_bed_and_breakfast2.p.64.png */ = {isa = PBXFileReference; lastKnownFileType = image.png; path = accommodation_bed_and_breakfast2.p.64.png; sourceTree = "<group>"; };
		02ACBA8B16713F2A00BB4414 /* accommodation_camping.p.64.png */ = {isa = PBXFileReference; lastKnownFileType = image.png; path = accommodation_camping.p.64.png; sourceTree = "<group>"; };
		02ACBA8C16713F2A00BB4414 /* accommodation_caravan_park.p.64.png */ = {isa = PBXFileReference; lastKnownFileType = image.png; path = accommodation_caravan_park.p.64.png; sourceTree = "<group>"; };
		02ACBA8D16713F2A00BB4414 /* accommodation_chalet.p.64.png */ = {isa = PBXFileReference; lastKnownFileType = image.png; path = accommodation_chalet.p.64.png; sourceTree = "<group>"; };
		02ACBA8E16713F2A00BB4414 /* accommodation_chalet2.p.64.png */ = {isa = PBXFileReference; lastKnownFileType = image.png; path = accommodation_chalet2.p.64.png; sourceTree = "<group>"; };
		02ACBA8F16713F2A00BB4414 /* accommodation_hostel.p.64.png */ = {isa = PBXFileReference; lastKnownFileType = image.png; path = accommodation_hostel.p.64.png; sourceTree = "<group>"; };
		02ACBA9016713F2A00BB4414 /* accommodation_hotel.p.64.png */ = {isa = PBXFileReference; lastKnownFileType = image.png; path = accommodation_hotel.p.64.png; sourceTree = "<group>"; };
		02ACBA9116713F2A00BB4414 /* accommodation_hotel2.p.64.png */ = {isa = PBXFileReference; lastKnownFileType = image.png; path = accommodation_hotel2.p.64.png; sourceTree = "<group>"; };
		02ACBA9216713F2A00BB4414 /* accommodation_motel.p.64.png */ = {isa = PBXFileReference; lastKnownFileType = image.png; path = accommodation_motel.p.64.png; sourceTree = "<group>"; };
		02ACBA9316713F2A00BB4414 /* accommodation_shelter.p.64.png */ = {isa = PBXFileReference; lastKnownFileType = image.png; path = accommodation_shelter.p.64.png; sourceTree = "<group>"; };
		02ACBA9416713F2A00BB4414 /* accommodation_shelter2.p.64.png */ = {isa = PBXFileReference; lastKnownFileType = image.png; path = accommodation_shelter2.p.64.png; sourceTree = "<group>"; };
		02ACBA9516713F2A00BB4414 /* accommodation_youth_hostel.p.64.png */ = {isa = PBXFileReference; lastKnownFileType = image.png; path = accommodation_youth_hostel.p.64.png; sourceTree = "<group>"; };
		02ACBA9616713F2A00BB4414 /* amenity_bench.p.64.png */ = {isa = PBXFileReference; lastKnownFileType = image.png; path = amenity_bench.p.64.png; sourceTree = "<group>"; };
		02ACBA9716713F2A00BB4414 /* amenity_court.p.64.png */ = {isa = PBXFileReference; lastKnownFileType = image.png; path = amenity_court.p.64.png; sourceTree = "<group>"; };
		02ACBA9816713F2A00BB4414 /* amenity_firestation.p.64.png */ = {isa = PBXFileReference; lastKnownFileType = image.png; path = amenity_firestation.p.64.png; sourceTree = "<group>"; };
		02ACBA9916713F2A00BB4414 /* amenity_firestation2.p.64.png */ = {isa = PBXFileReference; lastKnownFileType = image.png; path = amenity_firestation2.p.64.png; sourceTree = "<group>"; };
		02ACBA9A16713F2A00BB4414 /* amenity_firestation3.p.64.png */ = {isa = PBXFileReference; lastKnownFileType = image.png; path = amenity_firestation3.p.64.png; sourceTree = "<group>"; };
		02ACBA9B16713F2A00BB4414 /* amenity_fountain.p.64.png */ = {isa = PBXFileReference; lastKnownFileType = image.png; path = amenity_fountain.p.64.png; sourceTree = "<group>"; };
		02ACBA9C16713F2A00BB4414 /* amenity_fountain2.p.64.png */ = {isa = PBXFileReference; lastKnownFileType = image.png; path = amenity_fountain2.p.64.png; sourceTree = "<group>"; };
		02ACBA9D16713F2A00BB4414 /* amenity_library.p.64.png */ = {isa = PBXFileReference; lastKnownFileType = image.png; path = amenity_library.p.64.png; sourceTree = "<group>"; };
		02ACBA9E16713F2A00BB4414 /* amenity_library2.p.64.png */ = {isa = PBXFileReference; lastKnownFileType = image.png; path = amenity_library2.p.64.png; sourceTree = "<group>"; };
		02ACBA9F16713F2A00BB4414 /* amenity_playground.p.64.png */ = {isa = PBXFileReference; lastKnownFileType = image.png; path = amenity_playground.p.64.png; sourceTree = "<group>"; };
		02ACBAA016713F2A00BB4414 /* amenity_police.p.64.png */ = {isa = PBXFileReference; lastKnownFileType = image.png; path = amenity_police.p.64.png; sourceTree = "<group>"; };
		02ACBAA116713F2A00BB4414 /* amenity_police2.p.64.png */ = {isa = PBXFileReference; lastKnownFileType = image.png; path = amenity_police2.p.64.png; sourceTree = "<group>"; };
		02ACBAA216713F2A00BB4414 /* amenity_post_box.p.64.png */ = {isa = PBXFileReference; lastKnownFileType = image.png; path = amenity_post_box.p.64.png; sourceTree = "<group>"; };
		02ACBAA316713F2A00BB4414 /* amenity_post_office.p.64.png */ = {isa = PBXFileReference; lastKnownFileType = image.png; path = amenity_post_office.p.64.png; sourceTree = "<group>"; };
		02ACBAA416713F2A00BB4414 /* amenity_prison.p.64.png */ = {isa = PBXFileReference; lastKnownFileType = image.png; path = amenity_prison.p.64.png; sourceTree = "<group>"; };
		02ACBAA516713F2A00BB4414 /* amenity_public_building.p.64.png */ = {isa = PBXFileReference; lastKnownFileType = image.png; path = amenity_public_building.p.64.png; sourceTree = "<group>"; };
		02ACBAA616713F2A00BB4414 /* amenity_public_building2.p.64.png */ = {isa = PBXFileReference; lastKnownFileType = image.png; path = amenity_public_building2.p.64.png; sourceTree = "<group>"; };
		02ACBAA716713F2A00BB4414 /* amenity_recycling.p.64.png */ = {isa = PBXFileReference; lastKnownFileType = image.png; path = amenity_recycling.p.64.png; sourceTree = "<group>"; };
		02ACBAA816713F2A00BB4414 /* amenity_survey_point.p.64.png */ = {isa = PBXFileReference; lastKnownFileType = image.png; path = amenity_survey_point.p.64.png; sourceTree = "<group>"; };
		02ACBAA916713F2A00BB4414 /* amenity_telephone.p.64.png */ = {isa = PBXFileReference; lastKnownFileType = image.png; path = amenity_telephone.p.64.png; sourceTree = "<group>"; };
		02ACBAAA16713F2A00BB4414 /* amenity_toilets.p.64.png */ = {isa = PBXFileReference; lastKnownFileType = image.png; path = amenity_toilets.p.64.png; sourceTree = "<group>"; };
		02ACBAAB16713F2A00BB4414 /* amenity_toilets_disabled.p.64.png */ = {isa = PBXFileReference; lastKnownFileType = image.png; path = amenity_toilets_disabled.p.64.png; sourceTree = "<group>"; };
		02ACBAAC16713F2A00BB4414 /* amenity_toilets_men.p.64.png */ = {isa = PBXFileReference; lastKnownFileType = image.png; path = amenity_toilets_men.p.64.png; sourceTree = "<group>"; };
		02ACBAAD16713F2A00BB4414 /* amenity_toilets_women.p.64.png */ = {isa = PBXFileReference; lastKnownFileType = image.png; path = amenity_toilets_women.p.64.png; sourceTree = "<group>"; };
		02ACBAAE16713F2A00BB4414 /* amenity_town_hall.p.64.png */ = {isa = PBXFileReference; lastKnownFileType = image.png; path = amenity_town_hall.p.64.png; sourceTree = "<group>"; };
		02ACBAAF16713F2A00BB4414 /* amenity_town_hall2.p.64.png */ = {isa = PBXFileReference; lastKnownFileType = image.png; path = amenity_town_hall2.p.64.png; sourceTree = "<group>"; };
		02ACBAB016713F2A00BB4414 /* amenity_waste_bin.p.64.png */ = {isa = PBXFileReference; lastKnownFileType = image.png; path = amenity_waste_bin.p.64.png; sourceTree = "<group>"; };
		02ACBAB116713F2A00BB4414 /* barrier_blocks.p.64.png */ = {isa = PBXFileReference; lastKnownFileType = image.png; path = barrier_blocks.p.64.png; sourceTree = "<group>"; };
		02ACBAB216713F2A00BB4414 /* barrier_bollard.p.64.png */ = {isa = PBXFileReference; lastKnownFileType = image.png; path = barrier_bollard.p.64.png; sourceTree = "<group>"; };
		02ACBAB316713F2A00BB4414 /* barrier_cattle_grid.p.64.png */ = {isa = PBXFileReference; lastKnownFileType = image.png; path = barrier_cattle_grid.p.64.png; sourceTree = "<group>"; };
		02ACBAB416713F2A00BB4414 /* barrier_cycle_barrier.p.64.png */ = {isa = PBXFileReference; lastKnownFileType = image.png; path = barrier_cycle_barrier.p.64.png; sourceTree = "<group>"; };
		02ACBAB516713F2A00BB4414 /* barrier_entrance.p.64.png */ = {isa = PBXFileReference; lastKnownFileType = image.png; path = barrier_entrance.p.64.png; sourceTree = "<group>"; };
		02ACBAB616713F2A00BB4414 /* barrier_exit.p.64.png */ = {isa = PBXFileReference; lastKnownFileType = image.png; path = barrier_exit.p.64.png; sourceTree = "<group>"; };
		02ACBAB716713F2A00BB4414 /* barrier_gate.p.64.png */ = {isa = PBXFileReference; lastKnownFileType = image.png; path = barrier_gate.p.64.png; sourceTree = "<group>"; };
		02ACBAB816713F2A00BB4414 /* barrier_kissing_gate.p.64.png */ = {isa = PBXFileReference; lastKnownFileType = image.png; path = barrier_kissing_gate.p.64.png; sourceTree = "<group>"; };
		02ACBAB916713F2A00BB4414 /* barrier_lift_gate.p.64.png */ = {isa = PBXFileReference; lastKnownFileType = image.png; path = barrier_lift_gate.p.64.png; sourceTree = "<group>"; };
		02ACBABA16713F2A00BB4414 /* barrier_steps.p.64.png */ = {isa = PBXFileReference; lastKnownFileType = image.png; path = barrier_steps.p.64.png; sourceTree = "<group>"; };
		02ACBABB16713F2A00BB4414 /* barrier_stile.p.64.png */ = {isa = PBXFileReference; lastKnownFileType = image.png; path = barrier_stile.p.64.png; sourceTree = "<group>"; };
		02ACBABC16713F2A00BB4414 /* barrier_toll_booth.p.64.png */ = {isa = PBXFileReference; lastKnownFileType = image.png; path = barrier_toll_booth.p.64.png; sourceTree = "<group>"; };
		02ACBABD16713F2A00BB4414 /* education_college.p.64.png */ = {isa = PBXFileReference; lastKnownFileType = image.png; path = education_college.p.64.png; sourceTree = "<group>"; };
		02ACBABE16713F2A00BB4414 /* education_college_vocational.p.64.png */ = {isa = PBXFileReference; lastKnownFileType = image.png; path = education_college_vocational.p.64.png; sourceTree = "<group>"; };
		02ACBABF16713F2A00BB4414 /* education_nursery.p.64.png */ = {isa = PBXFileReference; lastKnownFileType = image.png; path = education_nursery.p.64.png; sourceTree = "<group>"; };
		02ACBAC016713F2A00BB4414 /* education_nursery2.p.64.png */ = {isa = PBXFileReference; lastKnownFileType = image.png; path = education_nursery2.p.64.png; sourceTree = "<group>"; };
		02ACBAC116713F2A00BB4414 /* education_nursery3.p.64.png */ = {isa = PBXFileReference; lastKnownFileType = image.png; path = education_nursery3.p.64.png; sourceTree = "<group>"; };
		02ACBAC216713F2A00BB4414 /* education_school.p.64.png */ = {isa = PBXFileReference; lastKnownFileType = image.png; path = education_school.p.64.png; sourceTree = "<group>"; };
		02ACBAC316713F2A00BB4414 /* education_school_primary.p.64.png */ = {isa = PBXFileReference; lastKnownFileType = image.png; path = education_school_primary.p.64.png; sourceTree = "<group>"; };
		02ACBAC416713F2A00BB4414 /* education_school_secondary.p.64.png */ = {isa = PBXFileReference; lastKnownFileType = image.png; path = education_school_secondary.p.64.png; sourceTree = "<group>"; };
		02ACBAC516713F2A00BB4414 /* education_university.p.64.png */ = {isa = PBXFileReference; lastKnownFileType = image.png; path = education_university.p.64.png; sourceTree = "<group>"; };
		02ACBAC616713F2A00BB4414 /* food_bar.p.64.png */ = {isa = PBXFileReference; lastKnownFileType = image.png; path = food_bar.p.64.png; sourceTree = "<group>"; };
		02ACBAC716713F2A00BB4414 /* food_biergarten.p.64.png */ = {isa = PBXFileReference; lastKnownFileType = image.png; path = food_biergarten.p.64.png; sourceTree = "<group>"; };
		02ACBAC816713F2A00BB4414 /* food_cafe.p.64.png */ = {isa = PBXFileReference; lastKnownFileType = image.png; path = food_cafe.p.64.png; sourceTree = "<group>"; };
		02ACBAC916713F2A00BB4414 /* food_drinkingtap.p.64.png */ = {isa = PBXFileReference; lastKnownFileType = image.png; path = food_drinkingtap.p.64.png; sourceTree = "<group>"; };
		02ACBACA16713F2A00BB4414 /* food_fastfood.p.64.png */ = {isa = PBXFileReference; lastKnownFileType = image.png; path = food_fastfood.p.64.png; sourceTree = "<group>"; };
		02ACBACB16713F2A00BB4414 /* food_fastfood2.p.64.png */ = {isa = PBXFileReference; lastKnownFileType = image.png; path = food_fastfood2.p.64.png; sourceTree = "<group>"; };
		02ACBACC16713F2A00BB4414 /* food_fastfood_pizza.p.64.png */ = {isa = PBXFileReference; lastKnownFileType = image.png; path = food_fastfood_pizza.p.64.png; sourceTree = "<group>"; };
		02ACBACD16713F2A00BB4414 /* food_ice_cream.p.64.png */ = {isa = PBXFileReference; lastKnownFileType = image.png; path = food_ice_cream.p.64.png; sourceTree = "<group>"; };
		02ACBACE16713F2A00BB4414 /* food_pizza.p.64.png */ = {isa = PBXFileReference; lastKnownFileType = image.png; path = food_pizza.p.64.png; sourceTree = "<group>"; };
		02ACBACF16713F2A00BB4414 /* food_pub.p.64.png */ = {isa = PBXFileReference; lastKnownFileType = image.png; path = food_pub.p.64.png; sourceTree = "<group>"; };
		02ACBAD016713F2A00BB4414 /* food_restaurant.p.64.png */ = {isa = PBXFileReference; lastKnownFileType = image.png; path = food_restaurant.p.64.png; sourceTree = "<group>"; };
		02ACBAD116713F2A00BB4414 /* health_dentist.p.64.png */ = {isa = PBXFileReference; lastKnownFileType = image.png; path = health_dentist.p.64.png; sourceTree = "<group>"; };
		02ACBAD216713F2A00BB4414 /* health_doctors.p.64.png */ = {isa = PBXFileReference; lastKnownFileType = image.png; path = health_doctors.p.64.png; sourceTree = "<group>"; };
		02ACBAD316713F2A00BB4414 /* health_doctors2.p.64.png */ = {isa = PBXFileReference; lastKnownFileType = image.png; path = health_doctors2.p.64.png; sourceTree = "<group>"; };
		02ACBAD416713F2A00BB4414 /* health_hospital.p.64.png */ = {isa = PBXFileReference; lastKnownFileType = image.png; path = health_hospital.p.64.png; sourceTree = "<group>"; };
		02ACBAD516713F2A00BB4414 /* health_hospital_emergency.p.64.png */ = {isa = PBXFileReference; lastKnownFileType = image.png; path = health_hospital_emergency.p.64.png; sourceTree = "<group>"; };
		02ACBAD616713F2A00BB4414 /* health_hospital_emergency2.p.64.png */ = {isa = PBXFileReference; lastKnownFileType = image.png; path = health_hospital_emergency2.p.64.png; sourceTree = "<group>"; };
		02ACBAD716713F2A00BB4414 /* health_opticians.p.64.png */ = {isa = PBXFileReference; lastKnownFileType = image.png; path = health_opticians.p.64.png; sourceTree = "<group>"; };
		02ACBAD816713F2A00BB4414 /* health_pharmacy.p.64.png */ = {isa = PBXFileReference; lastKnownFileType = image.png; path = health_pharmacy.p.64.png; sourceTree = "<group>"; };
		02ACBAD916713F2A00BB4414 /* health_pharmacy_dispencing.p.64.png */ = {isa = PBXFileReference; lastKnownFileType = image.png; path = health_pharmacy_dispencing.p.64.png; sourceTree = "<group>"; };
		02ACBADA16713F2A00BB4414 /* health_veterinary.p.64.png */ = {isa = PBXFileReference; lastKnownFileType = image.png; path = health_veterinary.p.64.png; sourceTree = "<group>"; };
		02ACBADB16713F2A00BB4414 /* landuse_coniferous.p.64.png */ = {isa = PBXFileReference; lastKnownFileType = image.png; path = landuse_coniferous.p.64.png; sourceTree = "<group>"; };
		02ACBADC16713F2A00BB4414 /* landuse_coniferous_and_deciduous.p.64.png */ = {isa = PBXFileReference; lastKnownFileType = image.png; path = landuse_coniferous_and_deciduous.p.64.png; sourceTree = "<group>"; };
		02ACBADD16713F2A00BB4414 /* landuse_deciduous.p.64.png */ = {isa = PBXFileReference; lastKnownFileType = image.png; path = landuse_deciduous.p.64.png; sourceTree = "<group>"; };
		02ACBADE16713F2A00BB4414 /* landuse_grass.p.64.png */ = {isa = PBXFileReference; lastKnownFileType = image.png; path = landuse_grass.p.64.png; sourceTree = "<group>"; };
		02ACBADF16713F2A00BB4414 /* landuse_hills.p.64.png */ = {isa = PBXFileReference; lastKnownFileType = image.png; path = landuse_hills.p.64.png; sourceTree = "<group>"; };
		02ACBAE016713F2A00BB4414 /* landuse_quary.p.64.png */ = {isa = PBXFileReference; lastKnownFileType = image.png; path = landuse_quary.p.64.png; sourceTree = "<group>"; };
		02ACBAE116713F2A00BB4414 /* landuse_scrub.p.64.png */ = {isa = PBXFileReference; lastKnownFileType = image.png; path = landuse_scrub.p.64.png; sourceTree = "<group>"; };
		02ACBAE216713F2A00BB4414 /* landuse_swamp.p.64.png */ = {isa = PBXFileReference; lastKnownFileType = image.png; path = landuse_swamp.p.64.png; sourceTree = "<group>"; };
		02ACBAE316713F2A00BB4414 /* money_atm.p.64.png */ = {isa = PBXFileReference; lastKnownFileType = image.png; path = money_atm.p.64.png; sourceTree = "<group>"; };
		02ACBAE416713F2A00BB4414 /* money_atm2.p.64.png */ = {isa = PBXFileReference; lastKnownFileType = image.png; path = money_atm2.p.64.png; sourceTree = "<group>"; };
		02ACBAE516713F2A00BB4414 /* money_bank.p.64.png */ = {isa = PBXFileReference; lastKnownFileType = image.png; path = money_bank.p.64.png; sourceTree = "<group>"; };
		02ACBAE616713F2A00BB4414 /* money_bank2.p.64.png */ = {isa = PBXFileReference; lastKnownFileType = image.png; path = money_bank2.p.64.png; sourceTree = "<group>"; };
		02ACBAE716713F2A00BB4414 /* money_currency_exchange.p.64.png */ = {isa = PBXFileReference; lastKnownFileType = image.png; path = money_currency_exchange.p.64.png; sourceTree = "<group>"; };
		02ACBAE816713F2A00BB4414 /* place_of_worship_bahai.p.64.png */ = {isa = PBXFileReference; lastKnownFileType = image.png; path = place_of_worship_bahai.p.64.png; sourceTree = "<group>"; };
		02ACBAE916713F2A00BB4414 /* place_of_worship_bahai3.p.64.png */ = {isa = PBXFileReference; lastKnownFileType = image.png; path = place_of_worship_bahai3.p.64.png; sourceTree = "<group>"; };
		02ACBAEA16713F2A00BB4414 /* place_of_worship_buddhist.p.64.png */ = {isa = PBXFileReference; lastKnownFileType = image.png; path = place_of_worship_buddhist.p.64.png; sourceTree = "<group>"; };
		02ACBAEB16713F2A00BB4414 /* place_of_worship_buddhist3.p.64.png */ = {isa = PBXFileReference; lastKnownFileType = image.png; path = place_of_worship_buddhist3.p.64.png; sourceTree = "<group>"; };
		02ACBAEC16713F2A00BB4414 /* place_of_worship_christian.p.64.png */ = {isa = PBXFileReference; lastKnownFileType = image.png; path = place_of_worship_christian.p.64.png; sourceTree = "<group>"; };
		02ACBAED16713F2A00BB4414 /* place_of_worship_christian3.p.64.png */ = {isa = PBXFileReference; lastKnownFileType = image.png; path = place_of_worship_christian3.p.64.png; sourceTree = "<group>"; };
		02ACBAEE16713F2A00BB4414 /* place_of_worship_hindu.p.64.png */ = {isa = PBXFileReference; lastKnownFileType = image.png; path = place_of_worship_hindu.p.64.png; sourceTree = "<group>"; };
		02ACBAEF16713F2A00BB4414 /* place_of_worship_hindu3.p.64.png */ = {isa = PBXFileReference; lastKnownFileType = image.png; path = place_of_worship_hindu3.p.64.png; sourceTree = "<group>"; };
		02ACBAF016713F2A00BB4414 /* place_of_worship_islamic.p.64.png */ = {isa = PBXFileReference; lastKnownFileType = image.png; path = place_of_worship_islamic.p.64.png; sourceTree = "<group>"; };
		02ACBAF116713F2A00BB4414 /* place_of_worship_islamic3.p.64.png */ = {isa = PBXFileReference; lastKnownFileType = image.png; path = place_of_worship_islamic3.p.64.png; sourceTree = "<group>"; };
		02ACBAF216713F2A00BB4414 /* place_of_worship_jain.p.64.png */ = {isa = PBXFileReference; lastKnownFileType = image.png; path = place_of_worship_jain.p.64.png; sourceTree = "<group>"; };
		02ACBAF316713F2A00BB4414 /* place_of_worship_jain3.p.64.png */ = {isa = PBXFileReference; lastKnownFileType = image.png; path = place_of_worship_jain3.p.64.png; sourceTree = "<group>"; };
		02ACBAF416713F2A00BB4414 /* place_of_worship_jewish.p.64.png */ = {isa = PBXFileReference; lastKnownFileType = image.png; path = place_of_worship_jewish.p.64.png; sourceTree = "<group>"; };
		02ACBAF516713F2A00BB4414 /* place_of_worship_jewish3.p.64.png */ = {isa = PBXFileReference; lastKnownFileType = image.png; path = place_of_worship_jewish3.p.64.png; sourceTree = "<group>"; };
		02ACBAF616713F2A00BB4414 /* place_of_worship_shinto.p.64.png */ = {isa = PBXFileReference; lastKnownFileType = image.png; path = place_of_worship_shinto.p.64.png; sourceTree = "<group>"; };
		02ACBAF716713F2A00BB4414 /* place_of_worship_shinto3.p.64.png */ = {isa = PBXFileReference; lastKnownFileType = image.png; path = place_of_worship_shinto3.p.64.png; sourceTree = "<group>"; };
		02ACBAF816713F2A00BB4414 /* place_of_worship_sikh.p.64.png */ = {isa = PBXFileReference; lastKnownFileType = image.png; path = place_of_worship_sikh.p.64.png; sourceTree = "<group>"; };
		02ACBAF916713F2A00BB4414 /* place_of_worship_sikh3.p.64.png */ = {isa = PBXFileReference; lastKnownFileType = image.png; path = place_of_worship_sikh3.p.64.png; sourceTree = "<group>"; };
		02ACBAFA16713F2A00BB4414 /* place_of_worship_unknown.p.64.png */ = {isa = PBXFileReference; lastKnownFileType = image.png; path = place_of_worship_unknown.p.64.png; sourceTree = "<group>"; };
		02ACBAFB16713F2A00BB4414 /* place_of_worship_unknown3.p.64.png */ = {isa = PBXFileReference; lastKnownFileType = image.png; path = place_of_worship_unknown3.p.64.png; sourceTree = "<group>"; };
		02ACBAFC16713F2A00BB4414 /* poi_boundary_administrative.p.64.png */ = {isa = PBXFileReference; lastKnownFileType = image.png; path = poi_boundary_administrative.p.64.png; sourceTree = "<group>"; };
		02ACBAFD16713F2A00BB4414 /* poi_cave.p.64.png */ = {isa = PBXFileReference; lastKnownFileType = image.png; path = poi_cave.p.64.png; sourceTree = "<group>"; };
		02ACBAFE16713F2A00BB4414 /* poi_crane.p.64.png */ = {isa = PBXFileReference; lastKnownFileType = image.png; path = poi_crane.p.64.png; sourceTree = "<group>"; };
		02ACBAFF16713F2A00BB4414 /* poi_embassy.p.64.png */ = {isa = PBXFileReference; lastKnownFileType = image.png; path = poi_embassy.p.64.png; sourceTree = "<group>"; };
		02ACBB0016713F2A00BB4414 /* poi_embassy2.p.64.png */ = {isa = PBXFileReference; lastKnownFileType = image.png; path = poi_embassy2.p.64.png; sourceTree = "<group>"; };
		02ACBB0116713F2A00BB4414 /* poi_military_bunker.p.64.png */ = {isa = PBXFileReference; lastKnownFileType = image.png; path = poi_military_bunker.p.64.png; sourceTree = "<group>"; };
		02ACBB0216713F2A00BB4414 /* poi_mine.p.64.png */ = {isa = PBXFileReference; lastKnownFileType = image.png; path = poi_mine.p.64.png; sourceTree = "<group>"; };
		02ACBB0316713F2A00BB4414 /* poi_mine_abandoned.p.64.png */ = {isa = PBXFileReference; lastKnownFileType = image.png; path = poi_mine_abandoned.p.64.png; sourceTree = "<group>"; };
		02ACBB0416713F2A00BB4414 /* poi_mountain_pass.p.64.png */ = {isa = PBXFileReference; lastKnownFileType = image.png; path = poi_mountain_pass.p.64.png; sourceTree = "<group>"; };
		02ACBB0516713F2A00BB4414 /* poi_peak.p.64.png */ = {isa = PBXFileReference; lastKnownFileType = image.png; path = poi_peak.p.64.png; sourceTree = "<group>"; };
		02ACBB0616713F2A00BB4414 /* poi_peak2.p.64.png */ = {isa = PBXFileReference; lastKnownFileType = image.png; path = poi_peak2.p.64.png; sourceTree = "<group>"; };
		02ACBB0716713F2A00BB4414 /* poi_place_city.p.64.png */ = {isa = PBXFileReference; lastKnownFileType = image.png; path = poi_place_city.p.64.png; sourceTree = "<group>"; };
		02ACBB0816713F2A00BB4414 /* poi_place_hamlet.p.64.png */ = {isa = PBXFileReference; lastKnownFileType = image.png; path = poi_place_hamlet.p.64.png; sourceTree = "<group>"; };
		02ACBB0916713F2A00BB4414 /* poi_place_suburb.p.64.png */ = {isa = PBXFileReference; lastKnownFileType = image.png; path = poi_place_suburb.p.64.png; sourceTree = "<group>"; };
		02ACBB0A16713F2A00BB4414 /* poi_place_town.p.64.png */ = {isa = PBXFileReference; lastKnownFileType = image.png; path = poi_place_town.p.64.png; sourceTree = "<group>"; };
		02ACBB0B16713F2A00BB4414 /* poi_place_village.p.64.png */ = {isa = PBXFileReference; lastKnownFileType = image.png; path = poi_place_village.p.64.png; sourceTree = "<group>"; };
		02ACBB0C16713F2A00BB4414 /* poi_point_of_interest.p.64.png */ = {isa = PBXFileReference; lastKnownFileType = image.png; path = poi_point_of_interest.p.64.png; sourceTree = "<group>"; };
		02ACBB0D16713F2A00BB4414 /* poi_tower_communications.p.64.png */ = {isa = PBXFileReference; lastKnownFileType = image.png; path = poi_tower_communications.p.64.png; sourceTree = "<group>"; };
		02ACBB0E16713F2A00BB4414 /* poi_tower_lookout.p.64.png */ = {isa = PBXFileReference; lastKnownFileType = image.png; path = poi_tower_lookout.p.64.png; sourceTree = "<group>"; };
		02ACBB0F16713F2A00BB4414 /* poi_tower_power.p.64.png */ = {isa = PBXFileReference; lastKnownFileType = image.png; path = poi_tower_power.p.64.png; sourceTree = "<group>"; };
		02ACBB1016713F2A00BB4414 /* poi_tower_water.p.64.png */ = {isa = PBXFileReference; lastKnownFileType = image.png; path = poi_tower_water.p.64.png; sourceTree = "<group>"; };
		02ACBB1116713F2A00BB4414 /* power_station_coal.p.64.png */ = {isa = PBXFileReference; lastKnownFileType = image.png; path = power_station_coal.p.64.png; sourceTree = "<group>"; };
		02ACBB1216713F2A00BB4414 /* power_station_gas.p.64.png */ = {isa = PBXFileReference; lastKnownFileType = image.png; path = power_station_gas.p.64.png; sourceTree = "<group>"; };
		02ACBB1316713F2A00BB4414 /* power_station_solar.p.64.png */ = {isa = PBXFileReference; lastKnownFileType = image.png; path = power_station_solar.p.64.png; sourceTree = "<group>"; };
		02ACBB1416713F2A00BB4414 /* power_station_water.p.64.png */ = {isa = PBXFileReference; lastKnownFileType = image.png; path = power_station_water.p.64.png; sourceTree = "<group>"; };
		02ACBB1516713F2A00BB4414 /* power_station_wind.p.64.png */ = {isa = PBXFileReference; lastKnownFileType = image.png; path = power_station_wind.p.64.png; sourceTree = "<group>"; };
		02ACBB1616713F2A00BB4414 /* power_substation.p.64.png */ = {isa = PBXFileReference; lastKnownFileType = image.png; path = power_substation.p.64.png; sourceTree = "<group>"; };
		02ACBB1716713F2A00BB4414 /* power_tower_high.p.64.png */ = {isa = PBXFileReference; lastKnownFileType = image.png; path = power_tower_high.p.64.png; sourceTree = "<group>"; };
		02ACBB1816713F2A00BB4414 /* power_tower_high2.p.64.png */ = {isa = PBXFileReference; lastKnownFileType = image.png; path = power_tower_high2.p.64.png; sourceTree = "<group>"; };
		02ACBB1916713F2A00BB4414 /* power_tower_low.p.64.png */ = {isa = PBXFileReference; lastKnownFileType = image.png; path = power_tower_low.p.64.png; sourceTree = "<group>"; };
		02ACBB1A16713F2A00BB4414 /* power_transformer.p.64.png */ = {isa = PBXFileReference; lastKnownFileType = image.png; path = power_transformer.p.64.png; sourceTree = "<group>"; };
		02ACBB1B16713F2A00BB4414 /* shopping_alcohol.p.64.png */ = {isa = PBXFileReference; lastKnownFileType = image.png; path = shopping_alcohol.p.64.png; sourceTree = "<group>"; };
		02ACBB1C16713F2A00BB4414 /* shopping_bakery.p.64.png */ = {isa = PBXFileReference; lastKnownFileType = image.png; path = shopping_bakery.p.64.png; sourceTree = "<group>"; };
		02ACBB1D16713F2A00BB4414 /* shopping_bicycle.p.64.png */ = {isa = PBXFileReference; lastKnownFileType = image.png; path = shopping_bicycle.p.64.png; sourceTree = "<group>"; };
		02ACBB1E16713F2A00BB4414 /* shopping_book.p.64.png */ = {isa = PBXFileReference; lastKnownFileType = image.png; path = shopping_book.p.64.png; sourceTree = "<group>"; };
		02ACBB1F16713F2A00BB4414 /* shopping_butcher.p.64.png */ = {isa = PBXFileReference; lastKnownFileType = image.png; path = shopping_butcher.p.64.png; sourceTree = "<group>"; };
		02ACBB2016713F2A00BB4414 /* shopping_butcher2.p.64.png */ = {isa = PBXFileReference; lastKnownFileType = image.png; path = shopping_butcher2.p.64.png; sourceTree = "<group>"; };
		02ACBB2116713F2A00BB4414 /* shopping_car.p.64.png */ = {isa = PBXFileReference; lastKnownFileType = image.png; path = shopping_car.p.64.png; sourceTree = "<group>"; };
		02ACBB2216713F2A00BB4414 /* shopping_car_repair.p.64.png */ = {isa = PBXFileReference; lastKnownFileType = image.png; path = shopping_car_repair.p.64.png; sourceTree = "<group>"; };
		02ACBB2316713F2A00BB4414 /* shopping_clothes.p.64.png */ = {isa = PBXFileReference; lastKnownFileType = image.png; path = shopping_clothes.p.64.png; sourceTree = "<group>"; };
		02ACBB2416713F2A00BB4414 /* shopping_computer.p.64.png */ = {isa = PBXFileReference; lastKnownFileType = image.png; path = shopping_computer.p.64.png; sourceTree = "<group>"; };
		02ACBB2516713F2A00BB4414 /* shopping_confectionery.p.64.png */ = {isa = PBXFileReference; lastKnownFileType = image.png; path = shopping_confectionery.p.64.png; sourceTree = "<group>"; };
		02ACBB2616713F2A00BB4414 /* shopping_convenience.p.64.png */ = {isa = PBXFileReference; lastKnownFileType = image.png; path = shopping_convenience.p.64.png; sourceTree = "<group>"; };
		02ACBB2716713F2A00BB4414 /* shopping_copyshop.p.64.png */ = {isa = PBXFileReference; lastKnownFileType = image.png; path = shopping_copyshop.p.64.png; sourceTree = "<group>"; };
		02ACBB2816713F2A00BB4414 /* shopping_department_store.p.64.png */ = {isa = PBXFileReference; lastKnownFileType = image.png; path = shopping_department_store.p.64.png; sourceTree = "<group>"; };
		02ACBB2916713F2A00BB4414 /* shopping_diy.p.64.png */ = {isa = PBXFileReference; lastKnownFileType = image.png; path = shopping_diy.p.64.png; sourceTree = "<group>"; };
		02ACBB2A16713F2A00BB4414 /* shopping_estateagent.p.64.png */ = {isa = PBXFileReference; lastKnownFileType = image.png; path = shopping_estateagent.p.64.png; sourceTree = "<group>"; };
		02ACBB2B16713F2A00BB4414 /* shopping_estateagent2.p.64.png */ = {isa = PBXFileReference; lastKnownFileType = image.png; path = shopping_estateagent2.p.64.png; sourceTree = "<group>"; };
		02ACBB2C16713F2A00BB4414 /* shopping_estateagent3.p.64.png */ = {isa = PBXFileReference; lastKnownFileType = image.png; path = shopping_estateagent3.p.64.png; sourceTree = "<group>"; };
		02ACBB2D16713F2A00BB4414 /* shopping_fish.p.64.png */ = {isa = PBXFileReference; lastKnownFileType = image.png; path = shopping_fish.p.64.png; sourceTree = "<group>"; };
		02ACBB2E16713F2A00BB4414 /* shopping_florist.p.64.png */ = {isa = PBXFileReference; lastKnownFileType = image.png; path = shopping_florist.p.64.png; sourceTree = "<group>"; };
		02ACBB2F16713F2A00BB4414 /* shopping_garden_centre.p.64.png */ = {isa = PBXFileReference; lastKnownFileType = image.png; path = shopping_garden_centre.p.64.png; sourceTree = "<group>"; };
		02ACBB3016713F2A00BB4414 /* shopping_gift.p.64.png */ = {isa = PBXFileReference; lastKnownFileType = image.png; path = shopping_gift.p.64.png; sourceTree = "<group>"; };
		02ACBB3116713F2A00BB4414 /* shopping_greengrocer.p.64.png */ = {isa = PBXFileReference; lastKnownFileType = image.png; path = shopping_greengrocer.p.64.png; sourceTree = "<group>"; };
		02ACBB3216713F2A00BB4414 /* shopping_hairdresser.p.64.png */ = {isa = PBXFileReference; lastKnownFileType = image.png; path = shopping_hairdresser.p.64.png; sourceTree = "<group>"; };
		02ACBB3316713F2A00BB4414 /* shopping_hearing_aids.p.64.png */ = {isa = PBXFileReference; lastKnownFileType = image.png; path = shopping_hearing_aids.p.64.png; sourceTree = "<group>"; };
		02ACBB3416713F2A00BB4414 /* shopping_hifi.p.64.png */ = {isa = PBXFileReference; lastKnownFileType = image.png; path = shopping_hifi.p.64.png; sourceTree = "<group>"; };
		02ACBB3516713F2A00BB4414 /* shopping_jewelry.p.64.png */ = {isa = PBXFileReference; lastKnownFileType = image.png; path = shopping_jewelry.p.64.png; sourceTree = "<group>"; };
		02ACBB3616713F2A00BB4414 /* shopping_jewelry2.p.64.png */ = {isa = PBXFileReference; lastKnownFileType = image.png; path = shopping_jewelry2.p.64.png; sourceTree = "<group>"; };
		02ACBB3716713F2A00BB4414 /* shopping_kiosk.p.64.png */ = {isa = PBXFileReference; lastKnownFileType = image.png; path = shopping_kiosk.p.64.png; sourceTree = "<group>"; };
		02ACBB3816713F2A00BB4414 /* shopping_laundrette.p.64.png */ = {isa = PBXFileReference; lastKnownFileType = image.png; path = shopping_laundrette.p.64.png; sourceTree = "<group>"; };
		02ACBB3916713F2A00BB4414 /* shopping_marketplace.p.64.png */ = {isa = PBXFileReference; lastKnownFileType = image.png; path = shopping_marketplace.p.64.png; sourceTree = "<group>"; };
		02ACBB3A16713F2A00BB4414 /* shopping_mobile_phone.p.64.png */ = {isa = PBXFileReference; lastKnownFileType = image.png; path = shopping_mobile_phone.p.64.png; sourceTree = "<group>"; };
		02ACBB3B16713F2A00BB4414 /* shopping_motorcycle.p.64.png */ = {isa = PBXFileReference; lastKnownFileType = image.png; path = shopping_motorcycle.p.64.png; sourceTree = "<group>"; };
		02ACBB3C16713F2A00BB4414 /* shopping_music.p.64.png */ = {isa = PBXFileReference; lastKnownFileType = image.png; path = shopping_music.p.64.png; sourceTree = "<group>"; };
		02ACBB3D16713F2A00BB4414 /* shopping_newspaper.p.64.png */ = {isa = PBXFileReference; lastKnownFileType = image.png; path = shopping_newspaper.p.64.png; sourceTree = "<group>"; };
		02ACBB3E16713F2A00BB4414 /* shopping_pet.p.64.png */ = {isa = PBXFileReference; lastKnownFileType = image.png; path = shopping_pet.p.64.png; sourceTree = "<group>"; };
		02ACBB3F16713F2A00BB4414 /* shopping_pet2.p.64.png */ = {isa = PBXFileReference; lastKnownFileType = image.png; path = shopping_pet2.p.64.png; sourceTree = "<group>"; };
		02ACBB4016713F2A00BB4414 /* shopping_photo.p.64.png */ = {isa = PBXFileReference; lastKnownFileType = image.png; path = shopping_photo.p.64.png; sourceTree = "<group>"; };
		02ACBB4116713F2A00BB4414 /* shopping_supermarket.p.64.png */ = {isa = PBXFileReference; lastKnownFileType = image.png; path = shopping_supermarket.p.64.png; sourceTree = "<group>"; };
		02ACBB4216713F2A00BB4414 /* shopping_tackle.p.64.png */ = {isa = PBXFileReference; lastKnownFileType = image.png; path = shopping_tackle.p.64.png; sourceTree = "<group>"; };
		02ACBB4316713F2A00BB4414 /* shopping_tobacco.p.64.png */ = {isa = PBXFileReference; lastKnownFileType = image.png; path = shopping_tobacco.p.64.png; sourceTree = "<group>"; };
		02ACBB4416713F2A00BB4414 /* shopping_toys.p.64.png */ = {isa = PBXFileReference; lastKnownFileType = image.png; path = shopping_toys.p.64.png; sourceTree = "<group>"; };
		02ACBB4516713F2A00BB4414 /* shopping_vending_machine.p.64.png */ = {isa = PBXFileReference; lastKnownFileType = image.png; path = shopping_vending_machine.p.64.png; sourceTree = "<group>"; };
		02ACBB4616713F2A00BB4414 /* shopping_video_rental.p.64.png */ = {isa = PBXFileReference; lastKnownFileType = image.png; path = shopping_video_rental.p.64.png; sourceTree = "<group>"; };
		02ACBB4716713F2A00BB4414 /* sport_archery.p.64.png */ = {isa = PBXFileReference; lastKnownFileType = image.png; path = sport_archery.p.64.png; sourceTree = "<group>"; };
		02ACBB4816713F2A00BB4414 /* sport_baseball.p.64.png */ = {isa = PBXFileReference; lastKnownFileType = image.png; path = sport_baseball.p.64.png; sourceTree = "<group>"; };
		02ACBB4916713F2A00BB4414 /* sport_canoe.p.64.png */ = {isa = PBXFileReference; lastKnownFileType = image.png; path = sport_canoe.p.64.png; sourceTree = "<group>"; };
		02ACBB4A16713F2A00BB4414 /* sport_cricket.p.64.png */ = {isa = PBXFileReference; lastKnownFileType = image.png; path = sport_cricket.p.64.png; sourceTree = "<group>"; };
		02ACBB4B16713F2A00BB4414 /* sport_diving.p.64.png */ = {isa = PBXFileReference; lastKnownFileType = image.png; path = sport_diving.p.64.png; sourceTree = "<group>"; };
		02ACBB4C16713F2A00BB4414 /* sport_golf.p.64.png */ = {isa = PBXFileReference; lastKnownFileType = image.png; path = sport_golf.p.64.png; sourceTree = "<group>"; };
		02ACBB4D16713F2A00BB4414 /* sport_gym.p.64.png */ = {isa = PBXFileReference; lastKnownFileType = image.png; path = sport_gym.p.64.png; sourceTree = "<group>"; };
		02ACBB4E16713F2A00BB4414 /* sport_gymnasium.p.64.png */ = {isa = PBXFileReference; lastKnownFileType = image.png; path = sport_gymnasium.p.64.png; sourceTree = "<group>"; };
		02ACBB4F16713F2A00BB4414 /* sport_gymnasium2.p.64.png */ = {isa = PBXFileReference; lastKnownFileType = image.png; path = sport_gymnasium2.p.64.png; sourceTree = "<group>"; };
		02ACBB5016713F2A00BB4414 /* sport_hillclimbing.p.64.png */ = {isa = PBXFileReference; lastKnownFileType = image.png; path = sport_hillclimbing.p.64.png; sourceTree = "<group>"; };
		02ACBB5116713F2A00BB4414 /* sport_horse_racing.p.64.png */ = {isa = PBXFileReference; lastKnownFileType = image.png; path = sport_horse_racing.p.64.png; sourceTree = "<group>"; };
		02ACBB5216713F2A00BB4414 /* sport_iceskating.p.64.png */ = {isa = PBXFileReference; lastKnownFileType = image.png; path = sport_iceskating.p.64.png; sourceTree = "<group>"; };
		02ACBB5316713F2A00BB4414 /* sport_jetski.p.64.png */ = {isa = PBXFileReference; lastKnownFileType = image.png; path = sport_jetski.p.64.png; sourceTree = "<group>"; };
		02ACBB5416713F2A00BB4414 /* sport_leisure_centre.p.64.png */ = {isa = PBXFileReference; lastKnownFileType = image.png; path = sport_leisure_centre.p.64.png; sourceTree = "<group>"; };
		02ACBB5516713F2A00BB4414 /* sport_minature_golf.p.64.png */ = {isa = PBXFileReference; lastKnownFileType = image.png; path = sport_minature_golf.p.64.png; sourceTree = "<group>"; };
		02ACBB5616713F2A00BB4414 /* sport_motorracing.p.64.png */ = {isa = PBXFileReference; lastKnownFileType = image.png; path = sport_motorracing.p.64.png; sourceTree = "<group>"; };
		02ACBB5716713F2A00BB4414 /* sport_playground.p.64.png */ = {isa = PBXFileReference; lastKnownFileType = image.png; path = sport_playground.p.64.png; sourceTree = "<group>"; };
		02ACBB5816713F2A00BB4414 /* sport_sailing.p.64.png */ = {isa = PBXFileReference; lastKnownFileType = image.png; path = sport_sailing.p.64.png; sourceTree = "<group>"; };
		02ACBB5916713F2A00BB4414 /* sport_shooting.p.64.png */ = {isa = PBXFileReference; lastKnownFileType = image.png; path = sport_shooting.p.64.png; sourceTree = "<group>"; };
		02ACBB5A16713F2A00BB4414 /* sport_skiing_crosscountry.p.64.png */ = {isa = PBXFileReference; lastKnownFileType = image.png; path = sport_skiing_crosscountry.p.64.png; sourceTree = "<group>"; };
		02ACBB5B16713F2A00BB4414 /* sport_skiing_downhill.p.64.png */ = {isa = PBXFileReference; lastKnownFileType = image.png; path = sport_skiing_downhill.p.64.png; sourceTree = "<group>"; };
		02ACBB5C16713F2A00BB4414 /* sport_snooker.p.64.png */ = {isa = PBXFileReference; lastKnownFileType = image.png; path = sport_snooker.p.64.png; sourceTree = "<group>"; };
		02ACBB5D16713F2A00BB4414 /* sport_soccer.p.64.png */ = {isa = PBXFileReference; lastKnownFileType = image.png; path = sport_soccer.p.64.png; sourceTree = "<group>"; };
		02ACBB5E16713F2A00BB4414 /* sport_stadium.p.64.png */ = {isa = PBXFileReference; lastKnownFileType = image.png; path = sport_stadium.p.64.png; sourceTree = "<group>"; };
		02ACBB5F16713F2A00BB4414 /* sport_swimming_indoor.p.64.png */ = {isa = PBXFileReference; lastKnownFileType = image.png; path = sport_swimming_indoor.p.64.png; sourceTree = "<group>"; };
		02ACBB6016713F2A00BB4414 /* sport_swimming_outdoor.p.64.png */ = {isa = PBXFileReference; lastKnownFileType = image.png; path = sport_swimming_outdoor.p.64.png; sourceTree = "<group>"; };
		02ACBB6116713F2A00BB4414 /* sport_tennis.p.64.png */ = {isa = PBXFileReference; lastKnownFileType = image.png; path = sport_tennis.p.64.png; sourceTree = "<group>"; };
		02ACBB6216713F2A00BB4414 /* sport_windsurfing.p.64.png */ = {isa = PBXFileReference; lastKnownFileType = image.png; path = sport_windsurfing.p.64.png; sourceTree = "<group>"; };
		02ACBB6316713F2A00BB4414 /* tourist_archaeological.p.64.png */ = {isa = PBXFileReference; lastKnownFileType = image.png; path = tourist_archaeological.p.64.png; sourceTree = "<group>"; };
		02ACBB6416713F2A00BB4414 /* tourist_archaeological2.p.64.png */ = {isa = PBXFileReference; lastKnownFileType = image.png; path = tourist_archaeological2.p.64.png; sourceTree = "<group>"; };
		02ACBB6516713F2A00BB4414 /* tourist_art_gallery.p.64.png */ = {isa = PBXFileReference; lastKnownFileType = image.png; path = tourist_art_gallery.p.64.png; sourceTree = "<group>"; };
		02ACBB6616713F2A00BB4414 /* tourist_art_gallery2.p.64.png */ = {isa = PBXFileReference; lastKnownFileType = image.png; path = tourist_art_gallery2.p.64.png; sourceTree = "<group>"; };
		02ACBB6716713F2A00BB4414 /* tourist_attraction.p.64.png */ = {isa = PBXFileReference; lastKnownFileType = image.png; path = tourist_attraction.p.64.png; sourceTree = "<group>"; };
		02ACBB6816713F2A00BB4414 /* tourist_battlefield.p.64.png */ = {isa = PBXFileReference; lastKnownFileType = image.png; path = tourist_battlefield.p.64.png; sourceTree = "<group>"; };
		02ACBB6916713F2A00BB4414 /* tourist_beach.p.64.png */ = {isa = PBXFileReference; lastKnownFileType = image.png; path = tourist_beach.p.64.png; sourceTree = "<group>"; };
		02ACBB6A16713F2A00BB4414 /* tourist_casino.p.64.png */ = {isa = PBXFileReference; lastKnownFileType = image.png; path = tourist_casino.p.64.png; sourceTree = "<group>"; };
		02ACBB6B16713F2A00BB4414 /* tourist_castle.p.64.png */ = {isa = PBXFileReference; lastKnownFileType = image.png; path = tourist_castle.p.64.png; sourceTree = "<group>"; };
		02ACBB6C16713F2A00BB4414 /* tourist_castle2.p.64.png */ = {isa = PBXFileReference; lastKnownFileType = image.png; path = tourist_castle2.p.64.png; sourceTree = "<group>"; };
		02ACBB6D16713F2A00BB4414 /* tourist_cinema.p.64.png */ = {isa = PBXFileReference; lastKnownFileType = image.png; path = tourist_cinema.p.64.png; sourceTree = "<group>"; };
		02ACBB6E16713F2A00BB4414 /* tourist_cinema2.p.64.png */ = {isa = PBXFileReference; lastKnownFileType = image.png; path = tourist_cinema2.p.64.png; sourceTree = "<group>"; };
		02ACBB6F16713F2A00BB4414 /* tourist_clock.p.64.png */ = {isa = PBXFileReference; lastKnownFileType = image.png; path = tourist_clock.p.64.png; sourceTree = "<group>"; };
		02ACBB7016713F2A00BB4414 /* tourist_fountain.p.64.png */ = {isa = PBXFileReference; lastKnownFileType = image.png; path = tourist_fountain.p.64.png; sourceTree = "<group>"; };
		02ACBB7116713F2A00BB4414 /* tourist_guidepost.p.64.png */ = {isa = PBXFileReference; lastKnownFileType = image.png; path = tourist_guidepost.p.64.png; sourceTree = "<group>"; };
		02ACBB7216713F2A00BB4414 /* tourist_information.p.64.png */ = {isa = PBXFileReference; lastKnownFileType = image.png; path = tourist_information.p.64.png; sourceTree = "<group>"; };
		02ACBB7316713F2A00BB4414 /* tourist_map.p.64.png */ = {isa = PBXFileReference; lastKnownFileType = image.png; path = tourist_map.p.64.png; sourceTree = "<group>"; };
		02ACBB7416713F2A00BB4414 /* tourist_memorial.p.64.png */ = {isa = PBXFileReference; lastKnownFileType = image.png; path = tourist_memorial.p.64.png; sourceTree = "<group>"; };
		02ACBB7516713F2A00BB4414 /* tourist_monument.p.64.png */ = {isa = PBXFileReference; lastKnownFileType = image.png; path = tourist_monument.p.64.png; sourceTree = "<group>"; };
		02ACBB7616713F2A00BB4414 /* tourist_museum.p.64.png */ = {isa = PBXFileReference; lastKnownFileType = image.png; path = tourist_museum.p.64.png; sourceTree = "<group>"; };
		02ACBB7716713F2A00BB4414 /* tourist_picnic.p.64.png */ = {isa = PBXFileReference; lastKnownFileType = image.png; path = tourist_picnic.p.64.png; sourceTree = "<group>"; };
		02ACBB7816713F2A00BB4414 /* tourist_ruin.p.64.png */ = {isa = PBXFileReference; lastKnownFileType = image.png; path = tourist_ruin.p.64.png; sourceTree = "<group>"; };
		02ACBB7916713F2A00BB4414 /* tourist_steam_train.p.64.png */ = {isa = PBXFileReference; lastKnownFileType = image.png; path = tourist_steam_train.p.64.png; sourceTree = "<group>"; };
		02ACBB7A16713F2A00BB4414 /* tourist_theatre.p.64.png */ = {isa = PBXFileReference; lastKnownFileType = image.png; path = tourist_theatre.p.64.png; sourceTree = "<group>"; };
		02ACBB7B16713F2A00BB4414 /* tourist_theme_park.p.64.png */ = {isa = PBXFileReference; lastKnownFileType = image.png; path = tourist_theme_park.p.64.png; sourceTree = "<group>"; };
		02ACBB7C16713F2A00BB4414 /* tourist_view_point.p.64.png */ = {isa = PBXFileReference; lastKnownFileType = image.png; path = tourist_view_point.p.64.png; sourceTree = "<group>"; };
		02ACBB7D16713F2A00BB4414 /* tourist_waterwheel.p.64.png */ = {isa = PBXFileReference; lastKnownFileType = image.png; path = tourist_waterwheel.p.64.png; sourceTree = "<group>"; };
		02ACBB7E16713F2A00BB4414 /* tourist_wayside_cross.p.64.png */ = {isa = PBXFileReference; lastKnownFileType = image.png; path = tourist_wayside_cross.p.64.png; sourceTree = "<group>"; };
		02ACBB7F16713F2A00BB4414 /* tourist_wayside_shrine.p.64.png */ = {isa = PBXFileReference; lastKnownFileType = image.png; path = tourist_wayside_shrine.p.64.png; sourceTree = "<group>"; };
		02ACBB8016713F2A00BB4414 /* tourist_windmill.p.64.png */ = {isa = PBXFileReference; lastKnownFileType = image.png; path = tourist_windmill.p.64.png; sourceTree = "<group>"; };
		02ACBB8116713F2A00BB4414 /* tourist_wreck.p.64.png */ = {isa = PBXFileReference; lastKnownFileType = image.png; path = tourist_wreck.p.64.png; sourceTree = "<group>"; };
		02ACBB8216713F2A00BB4414 /* tourist_zoo.p.64.png */ = {isa = PBXFileReference; lastKnownFileType = image.png; path = tourist_zoo.p.64.png; sourceTree = "<group>"; };
		02ACBB8316713F2A00BB4414 /* transport_aerodrome.p.64.png */ = {isa = PBXFileReference; lastKnownFileType = image.png; path = transport_aerodrome.p.64.png; sourceTree = "<group>"; };
		02ACBB8416713F2A00BB4414 /* transport_aerodrome2.p.64.png */ = {isa = PBXFileReference; lastKnownFileType = image.png; path = transport_aerodrome2.p.64.png; sourceTree = "<group>"; };
		02ACBB8516713F2A00BB4414 /* transport_airport.p.64.png */ = {isa = PBXFileReference; lastKnownFileType = image.png; path = transport_airport.p.64.png; sourceTree = "<group>"; };
		02ACBB8616713F2A00BB4414 /* transport_airport2.p.64.png */ = {isa = PBXFileReference; lastKnownFileType = image.png; path = transport_airport2.p.64.png; sourceTree = "<group>"; };
		02ACBB8716713F2A00BB4414 /* transport_airport_gate.p.64.png */ = {isa = PBXFileReference; lastKnownFileType = image.png; path = transport_airport_gate.p.64.png; sourceTree = "<group>"; };
		02ACBB8816713F2A00BB4414 /* transport_airport_terminal.p.64.png */ = {isa = PBXFileReference; lastKnownFileType = image.png; path = transport_airport_terminal.p.64.png; sourceTree = "<group>"; };
		02ACBB8916713F2A00BB4414 /* transport_bus_station.p.64.png */ = {isa = PBXFileReference; lastKnownFileType = image.png; path = transport_bus_station.p.64.png; sourceTree = "<group>"; };
		02ACBB8A16713F2A00BB4414 /* transport_bus_stop.p.64.png */ = {isa = PBXFileReference; lastKnownFileType = image.png; path = transport_bus_stop.p.64.png; sourceTree = "<group>"; };
		02ACBB8B16713F2A00BB4414 /* transport_bus_stop2.p.64.png */ = {isa = PBXFileReference; lastKnownFileType = image.png; path = transport_bus_stop2.p.64.png; sourceTree = "<group>"; };
		02ACBB8C16713F2A00BB4414 /* transport_car_share.p.64.png */ = {isa = PBXFileReference; lastKnownFileType = image.png; path = transport_car_share.p.64.png; sourceTree = "<group>"; };
		02ACBB8D16713F2A00BB4414 /* transport_emergency_phone.p.64.png */ = {isa = PBXFileReference; lastKnownFileType = image.png; path = transport_emergency_phone.p.64.png; sourceTree = "<group>"; };
		02ACBB8E16713F2A00BB4414 /* transport_ford.p.64.png */ = {isa = PBXFileReference; lastKnownFileType = image.png; path = transport_ford.p.64.png; sourceTree = "<group>"; };
		02ACBB8F16713F2A00BB4414 /* transport_fuel.p.64.png */ = {isa = PBXFileReference; lastKnownFileType = image.png; path = transport_fuel.p.64.png; sourceTree = "<group>"; };
		02ACBB9016713F2A00BB4414 /* transport_fuel_lpg.p.64.png */ = {isa = PBXFileReference; lastKnownFileType = image.png; path = transport_fuel_lpg.p.64.png; sourceTree = "<group>"; };
		02ACBB9116713F2A00BB4414 /* transport_helicopter.p.64.png */ = {isa = PBXFileReference; lastKnownFileType = image.png; path = transport_helicopter.p.64.png; sourceTree = "<group>"; };
		02ACBB9216713F2A00BB4414 /* transport_helicopter_pad.p.64.png */ = {isa = PBXFileReference; lastKnownFileType = image.png; path = transport_helicopter_pad.p.64.png; sourceTree = "<group>"; };
		02ACBB9316713F2A00BB4414 /* transport_lighthouse.p.64.png */ = {isa = PBXFileReference; lastKnownFileType = image.png; path = transport_lighthouse.p.64.png; sourceTree = "<group>"; };
		02ACBB9416713F2A00BB4414 /* transport_marina.p.64.png */ = {isa = PBXFileReference; lastKnownFileType = image.png; path = transport_marina.p.64.png; sourceTree = "<group>"; };
		02ACBB9516713F2A00BB4414 /* transport_miniroundabout_anticlockwise.p.64.png */ = {isa = PBXFileReference; lastKnownFileType = image.png; path = transport_miniroundabout_anticlockwise.p.64.png; sourceTree = "<group>"; };
		02ACBB9616713F2A00BB4414 /* transport_miniroundabout_clockwise.p.64.png */ = {isa = PBXFileReference; lastKnownFileType = image.png; path = transport_miniroundabout_clockwise.p.64.png; sourceTree = "<group>"; };
		02ACBB9716713F2A00BB4414 /* transport_parking.p.64.png */ = {isa = PBXFileReference; lastKnownFileType = image.png; path = transport_parking.p.64.png; sourceTree = "<group>"; };
		02ACBB9816713F2A00BB4414 /* transport_parking_bicycle.p.64.png */ = {isa = PBXFileReference; lastKnownFileType = image.png; path = transport_parking_bicycle.p.64.png; sourceTree = "<group>"; };
		02ACBB9916713F2A00BB4414 /* transport_parking_car.p.64.png */ = {isa = PBXFileReference; lastKnownFileType = image.png; path = transport_parking_car.p.64.png; sourceTree = "<group>"; };
		02ACBB9A16713F2A00BB4414 /* transport_parking_car_paid.p.64.png */ = {isa = PBXFileReference; lastKnownFileType = image.png; path = transport_parking_car_paid.p.64.png; sourceTree = "<group>"; };
		02ACBB9B16713F2A00BB4414 /* transport_parking_disabled.p.64.png */ = {isa = PBXFileReference; lastKnownFileType = image.png; path = transport_parking_disabled.p.64.png; sourceTree = "<group>"; };
		02ACBB9C16713F2A00BB4414 /* transport_parking_private.p.64.png */ = {isa = PBXFileReference; lastKnownFileType = image.png; path = transport_parking_private.p.64.png; sourceTree = "<group>"; };
		02ACBB9D16713F2A00BB4414 /* transport_parking_private2.p.64.png */ = {isa = PBXFileReference; lastKnownFileType = image.png; path = transport_parking_private2.p.64.png; sourceTree = "<group>"; };
		02ACBB9E16713F2A00BB4414 /* transport_parking_private3.p.64.png */ = {isa = PBXFileReference; lastKnownFileType = image.png; path = transport_parking_private3.p.64.png; sourceTree = "<group>"; };
		02ACBB9F16713F2A00BB4414 /* transport_port.p.64.png */ = {isa = PBXFileReference; lastKnownFileType = image.png; path = transport_port.p.64.png; sourceTree = "<group>"; };
		02ACBBA016713F2A00BB4414 /* transport_rental_bicycle.p.64.png */ = {isa = PBXFileReference; lastKnownFileType = image.png; path = transport_rental_bicycle.p.64.png; sourceTree = "<group>"; };
		02ACBBA116713F2A00BB4414 /* transport_rental_car.p.64.png */ = {isa = PBXFileReference; lastKnownFileType = image.png; path = transport_rental_car.p.64.png; sourceTree = "<group>"; };
		02ACBBA216713F2A00BB4414 /* transport_roundabout_anticlockwise.p.64.png */ = {isa = PBXFileReference; lastKnownFileType = image.png; path = transport_roundabout_anticlockwise.p.64.png; sourceTree = "<group>"; };
		02ACBBA316713F2A00BB4414 /* transport_roundabout_clockwise.p.64.png */ = {isa = PBXFileReference; lastKnownFileType = image.png; path = transport_roundabout_clockwise.p.64.png; sourceTree = "<group>"; };
		02ACBBA416713F2A00BB4414 /* transport_slipway.p.64.png */ = {isa = PBXFileReference; lastKnownFileType = image.png; path = transport_slipway.p.64.png; sourceTree = "<group>"; };
		02ACBBA516713F2A00BB4414 /* transport_speedbump.p.64.png */ = {isa = PBXFileReference; lastKnownFileType = image.png; path = transport_speedbump.p.64.png; sourceTree = "<group>"; };
		02ACBBA616713F2A00BB4414 /* transport_subway.p.64.png */ = {isa = PBXFileReference; lastKnownFileType = image.png; path = transport_subway.p.64.png; sourceTree = "<group>"; };
		02ACBBA716713F2A00BB4414 /* transport_taxi_rank.p.64.png */ = {isa = PBXFileReference; lastKnownFileType = image.png; path = transport_taxi_rank.p.64.png; sourceTree = "<group>"; };
		02ACBBA816713F2A00BB4414 /* transport_traffic_lights.p.64.png */ = {isa = PBXFileReference; lastKnownFileType = image.png; path = transport_traffic_lights.p.64.png; sourceTree = "<group>"; };
		02ACBBA916713F2A00BB4414 /* transport_train_station.p.64.png */ = {isa = PBXFileReference; lastKnownFileType = image.png; path = transport_train_station.p.64.png; sourceTree = "<group>"; };
		02ACBBAA16713F2A00BB4414 /* transport_train_station2.p.64.png */ = {isa = PBXFileReference; lastKnownFileType = image.png; path = transport_train_station2.p.64.png; sourceTree = "<group>"; };
		02ACBBAB16713F2A00BB4414 /* transport_tram_stop.p.64.png */ = {isa = PBXFileReference; lastKnownFileType = image.png; path = transport_tram_stop.p.64.png; sourceTree = "<group>"; };
		02ACBBAC16713F2A00BB4414 /* transport_turning_circle.p.64.png */ = {isa = PBXFileReference; lastKnownFileType = image.png; path = transport_turning_circle.p.64.png; sourceTree = "<group>"; };
		02ACBBAD16713F2A00BB4414 /* transport_walking.p.64.png */ = {isa = PBXFileReference; lastKnownFileType = image.png; path = transport_walking.p.64.png; sourceTree = "<group>"; };
		02ACBBAE16713F2A00BB4414 /* transport_zebra_crossing.p.64.png */ = {isa = PBXFileReference; lastKnownFileType = image.png; path = transport_zebra_crossing.p.64.png; sourceTree = "<group>"; };
		02ACBBAF16713F2A00BB4414 /* water_dam.p.64.png */ = {isa = PBXFileReference; lastKnownFileType = image.png; path = water_dam.p.64.png; sourceTree = "<group>"; };
		02ACBBB016713F2A00BB4414 /* water_tower.p.64.png */ = {isa = PBXFileReference; lastKnownFileType = image.png; path = water_tower.p.64.png; sourceTree = "<group>"; };
		02ACBBB116713F2A00BB4414 /* water_weir.p.64.png */ = {isa = PBXFileReference; lastKnownFileType = image.png; path = water_weir.p.64.png; sourceTree = "<group>"; };
		02ACBBB216713F2A00BB4414 /* QuadMap.h */ = {isa = PBXFileReference; fileEncoding = 4; lastKnownFileType = sourcecode.c.h; name = QuadMap.h; path = ../Shared/QuadMap.h; sourceTree = "<group>"; };
		02ACBBB316713F2A00BB4414 /* QuadMap.m */ = {isa = PBXFileReference; fileEncoding = 4; lastKnownFileType = sourcecode.c.objc; name = QuadMap.m; path = ../Shared/QuadMap.m; sourceTree = "<group>"; };
		02ACBBB416713F2A00BB4414 /* RulerLayer.h */ = {isa = PBXFileReference; fileEncoding = 4; lastKnownFileType = sourcecode.c.h; name = RulerLayer.h; path = ../Shared/RulerLayer.h; sourceTree = "<group>"; };
		02ACBBB516713F2A00BB4414 /* RulerLayer.m */ = {isa = PBXFileReference; fileEncoding = 4; lastKnownFileType = sourcecode.c.objc; name = RulerLayer.m; path = ../Shared/RulerLayer.m; sourceTree = "<group>"; };
		02ACBBB616713F2A00BB4414 /* SpeechBalloonLayer.h */ = {isa = PBXFileReference; fileEncoding = 4; lastKnownFileType = sourcecode.c.h; name = SpeechBalloonLayer.h; path = ../Shared/SpeechBalloonLayer.h; sourceTree = "<group>"; };
		02ACBBB716713F2A00BB4414 /* SpeechBalloonLayer.m */ = {isa = PBXFileReference; fileEncoding = 4; lastKnownFileType = sourcecode.c.objc; name = SpeechBalloonLayer.m; path = ../Shared/SpeechBalloonLayer.m; sourceTree = "<group>"; };
		02ACBBBA16713F2A00BB4414 /* TagInfo.menu.xml */ = {isa = PBXFileReference; fileEncoding = 4; lastKnownFileType = text.xml; name = TagInfo.menu.xml; path = ../Shared/TagInfo.menu.xml; sourceTree = "<group>"; };
		02ACBBBB16713F2A00BB4414 /* TagInfo.xml */ = {isa = PBXFileReference; fileEncoding = 4; lastKnownFileType = text.xml; name = TagInfo.xml; path = ../Shared/TagInfo.xml; sourceTree = "<group>"; };
		02ACBBBD16713F2A00BB4414 /* VectorMath.h */ = {isa = PBXFileReference; fileEncoding = 4; lastKnownFileType = sourcecode.c.h; name = VectorMath.h; path = ../Shared/VectorMath.h; sourceTree = "<group>"; };
		02ACBD0016713FCF00BB4414 /* iosapi.h */ = {isa = PBXFileReference; fileEncoding = 4; lastKnownFileType = sourcecode.c.h; name = iosapi.h; path = ../Shared/iosapi.h; sourceTree = "<group>"; };
		02ACBD181671737300BB4414 /* libxml2.dylib */ = {isa = PBXFileReference; lastKnownFileType = "compiled.mach-o.dylib"; name = libxml2.dylib; path = usr/lib/libxml2.dylib; sourceTree = SDKROOT; };
		02ACBD1E16717BBB00BB4414 /* QuartzCore.framework */ = {isa = PBXFileReference; lastKnownFileType = wrapper.framework; name = QuartzCore.framework; path = System/Library/Frameworks/QuartzCore.framework; sourceTree = SDKROOT; };
		02ACBD2016717BC500BB4414 /* CoreLocation.framework */ = {isa = PBXFileReference; lastKnownFileType = wrapper.framework; name = CoreLocation.framework; path = System/Library/Frameworks/CoreLocation.framework; sourceTree = SDKROOT; };
		02ACBD2216717D6F00BB4414 /* TagInfo.h */ = {isa = PBXFileReference; fileEncoding = 4; lastKnownFileType = sourcecode.c.h; name = TagInfo.h; path = ../Shared/TagInfo.h; sourceTree = "<group>"; };
		02ACBD2316717D7000BB4414 /* TagInfo.m */ = {isa = PBXFileReference; fileEncoding = 4; lastKnownFileType = sourcecode.c.objc; name = TagInfo.m; path = ../Shared/TagInfo.m; sourceTree = "<group>"; };
		02B69D0A1BF42411002605A3 /* HtmlAlertViewController.h */ = {isa = PBXFileReference; fileEncoding = 4; lastKnownFileType = sourcecode.c.h; lineEnding = 0; path = HtmlAlertViewController.h; sourceTree = "<group>"; xcLanguageSpecificationIdentifier = xcode.lang.objcpp; };
		02B69D0B1BF42411002605A3 /* HtmlAlertViewController.m */ = {isa = PBXFileReference; fileEncoding = 4; lastKnownFileType = sourcecode.c.objc; lineEnding = 0; path = HtmlAlertViewController.m; sourceTree = "<group>"; xcLanguageSpecificationIdentifier = xcode.lang.objc; };
		02B69D0E1BF5A66B002605A3 /* LanguageTableViewController.h */ = {isa = PBXFileReference; fileEncoding = 4; lastKnownFileType = sourcecode.c.h; lineEnding = 0; path = LanguageTableViewController.h; sourceTree = "<group>"; xcLanguageSpecificationIdentifier = xcode.lang.objcpp; };
		02B69D0F1BF5A66B002605A3 /* LanguageTableViewController.m */ = {isa = PBXFileReference; fileEncoding = 4; lastKnownFileType = sourcecode.c.objc; lineEnding = 0; path = LanguageTableViewController.m; sourceTree = "<group>"; xcLanguageSpecificationIdentifier = xcode.lang.objc; };
		02B6F71519ACE878002FAEE6 /* SystemConfiguration.framework */ = {isa = PBXFileReference; lastKnownFileType = wrapper.framework; name = SystemConfiguration.framework; path = System/Library/Frameworks/SystemConfiguration.framework; sourceTree = SDKROOT; };
		02BACD22205A1DDB00C74A49 /* Go Map!!.entitlements */ = {isa = PBXFileReference; lastKnownFileType = text.plist.entitlements; name = "Go Map!!.entitlements"; path = "Go Map!!/Go Map!!.entitlements"; sourceTree = "<group>"; };
		02BCC5A1206AEDDC00B4478B /* compass.png */ = {isa = PBXFileReference; lastKnownFileType = image.png; path = compass.png; sourceTree = "<group>"; };
		02BED988168B6F2F00357B94 /* WebPageViewController.h */ = {isa = PBXFileReference; fileEncoding = 4; lastKnownFileType = sourcecode.c.h; path = WebPageViewController.h; sourceTree = "<group>"; };
		02BED989168B6F2F00357B94 /* WebPageViewController.m */ = {isa = PBXFileReference; fileEncoding = 4; lastKnownFileType = sourcecode.c.objc; path = WebPageViewController.m; sourceTree = "<group>"; };
		02BED98C168BF87100357B94 /* NearbyMappersViewController.h */ = {isa = PBXFileReference; fileEncoding = 4; lastKnownFileType = sourcecode.c.h; path = NearbyMappersViewController.h; sourceTree = "<group>"; };
		02BED98D168BF87200357B94 /* NearbyMappersViewController.m */ = {isa = PBXFileReference; fileEncoding = 4; lastKnownFileType = sourcecode.c.objc; path = NearbyMappersViewController.m; sourceTree = "<group>"; };
		02BED99A168CBC5300357B94 /* LocationBallLayer.h */ = {isa = PBXFileReference; fileEncoding = 4; lastKnownFileType = sourcecode.c.h; name = LocationBallLayer.h; path = ../Shared/LocationBallLayer.h; sourceTree = "<group>"; };
		02BED99B168CBC5400357B94 /* LocationBallLayer.m */ = {isa = PBXFileReference; fileEncoding = 4; lastKnownFileType = sourcecode.c.objc; name = LocationBallLayer.m; path = ../Shared/LocationBallLayer.m; sourceTree = "<group>"; };
		02BED99D168D102600357B94 /* OfflineViewController.h */ = {isa = PBXFileReference; fileEncoding = 4; lastKnownFileType = sourcecode.c.h; path = OfflineViewController.h; sourceTree = "<group>"; };
		02BED99E168D102600357B94 /* OfflineViewController.m */ = {isa = PBXFileReference; fileEncoding = 4; lastKnownFileType = sourcecode.c.objc; path = OfflineViewController.m; sourceTree = "<group>"; };
		02BF744F20793EE10028ED6A /* TurnRestrictHwyView.h */ = {isa = PBXFileReference; fileEncoding = 4; lastKnownFileType = sourcecode.c.h; path = TurnRestrictHwyView.h; sourceTree = "<group>"; };
		02BF745020793EE20028ED6A /* TurnRestrictHwyView.m */ = {isa = PBXFileReference; fileEncoding = 4; lastKnownFileType = sourcecode.c.objc; path = TurnRestrictHwyView.m; sourceTree = "<group>"; };
		02BF745220793F0A0028ED6A /* TurnRestrictController.h */ = {isa = PBXFileReference; fileEncoding = 4; lastKnownFileType = sourcecode.c.h; path = TurnRestrictController.h; sourceTree = "<group>"; };
		02BF745320793F0A0028ED6A /* TurnRestrictController.m */ = {isa = PBXFileReference; fileEncoding = 4; lastKnownFileType = sourcecode.c.objc; path = TurnRestrictController.m; sourceTree = "<group>"; };
		02C19B331699E8BF00F75E3C /* BingMetadataViewController.h */ = {isa = PBXFileReference; fileEncoding = 4; lastKnownFileType = sourcecode.c.h; lineEnding = 0; path = BingMetadataViewController.h; sourceTree = "<group>"; xcLanguageSpecificationIdentifier = xcode.lang.objcpp; };
		02C19B341699E8C000F75E3C /* BingMetadataViewController.m */ = {isa = PBXFileReference; fileEncoding = 4; lastKnownFileType = sourcecode.c.objc; lineEnding = 0; path = BingMetadataViewController.m; sourceTree = "<group>"; xcLanguageSpecificationIdentifier = xcode.lang.objc; };
		02C3C73219A5A40C003B6783 /* AerialListViewController.h */ = {isa = PBXFileReference; fileEncoding = 4; lastKnownFileType = sourcecode.c.h; lineEnding = 0; path = AerialListViewController.h; sourceTree = "<group>"; xcLanguageSpecificationIdentifier = xcode.lang.objcpp; };
		02C3C73319A5A40C003B6783 /* AerialListViewController.m */ = {isa = PBXFileReference; fileEncoding = 4; lastKnownFileType = sourcecode.c.objc; lineEnding = 0; path = AerialListViewController.m; sourceTree = "<group>"; xcLanguageSpecificationIdentifier = xcode.lang.objc; };
		02C3C73519A5D679003B6783 /* AerialEditViewController.h */ = {isa = PBXFileReference; fileEncoding = 4; lastKnownFileType = sourcecode.c.h; lineEnding = 0; path = AerialEditViewController.h; sourceTree = "<group>"; xcLanguageSpecificationIdentifier = xcode.lang.objcpp; };
		02C3C73619A5D679003B6783 /* AerialEditViewController.m */ = {isa = PBXFileReference; fileEncoding = 4; lastKnownFileType = sourcecode.c.objc; lineEnding = 0; path = AerialEditViewController.m; sourceTree = "<group>"; xcLanguageSpecificationIdentifier = xcode.lang.objc; };
		02C3C73819A6DCEA003B6783 /* AerialList.h */ = {isa = PBXFileReference; fileEncoding = 4; lastKnownFileType = sourcecode.c.h; lineEnding = 0; name = AerialList.h; path = ../Shared/AerialList.h; sourceTree = "<group>"; xcLanguageSpecificationIdentifier = xcode.lang.objcpp; };
		02C3C73919A6DCEA003B6783 /* AerialList.m */ = {isa = PBXFileReference; fileEncoding = 4; lastKnownFileType = sourcecode.c.objc; lineEnding = 0; name = AerialList.m; path = ../Shared/AerialList.m; sourceTree = "<group>"; };
		02C4255116796B5800761C54 /* SpeechBalloonView.h */ = {isa = PBXFileReference; fileEncoding = 4; lastKnownFileType = sourcecode.c.h; name = SpeechBalloonView.h; path = ../Shared/SpeechBalloonView.h; sourceTree = "<group>"; };
		02C4255216796B5800761C54 /* SpeechBalloonView.m */ = {isa = PBXFileReference; fileEncoding = 4; lastKnownFileType = sourcecode.c.objc; name = SpeechBalloonView.m; path = ../Shared/SpeechBalloonView.m; sourceTree = "<group>"; };
		02CB5B6316BF1F9C00432914 /* AutocompleteTextField.h */ = {isa = PBXFileReference; fileEncoding = 4; lastKnownFileType = sourcecode.c.h; lineEnding = 0; path = AutocompleteTextField.h; sourceTree = "<group>"; xcLanguageSpecificationIdentifier = xcode.lang.objcpp; };
		02CB5B6416BF1F9C00432914 /* AutocompleteTextField.m */ = {isa = PBXFileReference; fileEncoding = 4; lastKnownFileType = sourcecode.c.objc; lineEnding = 0; path = AutocompleteTextField.m; sourceTree = "<group>"; xcLanguageSpecificationIdentifier = xcode.lang.objc; };
		02DAB7D21BFA4BBC00360AED /* 723-location-arrow-toolbar-selected.png */ = {isa = PBXFileReference; lastKnownFileType = image.png; path = "723-location-arrow-toolbar-selected.png"; sourceTree = "<group>"; };
		02DAB7D31BFA4BBC00360AED /* 723-location-arrow-toolbar-selected@2x.png */ = {isa = PBXFileReference; lastKnownFileType = image.png; path = "723-location-arrow-toolbar-selected@2x.png"; sourceTree = "<group>"; };
		02DAB7D41BFA4BBC00360AED /* 723-location-arrow-toolbar-selected@3x.png */ = {isa = PBXFileReference; lastKnownFileType = image.png; path = "723-location-arrow-toolbar-selected@3x.png"; sourceTree = "<group>"; };
		02DAB7D81BFA4C3B00360AED /* 723-location-arrow-toolbar.png */ = {isa = PBXFileReference; lastKnownFileType = image.png; path = "723-location-arrow-toolbar.png"; sourceTree = "<group>"; };
		02DAB7D91BFA4C3B00360AED /* 723-location-arrow-toolbar@2x.png */ = {isa = PBXFileReference; lastKnownFileType = image.png; path = "723-location-arrow-toolbar@2x.png"; sourceTree = "<group>"; };
		02DAB7DA1BFA4C3B00360AED /* 723-location-arrow-toolbar@3x.png */ = {isa = PBXFileReference; lastKnownFileType = image.png; path = "723-location-arrow-toolbar@3x.png"; sourceTree = "<group>"; };
		02DBB4431A1C884F00732D53 /* HeightViewController.h */ = {isa = PBXFileReference; fileEncoding = 4; lastKnownFileType = sourcecode.c.h; lineEnding = 0; path = HeightViewController.h; sourceTree = "<group>"; xcLanguageSpecificationIdentifier = xcode.lang.objcpp; };
		02DBB4441A1C884F00732D53 /* HeightViewController.m */ = {isa = PBXFileReference; fileEncoding = 4; lastKnownFileType = sourcecode.c.objc; lineEnding = 0; path = HeightViewController.m; sourceTree = "<group>"; xcLanguageSpecificationIdentifier = xcode.lang.objc; };
		02DC59801671B79100213558 /* CoreText.framework */ = {isa = PBXFileReference; lastKnownFileType = wrapper.framework; name = CoreText.framework; path = System/Library/Frameworks/CoreText.framework; sourceTree = SDKROOT; };
		02E6266E1997168800565D62 /* KeyChain.h */ = {isa = PBXFileReference; fileEncoding = 4; lastKnownFileType = sourcecode.c.h; lineEnding = 0; name = KeyChain.h; path = ../Shared/KeyChain.h; sourceTree = "<group>"; xcLanguageSpecificationIdentifier = xcode.lang.objcpp; };
		02E6266F1997168800565D62 /* KeyChain.m */ = {isa = PBXFileReference; fileEncoding = 4; lastKnownFileType = sourcecode.c.objc; lineEnding = 0; name = KeyChain.m; path = ../Shared/KeyChain.m; sourceTree = "<group>"; xcLanguageSpecificationIdentifier = xcode.lang.objc; };
		02E6267119973A0700565D62 /* Security.framework */ = {isa = PBXFileReference; lastKnownFileType = wrapper.framework; name = Security.framework; path = System/Library/Frameworks/Security.framework; sourceTree = SDKROOT; };
		02E8436019B2F4A20044AC1D /* Go Map!!-Bridging-Header.h */ = {isa = PBXFileReference; lastKnownFileType = sourcecode.c.h; path = "Go Map!!-Bridging-Header.h"; sourceTree = "<group>"; };
		02E8436319B39FAD0044AC1D /* OsmNotesDatabase.h */ = {isa = PBXFileReference; fileEncoding = 4; lastKnownFileType = sourcecode.c.h; lineEnding = 0; name = OsmNotesDatabase.h; path = ../Shared/OsmNotesDatabase.h; sourceTree = "<group>"; xcLanguageSpecificationIdentifier = xcode.lang.objcpp; };
		02E8436419B39FAD0044AC1D /* OsmNotesDatabase.m */ = {isa = PBXFileReference; fileEncoding = 4; lastKnownFileType = sourcecode.c.objc; lineEnding = 0; name = OsmNotesDatabase.m; path = ../Shared/OsmNotesDatabase.m; sourceTree = "<group>"; xcLanguageSpecificationIdentifier = xcode.lang.objc; };
		02E8436E19B407C40044AC1D /* WebPageView.xib */ = {isa = PBXFileReference; fileEncoding = 4; lastKnownFileType = file.xib; path = WebPageView.xib; sourceTree = "<group>"; };
		02E8437919B4DD730044AC1D /* Base */ = {isa = PBXFileReference; lastKnownFileType = file.storyboard; name = Base; path = Base.lproj/MainStoryboard.storyboard; sourceTree = "<group>"; };
		02E8438219B4DF960044AC1D /* Base */ = {isa = PBXFileReference; lastKnownFileType = text.plist.strings; lineEnding = 0; name = Base; path = Base.lproj/Localizable.strings; sourceTree = "<group>"; xcLanguageSpecificationIdentifier = xcode.lang.simpleColoring; };
		02ED19801BBF119C00A57CF4 /* Launch Screen.storyboard */ = {isa = PBXFileReference; fileEncoding = 4; lastKnownFileType = file.storyboard; path = "Launch Screen.storyboard"; sourceTree = "<group>"; };
		02EDCC071683EC2D007F9934 /* CFNetwork.framework */ = {isa = PBXFileReference; lastKnownFileType = wrapper.framework; name = CFNetwork.framework; path = System/Library/Frameworks/CFNetwork.framework; sourceTree = SDKROOT; };
		02F04AD01BC4D3B50044FD95 /* GpxConfigureViewController.h */ = {isa = PBXFileReference; fileEncoding = 4; lastKnownFileType = sourcecode.c.h; lineEnding = 0; path = GpxConfigureViewController.h; sourceTree = "<group>"; xcLanguageSpecificationIdentifier = xcode.lang.objcpp; };
		02F04AD11BC4D3B50044FD95 /* GpxConfigureViewController.m */ = {isa = PBXFileReference; fileEncoding = 4; lastKnownFileType = sourcecode.c.objc; lineEnding = 0; path = GpxConfigureViewController.m; sourceTree = "<group>"; xcLanguageSpecificationIdentifier = xcode.lang.objc; };
		02F371B216A4F3E6003E9548 /* HelpViewController.h */ = {isa = PBXFileReference; fileEncoding = 4; lastKnownFileType = sourcecode.c.h; lineEnding = 0; path = HelpViewController.h; sourceTree = "<group>"; xcLanguageSpecificationIdentifier = xcode.lang.objcpp; };
		02F371B316A4F3E6003E9548 /* HelpViewController.m */ = {isa = PBXFileReference; fileEncoding = 4; lastKnownFileType = sourcecode.c.objc; lineEnding = 0; path = HelpViewController.m; sourceTree = "<group>"; xcLanguageSpecificationIdentifier = xcode.lang.objc; };
		02F373F716822C2C004614D4 /* UploadViewController.h */ = {isa = PBXFileReference; fileEncoding = 4; lastKnownFileType = sourcecode.c.h; path = UploadViewController.h; sourceTree = "<group>"; };
		02F373F816822C2C004614D4 /* UploadViewController.m */ = {isa = PBXFileReference; fileEncoding = 4; lastKnownFileType = sourcecode.c.objc; path = UploadViewController.m; sourceTree = "<group>"; };
		02F8F4321696004B002A0820 /* NominatumViewController.h */ = {isa = PBXFileReference; fileEncoding = 4; lastKnownFileType = sourcecode.c.h; path = NominatumViewController.h; sourceTree = "<group>"; };
		02F8F4331696004B002A0820 /* NominatumViewController.m */ = {isa = PBXFileReference; fileEncoding = 4; lastKnownFileType = sourcecode.c.objc; path = NominatumViewController.m; sourceTree = "<group>"; };
		02F9A4541BC8348C0013BFBD /* OSM-Logo256.png */ = {isa = PBXFileReference; lastKnownFileType = image.png; path = "OSM-Logo256.png"; sourceTree = "<group>"; };
		02FFCE0916A7360B001A5B8A /* NSMutableArray+PartialSort.h */ = {isa = PBXFileReference; fileEncoding = 4; lastKnownFileType = sourcecode.c.h; name = "NSMutableArray+PartialSort.h"; path = "../Shared/NSMutableArray+PartialSort.h"; sourceTree = "<group>"; };
		02FFCE0A16A7360B001A5B8A /* NSMutableArray+PartialSort.mm */ = {isa = PBXFileReference; fileEncoding = 4; lastKnownFileType = sourcecode.cpp.objcpp; name = "NSMutableArray+PartialSort.mm"; path = "../Shared/NSMutableArray+PartialSort.mm"; sourceTree = "<group>"; };
		64305F6D23E71F6A00232BB9 /* URLParserResult.h */ = {isa = PBXFileReference; lastKnownFileType = sourcecode.c.h; path = URLParserResult.h; sourceTree = "<group>"; };
		64305F6E23E71F6A00232BB9 /* URLParserResult.m */ = {isa = PBXFileReference; lastKnownFileType = sourcecode.c.objc; path = URLParserResult.m; sourceTree = "<group>"; };
		64305F7023E7224E00232BB9 /* GeoURLParser.h */ = {isa = PBXFileReference; lastKnownFileType = sourcecode.c.h; path = GeoURLParser.h; sourceTree = "<group>"; };
		64305F7123E7224E00232BB9 /* GeoURLParser.m */ = {isa = PBXFileReference; lastKnownFileType = sourcecode.c.objc; path = GeoURLParser.m; sourceTree = "<group>"; };
		64305F7323E723B200232BB9 /* GeoURLParserTestCase.swift */ = {isa = PBXFileReference; lastKnownFileType = sourcecode.swift; path = GeoURLParserTestCase.swift; sourceTree = "<group>"; };
		64348CEA225E7CD900ADE7FB /* GoMapTests.xctest */ = {isa = PBXFileReference; explicitFileType = wrapper.cfbundle; includeInIndex = 0; path = GoMapTests.xctest; sourceTree = BUILT_PRODUCTS_DIR; };
		64348CEC225E7CD900ADE7FB /* GoMapTests.swift */ = {isa = PBXFileReference; lastKnownFileType = sourcecode.swift; path = GoMapTests.swift; sourceTree = "<group>"; };
		64348CEE225E7CD900ADE7FB /* Info.plist */ = {isa = PBXFileReference; lastKnownFileType = text.plist.xml; path = Info.plist; sourceTree = "<group>"; };
		64348CF7225E867800ADE7FB /* HeadingProviderMock.swift */ = {isa = PBXFileReference; fileEncoding = 4; lastKnownFileType = sourcecode.swift; path = HeadingProviderMock.swift; sourceTree = "<group>"; };
		64348CF8225E867800ADE7FB /* MeasureDirectionViewModelDelegateMock.swift */ = {isa = PBXFileReference; fileEncoding = 4; lastKnownFileType = sourcecode.swift; path = MeasureDirectionViewModelDelegateMock.swift; sourceTree = "<group>"; };
		64348CF9225E867800ADE7FB /* CLHeadingMock.swift */ = {isa = PBXFileReference; fileEncoding = 4; lastKnownFileType = sourcecode.swift; path = CLHeadingMock.swift; sourceTree = "<group>"; };
		64348CFA225E867800ADE7FB /* MeasureDirectionViewModelTestCase.swift */ = {isa = PBXFileReference; fileEncoding = 4; lastKnownFileType = sourcecode.swift; path = MeasureDirectionViewModelTestCase.swift; sourceTree = "<group>"; };
		64348D00225E8D3F00ADE7FB /* OsmNode+Direction.swift */ = {isa = PBXFileReference; lastKnownFileType = sourcecode.swift; path = "OsmNode+Direction.swift"; sourceTree = "<group>"; };
		64348D02225E8E4300ADE7FB /* OsmNode_DirectionTestCase.swift */ = {isa = PBXFileReference; lastKnownFileType = sourcecode.swift; path = OsmNode_DirectionTestCase.swift; sourceTree = "<group>"; };
		64348D08225EA24E00ADE7FB /* GoMapUITests.xctest */ = {isa = PBXFileReference; explicitFileType = wrapper.cfbundle; includeInIndex = 0; path = GoMapUITests.xctest; sourceTree = BUILT_PRODUCTS_DIR; };
		64348D0C225EA24E00ADE7FB /* Info.plist */ = {isa = PBXFileReference; lastKnownFileType = text.plist.xml; path = Info.plist; sourceTree = "<group>"; };
		64348D12225EAA5D00ADE7FB /* MapViewUITestCase.swift */ = {isa = PBXFileReference; lastKnownFileType = sourcecode.swift; path = MapViewUITestCase.swift; sourceTree = "<group>"; };
		6442666422540EDF00C0D545 /* Lock.swift */ = {isa = PBXFileReference; fileEncoding = 4; lastKnownFileType = sourcecode.swift; path = Lock.swift; sourceTree = "<group>"; };
		6442666522540EDF00C0D545 /* Disposable.swift */ = {isa = PBXFileReference; fileEncoding = 4; lastKnownFileType = sourcecode.swift; path = Disposable.swift; sourceTree = "<group>"; };
		6442666622540EDF00C0D545 /* Observable.swift */ = {isa = PBXFileReference; fileEncoding = 4; lastKnownFileType = sourcecode.swift; path = Observable.swift; sourceTree = "<group>"; };
<<<<<<< HEAD
		6453776423D38D4600656A1C /* OsmBaseObject.h */ = {isa = PBXFileReference; lastKnownFileType = sourcecode.c.h; path = OsmBaseObject.h; sourceTree = "<group>"; };
		6453776523D38D4600656A1C /* OsmBaseObject.m */ = {isa = PBXFileReference; lastKnownFileType = sourcecode.c.objc; path = OsmBaseObject.m; sourceTree = "<group>"; };
		6453776823D38FA200656A1C /* OsmNode.h */ = {isa = PBXFileReference; lastKnownFileType = sourcecode.c.h; path = OsmNode.h; sourceTree = "<group>"; };
		6453776923D38FA200656A1C /* OsmNode.m */ = {isa = PBXFileReference; lastKnownFileType = sourcecode.c.objc; path = OsmNode.m; sourceTree = "<group>"; };
		6453776B23D3904E00656A1C /* OsmWay.h */ = {isa = PBXFileReference; lastKnownFileType = sourcecode.c.h; path = OsmWay.h; sourceTree = "<group>"; };
		6453776C23D3904E00656A1C /* OsmWay.m */ = {isa = PBXFileReference; lastKnownFileType = sourcecode.c.objc; path = OsmWay.m; sourceTree = "<group>"; };
		6453776E23D3913100656A1C /* OsmRelation.h */ = {isa = PBXFileReference; lastKnownFileType = sourcecode.c.h; path = OsmRelation.h; sourceTree = "<group>"; };
		6453776F23D3913100656A1C /* OsmRelation.m */ = {isa = PBXFileReference; lastKnownFileType = sourcecode.c.objc; path = OsmRelation.m; sourceTree = "<group>"; };
		6453777123D391CC00656A1C /* OsmMember.h */ = {isa = PBXFileReference; lastKnownFileType = sourcecode.c.h; path = OsmMember.h; sourceTree = "<group>"; };
		6453777223D391CC00656A1C /* OsmMember.m */ = {isa = PBXFileReference; lastKnownFileType = sourcecode.c.objc; path = OsmMember.m; sourceTree = "<group>"; };
		6453777423D3959500656A1C /* IsOsmBooleanFalse.h */ = {isa = PBXFileReference; lastKnownFileType = sourcecode.c.h; path = IsOsmBooleanFalse.h; sourceTree = "<group>"; };
		6453777523D3959500656A1C /* IsOsmBooleanFalse.m */ = {isa = PBXFileReference; lastKnownFileType = sourcecode.c.objc; path = IsOsmBooleanFalse.m; sourceTree = "<group>"; };
=======
		6463E3C923F948FE00E4F6ED /* GeekbenchScoreProvider.h */ = {isa = PBXFileReference; lastKnownFileType = sourcecode.c.h; path = GeekbenchScoreProvider.h; sourceTree = "<group>"; };
		6463E3CA23F948FE00E4F6ED /* GeekbenchScoreProvider.m */ = {isa = PBXFileReference; lastKnownFileType = sourcecode.c.objc; path = GeekbenchScoreProvider.m; sourceTree = "<group>"; };
>>>>>>> 96601584
		647F46CD2253EA4C00CEC482 /* MeasureDirectionViewModel.swift */ = {isa = PBXFileReference; lastKnownFileType = sourcecode.swift; path = MeasureDirectionViewModel.swift; sourceTree = "<group>"; };
		647F46D02253F08200CEC482 /* HeadingProvider.swift */ = {isa = PBXFileReference; lastKnownFileType = sourcecode.swift; path = HeadingProvider.swift; sourceTree = "<group>"; };
		64981F1E22667D7700178476 /* SettingsViewController.swift */ = {isa = PBXFileReference; fileEncoding = 4; lastKnownFileType = sourcecode.swift; path = SettingsViewController.swift; sourceTree = "<group>"; };
		64C072F9226227D500598078 /* CommonTagKeyTestCase.swift */ = {isa = PBXFileReference; lastKnownFileType = sourcecode.swift; path = CommonTagKeyTestCase.swift; sourceTree = "<group>"; };
		64C072FD22622B9C00598078 /* Require.swift */ = {isa = PBXFileReference; fileEncoding = 4; lastKnownFileType = sourcecode.swift; path = Require.swift; sourceTree = "<group>"; };
		64C968442261ED3100351C0C /* Media.xcassets */ = {isa = PBXFileReference; lastKnownFileType = folder.assetcatalog; path = Media.xcassets; sourceTree = "<group>"; };
		64D74BF12253DF49004FFD20 /* DirectionViewController.swift */ = {isa = PBXFileReference; lastKnownFileType = sourcecode.swift; path = DirectionViewController.swift; sourceTree = "<group>"; };
		64D74BF22253DF49004FFD20 /* DirectionViewController.xib */ = {isa = PBXFileReference; lastKnownFileType = file.xib; path = DirectionViewController.xib; sourceTree = "<group>"; };
		64E21EB222651620004605D7 /* LoginViewController.swift */ = {isa = PBXFileReference; lastKnownFileType = sourcecode.swift; path = LoginViewController.swift; sourceTree = "<group>"; };
		64E21EB422651C06004605D7 /* OSMMapDataTestCase.swift */ = {isa = PBXFileReference; lastKnownFileType = sourcecode.swift; path = OSMMapDataTestCase.swift; sourceTree = "<group>"; };
		64E21EB722651F2D004605D7 /* XCTestCase+UserDefaults.swift */ = {isa = PBXFileReference; lastKnownFileType = sourcecode.swift; path = "XCTestCase+UserDefaults.swift"; sourceTree = "<group>"; };
/* End PBXFileReference section */

/* Begin PBXFrameworksBuildPhase section */
		02ACBA2C16713CCB00BB4414 /* Frameworks */ = {
			isa = PBXFrameworksBuildPhase;
			buildActionMask = 2147483647;
			files = (
				022ABCA520C37618002D4977 /* SceneKit.framework in Frameworks */,
				02401F361DE021EE00F32AF5 /* ExternalAccessory.framework in Frameworks */,
				02EDCC081683EC2D007F9934 /* CFNetwork.framework in Frameworks */,
				027AD5D219F5A18700120654 /* CoreFoundation.framework in Frameworks */,
				02ACBA3816713CCB00BB4414 /* CoreGraphics.framework in Frameworks */,
				02ACBD2116717BC500BB4414 /* CoreLocation.framework in Frameworks */,
				02DC59811671B79100213558 /* CoreText.framework in Frameworks */,
				02ACBA3616713CCB00BB4414 /* Foundation.framework in Frameworks */,
				021C6AB3168768C800FB17B0 /* MessageUI.framework in Frameworks */,
				0277E29416A673CC00456BED /* OpenGLES.framework in Frameworks */,
				02ACBD1F16717BBB00BB4414 /* QuartzCore.framework in Frameworks */,
				02E6267219973A0700565D62 /* Security.framework in Frameworks */,
				02ACBA3416713CCB00BB4414 /* UIKit.framework in Frameworks */,
				02A194B219C6A432002338DA /* libsqlite3.0.dylib in Frameworks */,
				02ACBD191671737300BB4414 /* libxml2.dylib in Frameworks */,
			);
			runOnlyForDeploymentPostprocessing = 0;
		};
		64348CE7225E7CD900ADE7FB /* Frameworks */ = {
			isa = PBXFrameworksBuildPhase;
			buildActionMask = 2147483647;
			files = (
			);
			runOnlyForDeploymentPostprocessing = 0;
		};
		64348D05225EA24E00ADE7FB /* Frameworks */ = {
			isa = PBXFrameworksBuildPhase;
			buildActionMask = 2147483647;
			files = (
			);
			runOnlyForDeploymentPostprocessing = 0;
		};
/* End PBXFrameworksBuildPhase section */

/* Begin PBXGroup section */
		025A1D001690DC32002B60CB /* Images */ = {
			isa = PBXGroup;
			children = (
				02072AA51BD4465E00F1CAB4 /* 702-share.png */,
				02072AA61BD4465E00F1CAB4 /* 702-share@2x.png */,
				02072AA71BD4465E00F1CAB4 /* 702-share@3x.png */,
				02072AE31BD5E99B00F1CAB4 /* 709-plus-toolbar.png */,
				02072AE41BD5E99B00F1CAB4 /* 709-plus-toolbar@2x.png */,
				02072AE51BD5E99B00F1CAB4 /* 709-plus-toolbar@3x.png */,
				02072AC91BD4546E00F1CAB4 /* 710-folder.png */,
				02072ACA1BD4546F00F1CAB4 /* 710-folder@2x.png */,
				02072ACB1BD4546F00F1CAB4 /* 710-folder@3x.png */,
				02DAB7D21BFA4BBC00360AED /* 723-location-arrow-toolbar-selected.png */,
				02DAB7D31BFA4BBC00360AED /* 723-location-arrow-toolbar-selected@2x.png */,
				02DAB7D41BFA4BBC00360AED /* 723-location-arrow-toolbar-selected@3x.png */,
				02DAB7D81BFA4C3B00360AED /* 723-location-arrow-toolbar.png */,
				02DAB7D91BFA4C3B00360AED /* 723-location-arrow-toolbar@2x.png */,
				02DAB7DA1BFA4C3B00360AED /* 723-location-arrow-toolbar@3x.png */,
				02072AB71BD4497500F1CAB4 /* 732-cloud-upload-toolbar.png */,
				02072AB81BD4497500F1CAB4 /* 732-cloud-upload-toolbar@2x.png */,
				02072AB91BD4497500F1CAB4 /* 732-cloud-upload-toolbar@3x.png */,
				02072ACF1BD454E800F1CAB4 /* 751-eye-toolbar.png */,
				02072AD01BD454E800F1CAB4 /* 751-eye-toolbar@2x.png */,
				02072AD11BD454E800F1CAB4 /* 751-eye-toolbar@3x.png */,
				02072AB11BD4494200F1CAB4 /* 845-location-target-toolbar.png */,
				02072AB21BD4494200F1CAB4 /* 845-location-target-toolbar@2x.png */,
				02072AB31BD4494200F1CAB4 /* 845-location-target-toolbar@3x.png */,
				02072AAB1BD446F500F1CAB4 /* 852-map-toolbar.png */,
				02072AAC1BD446F500F1CAB4 /* 852-map-toolbar@2x.png */,
				02072AAD1BD446F500F1CAB4 /* 852-map-toolbar@3x.png */,
				02072AC31BD452F200F1CAB4 /* 982-food-toolbar.png */,
				02072AC41BD452F200F1CAB4 /* 982-food-toolbar@2x.png */,
				02072AC51BD452F200F1CAB4 /* 982-food-toolbar@3x.png */,
				02072ABD1BD44B2800F1CAB4 /* 1200-file-type-settings-toolbar.png */,
				02072ABE1BD44B2800F1CAB4 /* 1200-file-type-settings-toolbar@2x.png */,
				02072ABF1BD44B2800F1CAB4 /* 1200-file-type-settings-toolbar@3x.png */,
				02205F3A1674550D00D57D23 /* ArrowBlack.png */,
				0242331216750C81008A3B6A /* ArrowBlue.png */,
				02ACBA6E16713F2A00BB4414 /* BingPlaceholderImage.png */,
				02ACBA6F16713F2A00BB4414 /* BlueBall.png */,
				0296876A1680D57700B8FF2C /* bullseye.png */,
				02BCC5A1206AEDDC00B4478B /* compass.png */,
				0284FDB016A08AB6002C46A9 /* Launch */,
				02130E84196CF58500498297 /* MenuIcon.png */,
				02912D45168504AC00A541BC /* move.png */,
				02912D4C16852AEC00A541BC /* question.png */,
				0296876C1680D5D400B8FF2C /* redo32.png */,
				0228444516DD339200A1C051 /* redo32@2x.png */,
				0296876D1680D5D400B8FF2C /* undo32.png */,
				0228444616DD339300A1C051 /* undo32@2x.png */,
			);
			name = Images;
			path = ../Images;
			sourceTree = "<group>";
		};
		0266D39016C02D9200AD9A83 /* seamark */ = {
			isa = PBXGroup;
			children = (
				0266D3B916C03D7400AD9A83 /* seamark_notice.p.64.png */,
				0266D39116C02D9200AD9A83 /* seamark_anchor_berth.p.64.png */,
				0266D39216C02D9200AD9A83 /* seamark_anchorage.p.64.png */,
				0266D39316C02D9200AD9A83 /* seamark_beacon_cardinal.p.64.png */,
				0266D39416C02D9200AD9A83 /* seamark_beacon_isolated.p.64.png */,
				0266D39516C02D9200AD9A83 /* seamark_beacon_lateral.p.64.png */,
				0266D39616C02D9200AD9A83 /* seamark_beacon_safe_water.p.64.png */,
				0266D39716C02D9200AD9A83 /* seamark_beacon_special_purpose.p.64.png */,
				0266D39816C02D9200AD9A83 /* seamark_buoy_cardinal.p.64.png */,
				0266D39916C02D9200AD9A83 /* seamark_buoy_isolated_danger.png */,
				0266D39A16C02D9200AD9A83 /* seamark_buoy_lateral.p.64.png */,
				0266D39B16C02D9200AD9A83 /* seamark_buoy_safe_water.p.64.png */,
				0266D39C16C02D9200AD9A83 /* seamark_buoy_special_purpose.p.64.png */,
				0266D39D16C02D9200AD9A83 /* seamark_fog_signal.p.64.png */,
				0266D39E16C02D9200AD9A83 /* seamark_light_float.p.64.png */,
				0266D39F16C02D9200AD9A83 /* seamark_light_major.p.64.png */,
				0266D3A016C02D9200AD9A83 /* seamark_light_minor.p.64.png */,
				0266D3A116C02D9200AD9A83 /* seamark_light_vessel.p.64.png */,
				0266D3A216C02D9200AD9A83 /* seamark_radar_station.p.64.png */,
				0266D3A316C02D9200AD9A83 /* seamark_signal_station.p.64.png */,
				0266D3A416C02D9200AD9A83 /* seamark_wreck.png */,
			);
			path = seamark;
			sourceTree = "<group>";
		};
		027EDC5D206F3EED00D349D6 /* KissXML */ = {
			isa = PBXGroup;
			children = (
				027EDC62206F3EED00D349D6 /* Additions */,
				027EDC6A206F3EED00D349D6 /* Categories */,
				027EDC5F206F3EED00D349D6 /* DDXML.h */,
				027EDC5E206F3EED00D349D6 /* DDXMLDocument.h */,
				027EDC66206F3EED00D349D6 /* DDXMLDocument.m */,
				027EDC69206F3EED00D349D6 /* DDXMLElement.h */,
				027EDC60206F3EED00D349D6 /* DDXMLElement.m */,
				027EDC6F206F3EED00D349D6 /* DDXMLNode.h */,
				027EDC65206F3EED00D349D6 /* DDXMLNode.m */,
				027EDC61206F3EED00D349D6 /* KissXML.h */,
				027EDC67206F3EED00D349D6 /* Private */,
			);
			path = KissXML;
			sourceTree = "<group>";
		};
		027EDC62206F3EED00D349D6 /* Additions */ = {
			isa = PBXGroup;
			children = (
				027EDC63206F3EED00D349D6 /* DDXMLElementAdditions.h */,
				027EDC64206F3EED00D349D6 /* DDXMLElementAdditions.m */,
			);
			path = Additions;
			sourceTree = "<group>";
		};
		027EDC67206F3EED00D349D6 /* Private */ = {
			isa = PBXGroup;
			children = (
				027EDC68206F3EED00D349D6 /* DDXMLPrivate.h */,
			);
			path = Private;
			sourceTree = "<group>";
		};
		027EDC6A206F3EED00D349D6 /* Categories */ = {
			isa = PBXGroup;
			children = (
				027EDC6B206F3EED00D349D6 /* NSString+DDXML.h */,
				027EDC6C206F3EED00D349D6 /* NSString+DDXML.m */,
			);
			path = Categories;
			sourceTree = "<group>";
		};
		0284FDB016A08AB6002C46A9 /* Launch */ = {
			isa = PBXGroup;
			children = (
				02ACBA4916713CCB00BB4414 /* Default-568h@2x.png */,
				020CD978169D4B7900BF3AAF /* Default-Landscape@2x~ipad.png */,
				020CD97A169D4BC900BF3AAF /* Default-Landscape~ipad.png */,
				020CD976169D4B7300BF3AAF /* Default-Portrait@2x~ipad.png */,
				020CD974169D4B5A00BF3AAF /* Default-Portrait~ipad.png */,
				02ACBA4516713CCB00BB4414 /* Default.png */,
				02ACBA4716713CCB00BB4414 /* Default@2x.png */,
			);
			name = Launch;
			sourceTree = "<group>";
		};
		02ACBA2416713CCB00BB4414 = {
			isa = PBXGroup;
			children = (
				02BACD22205A1DDB00C74A49 /* Go Map!!.entitlements */,
				02ACBA3916713CCB00BB4414 /* Go Map! */,
				64348CEB225E7CD900ADE7FB /* GoMapTests */,
				64348D09225EA24E00ADE7FB /* GoMapUITests */,
				02ACBA3216713CCB00BB4414 /* Frameworks */,
				02ACBA3016713CCB00BB4414 /* Products */,
			);
			sourceTree = "<group>";
		};
		02ACBA3016713CCB00BB4414 /* Products */ = {
			isa = PBXGroup;
			children = (
				02ACBA2F16713CCB00BB4414 /* Go Map!!.app */,
				64348CEA225E7CD900ADE7FB /* GoMapTests.xctest */,
				64348D08225EA24E00ADE7FB /* GoMapUITests.xctest */,
			);
			name = Products;
			sourceTree = "<group>";
		};
		02ACBA3216713CCB00BB4414 /* Frameworks */ = {
			isa = PBXGroup;
			children = (
				02401F3A1DE157B800F32AF5 /* CoreBluetooth.framework */,
				02401F351DE021EE00F32AF5 /* ExternalAccessory.framework */,
				02072AD51BD46B1700F1CAB4 /* StoreKit.framework */,
				027AD5D319F5EA7D00120654 /* libobjc.A.dylib */,
				027AD5D119F5A18700120654 /* CoreFoundation.framework */,
				025B841619DCF55C0053C637 /* SceneKit.framework */,
				02A194B119C6A432002338DA /* libsqlite3.0.dylib */,
				02B6F71519ACE878002FAEE6 /* SystemConfiguration.framework */,
				02E6267119973A0700565D62 /* Security.framework */,
				02EDCC071683EC2D007F9934 /* CFNetwork.framework */,
				02ACBA3716713CCB00BB4414 /* CoreGraphics.framework */,
				02ACBD2016717BC500BB4414 /* CoreLocation.framework */,
				02DC59801671B79100213558 /* CoreText.framework */,
				02ACBA3516713CCB00BB4414 /* Foundation.framework */,
				02ACBD181671737300BB4414 /* libxml2.dylib */,
				021C6AB2168768C800FB17B0 /* MessageUI.framework */,
				0277E29316A673CC00456BED /* OpenGLES.framework */,
				02ACBD1E16717BBB00BB4414 /* QuartzCore.framework */,
				02ACBA3316713CCB00BB4414 /* UIKit.framework */,
			);
			name = Frameworks;
			sourceTree = "<group>";
		};
		02ACBA3916713CCB00BB4414 /* Go Map! */ = {
			isa = PBXGroup;
			children = (
				64981F1D22667D7700178476 /* Extensions */,
				64D74BF02253DF39004FFD20 /* Direction */,
				64305F6C23E71F5700232BB9 /* URLParsing */,
				02C3C73519A5D679003B6783 /* AerialEditViewController.h */,
				02C3C73619A5D679003B6783 /* AerialEditViewController.m */,
				02C3C73219A5A40C003B6783 /* AerialListViewController.h */,
				02C3C73319A5A40C003B6783 /* AerialListViewController.m */,
				02ACBA4216713CCB00BB4414 /* AppDelegate.h */,
				02ACBA4316713CCB00BB4414 /* AppDelegate.m */,
				02CB5B6316BF1F9C00432914 /* AutocompleteTextField.h */,
				02CB5B6416BF1F9C00432914 /* AutocompleteTextField.m */,
				02C19B331699E8BF00F75E3C /* BingMetadataViewController.h */,
				02C19B341699E8C000F75E3C /* BingMetadataViewController.m */,
				022A2A6C167D969600D7A5AC /* ClearCacheViewController.h */,
				022A2A6D167D969600D7A5AC /* ClearCacheViewController.m */,
				020C2A8E168A7688003F2C2A /* CreditsViewController.h */,
				020C2A8F168A7688003F2C2A /* CreditsViewController.m */,
				0230558919B931A50041B151 /* CustomPresetController.h */,
				0230558A19B931B20041B151 /* CustomPresetController.m */,
				024B4CA019BBE65F00BBA60B /* CustomPresetListViewController.h */,
				024B4CA119BBE67400BBA60B /* CustomPresetListViewController.m */,
				0225A36819B63EFE008B63BA /* DisplayViewController.h */,
				0225A36919B63F0D008B63BA /* DisplayViewController.m */,
				028E0C0A20B2182100CEC71F /* FilterObjectsViewController.h */,
				028E0C0B20B2182100CEC71F /* FilterObjectsViewController.m */,
				021D4E49194E0BCB002154B3 /* FpsLabel.h */,
				021D4E4A194E0BCB002154B3 /* FpsLabel.m */,
				02F04AD01BC4D3B50044FD95 /* GpxConfigureViewController.h */,
				02F04AD11BC4D3B50044FD95 /* GpxConfigureViewController.m */,
				0219563016DDC26E00074D15 /* GpxViewController.h */,
				0219563116DDC26E00074D15 /* GpxViewController.m */,
				02DBB4431A1C884F00732D53 /* HeightViewController.h */,
				02DBB4441A1C884F00732D53 /* HeightViewController.m */,
				02F371B216A4F3E6003E9548 /* HelpViewController.h */,
				02F371B316A4F3E6003E9548 /* HelpViewController.m */,
				02B69D0A1BF42411002605A3 /* HtmlAlertViewController.h */,
				02B69D0B1BF42411002605A3 /* HtmlAlertViewController.m */,
				025A1D001690DC32002B60CB /* Images */,
				027EDC5D206F3EED00D349D6 /* KissXML */,
				02B69D0E1BF5A66B002605A3 /* LanguageTableViewController.h */,
				02B69D0F1BF5A66B002605A3 /* LanguageTableViewController.m */,
				02ED19801BBF119C00A57CF4 /* Launch Screen.storyboard */,
				02E8437E19B4DE510044AC1D /* Localizable.strings */,
				029043A11682797A00BE3480 /* LoginViewController.h */,
				029043A21682797A00BE3480 /* LoginViewController.m */,
				02ACBA4B16713CCB00BB4414 /* MainStoryboard.storyboard */,
				02ACBA5116713CCB00BB4414 /* MapViewController.h */,
				02ACBA5216713CCB00BB4414 /* MapViewController.m */,
				022ABC9F20C1AACF002D4977 /* MultilineTableViewCell.h */,
				022ABCA020C1AACF002D4977 /* MultilineTableViewCell.m */,
				02BED98C168BF87100357B94 /* NearbyMappersViewController.h */,
				02BED98D168BF87200357B94 /* NearbyMappersViewController.m */,
				02F8F4321696004B002A0820 /* NominatumViewController.h */,
				02F8F4331696004B002A0820 /* NominatumViewController.m */,
				02695B8B1A08C1DB0028D95E /* NotesTableViewController.h */,
				02695B8C1A08C1DB0028D95E /* NotesTableViewController.m */,
				02BED99D168D102600357B94 /* OfflineViewController.h */,
				02BED99E168D102600357B94 /* OfflineViewController.m */,
				024C323B1DEEA97100AD62AB /* OsmServerViewController.h */,
				024C323C1DEEA97100AD62AB /* OsmServerViewController.m */,
				02A077D0167A77A400686261 /* POIAllTagsViewController.h */,
				02A077D1167A77A400686261 /* POIAllTagsViewController.m */,
				023D1721168A36B00011FABC /* POIAttributesViewController.h */,
				023D1722168A36B10011FABC /* POIAttributesViewController.m */,
				0223DB5516765C9000D6F825 /* POICommonTagsViewController.h */,
				0223DB5616765C9000D6F825 /* POICommonTagsViewController.m */,
				0205460416766808004A2A23 /* POIPresetViewController.h */,
				0205460516766808004A2A23 /* POIPresetViewController.m */,
				022A2A52167B8F1C00D7A5AC /* POITabBarController.h */,
				022A2A53167B8F1C00D7A5AC /* POITabBarController.m */,
				0223DB511675D53200D6F825 /* POITypeViewController.h */,
				0223DB521675D53200D6F825 /* POITypeViewController.m */,
				028F504619BA2F460093C423 /* presets */,
				0296873D167E30C700B8FF2C /* PushPinView.h */,
				0296873E167E30C700B8FF2C /* PushPinView.m */,
				025224E616D7292E00B6FD53 /* RotatingNavigationController.h */,
				025224E716D7292E00B6FD53 /* RotatingNavigationController.m */,
				02ACBA5816713CCB00BB4414 /* SettingsViewController.h */,
				02ACBA5916713CCB00BB4414 /* SettingsViewController.m */,
				02ACBCFF16713F7F00BB4414 /* Shared */,
				02ACBA3A16713CCB00BB4414 /* Supporting Files */,
				02BF745220793F0A0028ED6A /* TurnRestrictController.h */,
				02BF745320793F0A0028ED6A /* TurnRestrictController.m */,
				02F373F716822C2C004614D4 /* UploadViewController.h */,
				02F373F816822C2C004614D4 /* UploadViewController.m */,
				02E8436E19B407C40044AC1D /* WebPageView.xib */,
				02BED988168B6F2F00357B94 /* WebPageViewController.h */,
				02BED989168B6F2F00357B94 /* WebPageViewController.m */,
				64C968442261ED3100351C0C /* Media.xcassets */,
				6463E3C923F948FE00E4F6ED /* GeekbenchScoreProvider.h */,
				6463E3CA23F948FE00E4F6ED /* GeekbenchScoreProvider.m */,
			);
			name = "Go Map!";
			sourceTree = "<group>";
		};
		02ACBA3A16713CCB00BB4414 /* Supporting Files */ = {
			isa = PBXGroup;
			children = (
				02ACBA3B16713CCB00BB4414 /* Go Map!!-Info.plist */,
				02ACBA4116713CCB00BB4414 /* Go Map!!-Prefix.pch */,
				023B892A19C148790060CDB5 /* Images.xcassets */,
				02ACBA3C16713CCB00BB4414 /* InfoPlist.strings */,
				02ACBA3F16713CCB00BB4414 /* main.m */,
				027FEA3520B13B8000901E9F /* Maki Icons.xcassets */,
				025A1CFA1690B96E002B60CB /* OSM-Logo57.png */,
				027A469A1673B251000BE55C /* OSM-Logo72.png */,
				025A1CFB1690B96E002B60CB /* OSM-Logo114.png */,
				027A469D1673B257000BE55C /* OSM-Logo144.png */,
				02F9A4541BC8348C0013BFBD /* OSM-Logo256.png */,
				022B504716857E5F00E6619A /* OSMiOS.entitlements */,
				027FEA3720B1ECDA00901E9F /* iD SVG POI.xcassets */,
			);
			name = "Supporting Files";
			sourceTree = "<group>";
		};
		02ACBA8716713F2A00BB4414 /* png */ = {
			isa = PBXGroup;
			children = (
				027AD5CF19F5797400120654 /* poi */,
				0266D39016C02D9200AD9A83 /* seamark */,
				02ACBA8816713F2A00BB4414 /* accommodation_alpinehut.p.64.png */,
				02ACBA8916713F2A00BB4414 /* accommodation_bed_and_breakfast.p.64.png */,
				02ACBA8A16713F2A00BB4414 /* accommodation_bed_and_breakfast2.p.64.png */,
				02ACBA8B16713F2A00BB4414 /* accommodation_camping.p.64.png */,
				02ACBA8C16713F2A00BB4414 /* accommodation_caravan_park.p.64.png */,
				02ACBA8D16713F2A00BB4414 /* accommodation_chalet.p.64.png */,
				02ACBA8E16713F2A00BB4414 /* accommodation_chalet2.p.64.png */,
				02ACBA8F16713F2A00BB4414 /* accommodation_hostel.p.64.png */,
				02ACBA9016713F2A00BB4414 /* accommodation_hotel.p.64.png */,
				02ACBA9116713F2A00BB4414 /* accommodation_hotel2.p.64.png */,
				02ACBA9216713F2A00BB4414 /* accommodation_motel.p.64.png */,
				02ACBA9316713F2A00BB4414 /* accommodation_shelter.p.64.png */,
				02ACBA9416713F2A00BB4414 /* accommodation_shelter2.p.64.png */,
				02ACBA9516713F2A00BB4414 /* accommodation_youth_hostel.p.64.png */,
				02ACBA9616713F2A00BB4414 /* amenity_bench.p.64.png */,
				02ACBA9716713F2A00BB4414 /* amenity_court.p.64.png */,
				02ACBA9816713F2A00BB4414 /* amenity_firestation.p.64.png */,
				02ACBA9916713F2A00BB4414 /* amenity_firestation2.p.64.png */,
				02ACBA9A16713F2A00BB4414 /* amenity_firestation3.p.64.png */,
				02ACBA9B16713F2A00BB4414 /* amenity_fountain.p.64.png */,
				02ACBA9C16713F2A00BB4414 /* amenity_fountain2.p.64.png */,
				02ACBA9D16713F2A00BB4414 /* amenity_library.p.64.png */,
				02ACBA9E16713F2A00BB4414 /* amenity_library2.p.64.png */,
				02ACBA9F16713F2A00BB4414 /* amenity_playground.p.64.png */,
				02ACBAA016713F2A00BB4414 /* amenity_police.p.64.png */,
				02ACBAA116713F2A00BB4414 /* amenity_police2.p.64.png */,
				02ACBAA216713F2A00BB4414 /* amenity_post_box.p.64.png */,
				02ACBAA316713F2A00BB4414 /* amenity_post_office.p.64.png */,
				02ACBAA416713F2A00BB4414 /* amenity_prison.p.64.png */,
				02ACBAA516713F2A00BB4414 /* amenity_public_building.p.64.png */,
				02ACBAA616713F2A00BB4414 /* amenity_public_building2.p.64.png */,
				02ACBAA716713F2A00BB4414 /* amenity_recycling.p.64.png */,
				02ACBAA816713F2A00BB4414 /* amenity_survey_point.p.64.png */,
				02ACBAA916713F2A00BB4414 /* amenity_telephone.p.64.png */,
				02ACBAAA16713F2A00BB4414 /* amenity_toilets.p.64.png */,
				02ACBAAB16713F2A00BB4414 /* amenity_toilets_disabled.p.64.png */,
				02ACBAAC16713F2A00BB4414 /* amenity_toilets_men.p.64.png */,
				02ACBAAD16713F2A00BB4414 /* amenity_toilets_women.p.64.png */,
				02ACBAAE16713F2A00BB4414 /* amenity_town_hall.p.64.png */,
				02ACBAAF16713F2A00BB4414 /* amenity_town_hall2.p.64.png */,
				02ACBAB016713F2A00BB4414 /* amenity_waste_bin.p.64.png */,
				02ACBAB116713F2A00BB4414 /* barrier_blocks.p.64.png */,
				02ACBAB216713F2A00BB4414 /* barrier_bollard.p.64.png */,
				02ACBAB316713F2A00BB4414 /* barrier_cattle_grid.p.64.png */,
				02ACBAB416713F2A00BB4414 /* barrier_cycle_barrier.p.64.png */,
				02ACBAB516713F2A00BB4414 /* barrier_entrance.p.64.png */,
				02ACBAB616713F2A00BB4414 /* barrier_exit.p.64.png */,
				02ACBAB716713F2A00BB4414 /* barrier_gate.p.64.png */,
				02ACBAB816713F2A00BB4414 /* barrier_kissing_gate.p.64.png */,
				02ACBAB916713F2A00BB4414 /* barrier_lift_gate.p.64.png */,
				02ACBABA16713F2A00BB4414 /* barrier_steps.p.64.png */,
				02ACBABB16713F2A00BB4414 /* barrier_stile.p.64.png */,
				02ACBABC16713F2A00BB4414 /* barrier_toll_booth.p.64.png */,
				02ACBABD16713F2A00BB4414 /* education_college.p.64.png */,
				02ACBABE16713F2A00BB4414 /* education_college_vocational.p.64.png */,
				02ACBABF16713F2A00BB4414 /* education_nursery.p.64.png */,
				02ACBAC016713F2A00BB4414 /* education_nursery2.p.64.png */,
				02ACBAC116713F2A00BB4414 /* education_nursery3.p.64.png */,
				02ACBAC216713F2A00BB4414 /* education_school.p.64.png */,
				02ACBAC316713F2A00BB4414 /* education_school_primary.p.64.png */,
				02ACBAC416713F2A00BB4414 /* education_school_secondary.p.64.png */,
				02ACBAC516713F2A00BB4414 /* education_university.p.64.png */,
				02ACBAC616713F2A00BB4414 /* food_bar.p.64.png */,
				02ACBAC716713F2A00BB4414 /* food_biergarten.p.64.png */,
				02ACBAC816713F2A00BB4414 /* food_cafe.p.64.png */,
				02ACBAC916713F2A00BB4414 /* food_drinkingtap.p.64.png */,
				02ACBACA16713F2A00BB4414 /* food_fastfood.p.64.png */,
				02ACBACB16713F2A00BB4414 /* food_fastfood2.p.64.png */,
				02ACBACC16713F2A00BB4414 /* food_fastfood_pizza.p.64.png */,
				02ACBACD16713F2A00BB4414 /* food_ice_cream.p.64.png */,
				02ACBACE16713F2A00BB4414 /* food_pizza.p.64.png */,
				02ACBACF16713F2A00BB4414 /* food_pub.p.64.png */,
				02ACBAD016713F2A00BB4414 /* food_restaurant.p.64.png */,
				02ACBAD116713F2A00BB4414 /* health_dentist.p.64.png */,
				02ACBAD216713F2A00BB4414 /* health_doctors.p.64.png */,
				02ACBAD316713F2A00BB4414 /* health_doctors2.p.64.png */,
				02ACBAD416713F2A00BB4414 /* health_hospital.p.64.png */,
				02ACBAD516713F2A00BB4414 /* health_hospital_emergency.p.64.png */,
				02ACBAD616713F2A00BB4414 /* health_hospital_emergency2.p.64.png */,
				02ACBAD716713F2A00BB4414 /* health_opticians.p.64.png */,
				02ACBAD816713F2A00BB4414 /* health_pharmacy.p.64.png */,
				02ACBAD916713F2A00BB4414 /* health_pharmacy_dispencing.p.64.png */,
				02ACBADA16713F2A00BB4414 /* health_veterinary.p.64.png */,
				02ACBADB16713F2A00BB4414 /* landuse_coniferous.p.64.png */,
				02ACBADC16713F2A00BB4414 /* landuse_coniferous_and_deciduous.p.64.png */,
				02ACBADD16713F2A00BB4414 /* landuse_deciduous.p.64.png */,
				02ACBADE16713F2A00BB4414 /* landuse_grass.p.64.png */,
				02ACBADF16713F2A00BB4414 /* landuse_hills.p.64.png */,
				02ACBAE016713F2A00BB4414 /* landuse_quary.p.64.png */,
				02ACBAE116713F2A00BB4414 /* landuse_scrub.p.64.png */,
				02ACBAE216713F2A00BB4414 /* landuse_swamp.p.64.png */,
				0284FDB116A0B7DA002C46A9 /* tree.p.64.png */,
				02ACBAE316713F2A00BB4414 /* money_atm.p.64.png */,
				02ACBAE416713F2A00BB4414 /* money_atm2.p.64.png */,
				02ACBAE516713F2A00BB4414 /* money_bank.p.64.png */,
				02ACBAE616713F2A00BB4414 /* money_bank2.p.64.png */,
				0284FDB316A0BB67002C46A9 /* shrub.p.64.png */,
				02ACBAE716713F2A00BB4414 /* money_currency_exchange.p.64.png */,
				02ACBAE816713F2A00BB4414 /* place_of_worship_bahai.p.64.png */,
				02ACBAE916713F2A00BB4414 /* place_of_worship_bahai3.p.64.png */,
				02ACBAEA16713F2A00BB4414 /* place_of_worship_buddhist.p.64.png */,
				02ACBAEB16713F2A00BB4414 /* place_of_worship_buddhist3.p.64.png */,
				02ACBAEC16713F2A00BB4414 /* place_of_worship_christian.p.64.png */,
				02ACBAED16713F2A00BB4414 /* place_of_worship_christian3.p.64.png */,
				02ACBAEE16713F2A00BB4414 /* place_of_worship_hindu.p.64.png */,
				02ACBAEF16713F2A00BB4414 /* place_of_worship_hindu3.p.64.png */,
				02ACBAF016713F2A00BB4414 /* place_of_worship_islamic.p.64.png */,
				02ACBAF116713F2A00BB4414 /* place_of_worship_islamic3.p.64.png */,
				02ACBAF216713F2A00BB4414 /* place_of_worship_jain.p.64.png */,
				02ACBAF316713F2A00BB4414 /* place_of_worship_jain3.p.64.png */,
				02ACBAF416713F2A00BB4414 /* place_of_worship_jewish.p.64.png */,
				02ACBAF516713F2A00BB4414 /* place_of_worship_jewish3.p.64.png */,
				02ACBAF616713F2A00BB4414 /* place_of_worship_shinto.p.64.png */,
				02ACBAF716713F2A00BB4414 /* place_of_worship_shinto3.p.64.png */,
				02ACBAF816713F2A00BB4414 /* place_of_worship_sikh.p.64.png */,
				02ACBAF916713F2A00BB4414 /* place_of_worship_sikh3.p.64.png */,
				02ACBAFA16713F2A00BB4414 /* place_of_worship_unknown.p.64.png */,
				02ACBAFB16713F2A00BB4414 /* place_of_worship_unknown3.p.64.png */,
				02ACBAFC16713F2A00BB4414 /* poi_boundary_administrative.p.64.png */,
				02ACBAFD16713F2A00BB4414 /* poi_cave.p.64.png */,
				02ACBAFE16713F2A00BB4414 /* poi_crane.p.64.png */,
				02ACBAFF16713F2A00BB4414 /* poi_embassy.p.64.png */,
				02ACBB0016713F2A00BB4414 /* poi_embassy2.p.64.png */,
				02ACBB0116713F2A00BB4414 /* poi_military_bunker.p.64.png */,
				02ACBB0216713F2A00BB4414 /* poi_mine.p.64.png */,
				02ACBB0316713F2A00BB4414 /* poi_mine_abandoned.p.64.png */,
				02ACBB0416713F2A00BB4414 /* poi_mountain_pass.p.64.png */,
				02ACBB0516713F2A00BB4414 /* poi_peak.p.64.png */,
				02ACBB0616713F2A00BB4414 /* poi_peak2.p.64.png */,
				02ACBB0716713F2A00BB4414 /* poi_place_city.p.64.png */,
				02ACBB0816713F2A00BB4414 /* poi_place_hamlet.p.64.png */,
				02ACBB0916713F2A00BB4414 /* poi_place_suburb.p.64.png */,
				02ACBB0A16713F2A00BB4414 /* poi_place_town.p.64.png */,
				02ACBB0B16713F2A00BB4414 /* poi_place_village.p.64.png */,
				02ACBB0C16713F2A00BB4414 /* poi_point_of_interest.p.64.png */,
				02ACBB0D16713F2A00BB4414 /* poi_tower_communications.p.64.png */,
				02ACBB0E16713F2A00BB4414 /* poi_tower_lookout.p.64.png */,
				02ACBB0F16713F2A00BB4414 /* poi_tower_power.p.64.png */,
				02ACBB1016713F2A00BB4414 /* poi_tower_water.p.64.png */,
				02ACBB1116713F2A00BB4414 /* power_station_coal.p.64.png */,
				02ACBB1216713F2A00BB4414 /* power_station_gas.p.64.png */,
				02ACBB1316713F2A00BB4414 /* power_station_solar.p.64.png */,
				02ACBB1416713F2A00BB4414 /* power_station_water.p.64.png */,
				02ACBB1516713F2A00BB4414 /* power_station_wind.p.64.png */,
				02ACBB1616713F2A00BB4414 /* power_substation.p.64.png */,
				02ACBB1716713F2A00BB4414 /* power_tower_high.p.64.png */,
				02ACBB1816713F2A00BB4414 /* power_tower_high2.p.64.png */,
				02ACBB1916713F2A00BB4414 /* power_tower_low.p.64.png */,
				02ACBB1A16713F2A00BB4414 /* power_transformer.p.64.png */,
				02ACBB1B16713F2A00BB4414 /* shopping_alcohol.p.64.png */,
				02ACBB1C16713F2A00BB4414 /* shopping_bakery.p.64.png */,
				02ACBB1D16713F2A00BB4414 /* shopping_bicycle.p.64.png */,
				02ACBB1E16713F2A00BB4414 /* shopping_book.p.64.png */,
				02ACBB1F16713F2A00BB4414 /* shopping_butcher.p.64.png */,
				02ACBB2016713F2A00BB4414 /* shopping_butcher2.p.64.png */,
				02ACBB2116713F2A00BB4414 /* shopping_car.p.64.png */,
				02ACBB2216713F2A00BB4414 /* shopping_car_repair.p.64.png */,
				02ACBB2316713F2A00BB4414 /* shopping_clothes.p.64.png */,
				02ACBB2416713F2A00BB4414 /* shopping_computer.p.64.png */,
				02ACBB2516713F2A00BB4414 /* shopping_confectionery.p.64.png */,
				02ACBB2616713F2A00BB4414 /* shopping_convenience.p.64.png */,
				02ACBB2716713F2A00BB4414 /* shopping_copyshop.p.64.png */,
				02ACBB2816713F2A00BB4414 /* shopping_department_store.p.64.png */,
				02ACBB2916713F2A00BB4414 /* shopping_diy.p.64.png */,
				02ACBB2A16713F2A00BB4414 /* shopping_estateagent.p.64.png */,
				02ACBB2B16713F2A00BB4414 /* shopping_estateagent2.p.64.png */,
				02ACBB2C16713F2A00BB4414 /* shopping_estateagent3.p.64.png */,
				02ACBB2D16713F2A00BB4414 /* shopping_fish.p.64.png */,
				02ACBB2E16713F2A00BB4414 /* shopping_florist.p.64.png */,
				02ACBB2F16713F2A00BB4414 /* shopping_garden_centre.p.64.png */,
				02ACBB3016713F2A00BB4414 /* shopping_gift.p.64.png */,
				02ACBB3116713F2A00BB4414 /* shopping_greengrocer.p.64.png */,
				02ACBB3216713F2A00BB4414 /* shopping_hairdresser.p.64.png */,
				02ACBB3316713F2A00BB4414 /* shopping_hearing_aids.p.64.png */,
				02ACBB3416713F2A00BB4414 /* shopping_hifi.p.64.png */,
				02ACBB3516713F2A00BB4414 /* shopping_jewelry.p.64.png */,
				02ACBB3616713F2A00BB4414 /* shopping_jewelry2.p.64.png */,
				02ACBB3716713F2A00BB4414 /* shopping_kiosk.p.64.png */,
				02ACBB3816713F2A00BB4414 /* shopping_laundrette.p.64.png */,
				02ACBB3916713F2A00BB4414 /* shopping_marketplace.p.64.png */,
				02ACBB3A16713F2A00BB4414 /* shopping_mobile_phone.p.64.png */,
				02ACBB3B16713F2A00BB4414 /* shopping_motorcycle.p.64.png */,
				02ACBB3C16713F2A00BB4414 /* shopping_music.p.64.png */,
				02ACBB3D16713F2A00BB4414 /* shopping_newspaper.p.64.png */,
				02ACBB3E16713F2A00BB4414 /* shopping_pet.p.64.png */,
				02ACBB3F16713F2A00BB4414 /* shopping_pet2.p.64.png */,
				02ACBB4016713F2A00BB4414 /* shopping_photo.p.64.png */,
				02ACBB4116713F2A00BB4414 /* shopping_supermarket.p.64.png */,
				02ACBB4216713F2A00BB4414 /* shopping_tackle.p.64.png */,
				02ACBB4316713F2A00BB4414 /* shopping_tobacco.p.64.png */,
				02ACBB4416713F2A00BB4414 /* shopping_toys.p.64.png */,
				02ACBB4516713F2A00BB4414 /* shopping_vending_machine.p.64.png */,
				02ACBB4616713F2A00BB4414 /* shopping_video_rental.p.64.png */,
				02ACBB4716713F2A00BB4414 /* sport_archery.p.64.png */,
				02ACBB4816713F2A00BB4414 /* sport_baseball.p.64.png */,
				02ACBB4916713F2A00BB4414 /* sport_canoe.p.64.png */,
				02ACBB4A16713F2A00BB4414 /* sport_cricket.p.64.png */,
				02ACBB4B16713F2A00BB4414 /* sport_diving.p.64.png */,
				02ACBB4C16713F2A00BB4414 /* sport_golf.p.64.png */,
				02ACBB4D16713F2A00BB4414 /* sport_gym.p.64.png */,
				02ACBB4E16713F2A00BB4414 /* sport_gymnasium.p.64.png */,
				02ACBB4F16713F2A00BB4414 /* sport_gymnasium2.p.64.png */,
				02ACBB5016713F2A00BB4414 /* sport_hillclimbing.p.64.png */,
				02ACBB5116713F2A00BB4414 /* sport_horse_racing.p.64.png */,
				02ACBB5216713F2A00BB4414 /* sport_iceskating.p.64.png */,
				02ACBB5316713F2A00BB4414 /* sport_jetski.p.64.png */,
				02ACBB5416713F2A00BB4414 /* sport_leisure_centre.p.64.png */,
				02ACBB5516713F2A00BB4414 /* sport_minature_golf.p.64.png */,
				02ACBB5616713F2A00BB4414 /* sport_motorracing.p.64.png */,
				02ACBB5716713F2A00BB4414 /* sport_playground.p.64.png */,
				02ACBB5816713F2A00BB4414 /* sport_sailing.p.64.png */,
				02ACBB5916713F2A00BB4414 /* sport_shooting.p.64.png */,
				02ACBB5A16713F2A00BB4414 /* sport_skiing_crosscountry.p.64.png */,
				02ACBB5B16713F2A00BB4414 /* sport_skiing_downhill.p.64.png */,
				02ACBB5C16713F2A00BB4414 /* sport_snooker.p.64.png */,
				02ACBB5D16713F2A00BB4414 /* sport_soccer.p.64.png */,
				02ACBB5E16713F2A00BB4414 /* sport_stadium.p.64.png */,
				02ACBB5F16713F2A00BB4414 /* sport_swimming_indoor.p.64.png */,
				02ACBB6016713F2A00BB4414 /* sport_swimming_outdoor.p.64.png */,
				02ACBB6116713F2A00BB4414 /* sport_tennis.p.64.png */,
				02ACBB6216713F2A00BB4414 /* sport_windsurfing.p.64.png */,
				02ACBB6316713F2A00BB4414 /* tourist_archaeological.p.64.png */,
				02ACBB6416713F2A00BB4414 /* tourist_archaeological2.p.64.png */,
				02ACBB6516713F2A00BB4414 /* tourist_art_gallery.p.64.png */,
				02ACBB6616713F2A00BB4414 /* tourist_art_gallery2.p.64.png */,
				02ACBB6716713F2A00BB4414 /* tourist_attraction.p.64.png */,
				02ACBB6816713F2A00BB4414 /* tourist_battlefield.p.64.png */,
				02ACBB6916713F2A00BB4414 /* tourist_beach.p.64.png */,
				02ACBB6A16713F2A00BB4414 /* tourist_casino.p.64.png */,
				02ACBB6B16713F2A00BB4414 /* tourist_castle.p.64.png */,
				02ACBB6C16713F2A00BB4414 /* tourist_castle2.p.64.png */,
				02ACBB6D16713F2A00BB4414 /* tourist_cinema.p.64.png */,
				02ACBB6E16713F2A00BB4414 /* tourist_cinema2.p.64.png */,
				02ACBB6F16713F2A00BB4414 /* tourist_clock.p.64.png */,
				02ACBB7016713F2A00BB4414 /* tourist_fountain.p.64.png */,
				02ACBB7116713F2A00BB4414 /* tourist_guidepost.p.64.png */,
				02ACBB7216713F2A00BB4414 /* tourist_information.p.64.png */,
				02ACBB7316713F2A00BB4414 /* tourist_map.p.64.png */,
				02ACBB7416713F2A00BB4414 /* tourist_memorial.p.64.png */,
				02ACBB7516713F2A00BB4414 /* tourist_monument.p.64.png */,
				02ACBB7616713F2A00BB4414 /* tourist_museum.p.64.png */,
				02ACBB7716713F2A00BB4414 /* tourist_picnic.p.64.png */,
				02ACBB7816713F2A00BB4414 /* tourist_ruin.p.64.png */,
				02ACBB7916713F2A00BB4414 /* tourist_steam_train.p.64.png */,
				02ACBB7A16713F2A00BB4414 /* tourist_theatre.p.64.png */,
				02ACBB7B16713F2A00BB4414 /* tourist_theme_park.p.64.png */,
				02ACBB7C16713F2A00BB4414 /* tourist_view_point.p.64.png */,
				02ACBB7D16713F2A00BB4414 /* tourist_waterwheel.p.64.png */,
				02ACBB7E16713F2A00BB4414 /* tourist_wayside_cross.p.64.png */,
				02ACBB7F16713F2A00BB4414 /* tourist_wayside_shrine.p.64.png */,
				02ACBB8016713F2A00BB4414 /* tourist_windmill.p.64.png */,
				02ACBB8116713F2A00BB4414 /* tourist_wreck.p.64.png */,
				02ACBB8216713F2A00BB4414 /* tourist_zoo.p.64.png */,
				02ACBB8316713F2A00BB4414 /* transport_aerodrome.p.64.png */,
				02ACBB8416713F2A00BB4414 /* transport_aerodrome2.p.64.png */,
				02ACBB8516713F2A00BB4414 /* transport_airport.p.64.png */,
				02ACBB8616713F2A00BB4414 /* transport_airport2.p.64.png */,
				02ACBB8716713F2A00BB4414 /* transport_airport_gate.p.64.png */,
				02ACBB8816713F2A00BB4414 /* transport_airport_terminal.p.64.png */,
				02ACBB8916713F2A00BB4414 /* transport_bus_station.p.64.png */,
				02ACBB8A16713F2A00BB4414 /* transport_bus_stop.p.64.png */,
				02ACBB8B16713F2A00BB4414 /* transport_bus_stop2.p.64.png */,
				02ACBB8C16713F2A00BB4414 /* transport_car_share.p.64.png */,
				02ACBB8D16713F2A00BB4414 /* transport_emergency_phone.p.64.png */,
				02ACBB8E16713F2A00BB4414 /* transport_ford.p.64.png */,
				02ACBB8F16713F2A00BB4414 /* transport_fuel.p.64.png */,
				02ACBB9016713F2A00BB4414 /* transport_fuel_lpg.p.64.png */,
				02ACBB9116713F2A00BB4414 /* transport_helicopter.p.64.png */,
				02ACBB9216713F2A00BB4414 /* transport_helicopter_pad.p.64.png */,
				02ACBB9316713F2A00BB4414 /* transport_lighthouse.p.64.png */,
				02ACBB9416713F2A00BB4414 /* transport_marina.p.64.png */,
				02ACBB9516713F2A00BB4414 /* transport_miniroundabout_anticlockwise.p.64.png */,
				02ACBB9616713F2A00BB4414 /* transport_miniroundabout_clockwise.p.64.png */,
				02ACBB9716713F2A00BB4414 /* transport_parking.p.64.png */,
				02ACBB9816713F2A00BB4414 /* transport_parking_bicycle.p.64.png */,
				02ACBB9916713F2A00BB4414 /* transport_parking_car.p.64.png */,
				02ACBB9A16713F2A00BB4414 /* transport_parking_car_paid.p.64.png */,
				02ACBB9B16713F2A00BB4414 /* transport_parking_disabled.p.64.png */,
				02ACBB9C16713F2A00BB4414 /* transport_parking_private.p.64.png */,
				02ACBB9D16713F2A00BB4414 /* transport_parking_private2.p.64.png */,
				02ACBB9E16713F2A00BB4414 /* transport_parking_private3.p.64.png */,
				02ACBB9F16713F2A00BB4414 /* transport_port.p.64.png */,
				02ACBBA016713F2A00BB4414 /* transport_rental_bicycle.p.64.png */,
				02ACBBA116713F2A00BB4414 /* transport_rental_car.p.64.png */,
				02ACBBA216713F2A00BB4414 /* transport_roundabout_anticlockwise.p.64.png */,
				02ACBBA316713F2A00BB4414 /* transport_roundabout_clockwise.p.64.png */,
				02ACBBA416713F2A00BB4414 /* transport_slipway.p.64.png */,
				02ACBBA516713F2A00BB4414 /* transport_speedbump.p.64.png */,
				021E5D6A16C0507A00B7A02A /* transport_stop.p.64.png */,
				02ACBBA616713F2A00BB4414 /* transport_subway.p.64.png */,
				02ACBBA716713F2A00BB4414 /* transport_taxi_rank.p.64.png */,
				02ACBBA816713F2A00BB4414 /* transport_traffic_lights.p.64.png */,
				02ACBBA916713F2A00BB4414 /* transport_train_station.p.64.png */,
				02ACBBAA16713F2A00BB4414 /* transport_train_station2.p.64.png */,
				02ACBBAB16713F2A00BB4414 /* transport_tram_stop.p.64.png */,
				02ACBBAC16713F2A00BB4414 /* transport_turning_circle.p.64.png */,
				02ACBBAD16713F2A00BB4414 /* transport_walking.p.64.png */,
				02ACBBAE16713F2A00BB4414 /* transport_zebra_crossing.p.64.png */,
				02ACBBAF16713F2A00BB4414 /* water_dam.p.64.png */,
				02ACBBB016713F2A00BB4414 /* water_tower.p.64.png */,
				02ACBBB116713F2A00BB4414 /* water_weir.p.64.png */,
			);
			name = png;
			path = ../png;
			sourceTree = "<group>";
		};
		02ACBCFF16713F7F00BB4414 /* Shared */ = {
			isa = PBXGroup;
			children = (
				6453776323D38D1F00656A1C /* OSMModels */,
				6442666322540EDF00C0D545 /* Observable */,
				02ACBD0016713FCF00BB4414 /* iosapi.h */,
				02C3C73819A6DCEA003B6783 /* AerialList.h */,
				02C3C73919A6DCEA003B6783 /* AerialList.m */,
				02ACBA6D16713F2A00BB4414 /* BingMapsGeometry.h */,
				022ABCA220C3750A002D4977 /* Buildings3DView.h */,
				022ABCA320C3750A002D4977 /* Buildings3DView.m */,
				02ACBA7016713F2A00BB4414 /* changeset.xsl */,
				028F504319B949780093C423 /* CommonTagList.h */,
				028F504419B949780093C423 /* CommonTagList.m */,
				02ACBA7116713F2A00BB4414 /* CurvedTextLayer.h */,
				02ACBA7216713F2A00BB4414 /* CurvedTextLayer.m */,
				02A194AE19C69701002338DA /* Database.h */,
				02A194AF19C69701002338DA /* Database.m */,
				0260484019E66C8700415CB1 /* DisplayLink.h */,
				0260484119E66C8700415CB1 /* DisplayLink.m */,
				0289D0DD16A88BA300F86151 /* DLog.h */,
				02ACBA7316713F2A00BB4414 /* DownloadThreadPool.h */,
				02ACBA7416713F2A00BB4414 /* DownloadThreadPool.m */,
				02ACBA7516713F2A00BB4414 /* EditorMapLayer.h */,
				02ACBA7616713F2A00BB4414 /* EditorMapLayer.m */,
				02401F371DE1369E00F32AF5 /* ExternalGPS.h */,
				02401F381DE1369E00F32AF5 /* ExternalGPS.m */,
				02E8436019B2F4A20044AC1D /* Go Map!!-Bridging-Header.h */,
				0228442A16D8870C00A1C051 /* GpxLayer.h */,
				0228442B16D8870C00A1C051 /* GpxLayer.m */,
				02E6266E1997168800565D62 /* KeyChain.h */,
				02E6266F1997168800565D62 /* KeyChain.m */,
				02BED99A168CBC5300357B94 /* LocationBallLayer.h */,
				02BED99B168CBC5400357B94 /* LocationBallLayer.m */,
				02ACBA7F16713F2A00BB4414 /* MapView.h */,
				02ACBA8016713F2A00BB4414 /* MapView.m */,
				02ACBA8116713F2A00BB4414 /* MercatorTileLayer.h */,
				02ACBA8216713F2A00BB4414 /* MercatorTileLayer.m */,
				0259E4061BCAEC88006C354C /* MyApplication.h */,
				0259E4071BCAEC88006C354C /* MyApplication.m */,
				02A8613E20A95C2B008C465F /* NetworkStatus.h */,
				02A8613C20A95C16008C465F /* NetworkStatus.m */,
				02FFCE0916A7360B001A5B8A /* NSMutableArray+PartialSort.h */,
				02FFCE0A16A7360B001A5B8A /* NSMutableArray+PartialSort.mm */,
				02ACBA8316713F2A00BB4414 /* OsmMapData.h */,
				02ACBA8416713F2A00BB4414 /* OsmMapData.m */,
				021B30C51973AA4400B36EFF /* OsmMapData+Edit.h */,
				021B30C61973AA4400B36EFF /* OsmMapData+Edit.m */,
				02E8436319B39FAD0044AC1D /* OsmNotesDatabase.h */,
				02E8436419B39FAD0044AC1D /* OsmNotesDatabase.m */,
				024ADF3A16B1B38A00875658 /* PathUtil.h */,
				024ADF3B16B1B38B00875658 /* PathUtil.m */,
				02ACBA8716713F2A00BB4414 /* png */,
				02ACBBB216713F2A00BB4414 /* QuadMap.h */,
				02ACBBB316713F2A00BB4414 /* QuadMap.m */,
				022B09A619BD3F7B0041687B /* QuadMapC.mm */,
				02ACBBB416713F2A00BB4414 /* RulerLayer.h */,
				02ACBBB516713F2A00BB4414 /* RulerLayer.m */,
				02ACBBB616713F2A00BB4414 /* SpeechBalloonLayer.h */,
				02ACBBB716713F2A00BB4414 /* SpeechBalloonLayer.m */,
				02C4255116796B5800761C54 /* SpeechBalloonView.h */,
				02C4255216796B5800761C54 /* SpeechBalloonView.m */,
				02ACBD2216717D6F00BB4414 /* TagInfo.h */,
				02ACBD2316717D7000BB4414 /* TagInfo.m */,
				02ACBBBA16713F2A00BB4414 /* TagInfo.menu.xml */,
				02ACBBBB16713F2A00BB4414 /* TagInfo.xml */,
				025F1CF21BCD9B070097D7FE /* TapAndDragGesture.h */,
				025F1CF31BCD9B070097D7FE /* TapAndDragGesture.m */,
				02BF744F20793EE10028ED6A /* TurnRestrictHwyView.h */,
				02BF745020793EE20028ED6A /* TurnRestrictHwyView.m */,
				021C6AA61686145C00FB17B0 /* UndoManager.h */,
				021C6AA71686145C00FB17B0 /* UndoManager.m */,
				02ACBBBD16713F2A00BB4414 /* VectorMath.h */,
				0242330F1674FDB4008A3B6A /* VectorMath.m */,
				021BFCE81BDF3F9E00CE255A /* VoiceAnnouncement.h */,
				021BFCE91BDF3F9E00CE255A /* VoiceAnnouncement.m */,
				6453777423D3959500656A1C /* IsOsmBooleanFalse.h */,
				6453777523D3959500656A1C /* IsOsmBooleanFalse.m */,
			);
			name = Shared;
			sourceTree = "<group>";
		};
		64305F6C23E71F5700232BB9 /* URLParsing */ = {
			isa = PBXGroup;
			children = (
				64305F6D23E71F6A00232BB9 /* URLParserResult.h */,
				64305F6E23E71F6A00232BB9 /* URLParserResult.m */,
				64305F7023E7224E00232BB9 /* GeoURLParser.h */,
				64305F7123E7224E00232BB9 /* GeoURLParser.m */,
			);
			path = URLParsing;
			sourceTree = "<group>";
		};
		64348CEB225E7CD900ADE7FB /* GoMapTests */ = {
			isa = PBXGroup;
			children = (
				64E21EB622651F0D004605D7 /* Helpers */,
				64C072F9226227D500598078 /* CommonTagKeyTestCase.swift */,
				64348CFA225E867800ADE7FB /* MeasureDirectionViewModelTestCase.swift */,
				64348CF6225E867800ADE7FB /* Mocks */,
				64348D02225E8E4300ADE7FB /* OsmNode_DirectionTestCase.swift */,
				64348CEC225E7CD900ADE7FB /* GoMapTests.swift */,
				64C072FC22622B9C00598078 /* Vendor */,
				64348CEE225E7CD900ADE7FB /* Info.plist */,
				64E21EB422651C06004605D7 /* OSMMapDataTestCase.swift */,
				64305F7323E723B200232BB9 /* GeoURLParserTestCase.swift */,
			);
			path = GoMapTests;
			sourceTree = "<group>";
		};
		64348CF6225E867800ADE7FB /* Mocks */ = {
			isa = PBXGroup;
			children = (
				64348CF7225E867800ADE7FB /* HeadingProviderMock.swift */,
				64348CF8225E867800ADE7FB /* MeasureDirectionViewModelDelegateMock.swift */,
				64348CF9225E867800ADE7FB /* CLHeadingMock.swift */,
			);
			path = Mocks;
			sourceTree = "<group>";
		};
		64348D09225EA24E00ADE7FB /* GoMapUITests */ = {
			isa = PBXGroup;
			children = (
				64348D0C225EA24E00ADE7FB /* Info.plist */,
				64348D12225EAA5D00ADE7FB /* MapViewUITestCase.swift */,
			);
			path = GoMapUITests;
			sourceTree = "<group>";
		};
		6442666322540EDF00C0D545 /* Observable */ = {
			isa = PBXGroup;
			children = (
				6442666422540EDF00C0D545 /* Lock.swift */,
				6442666522540EDF00C0D545 /* Disposable.swift */,
				6442666622540EDF00C0D545 /* Observable.swift */,
			);
			name = Observable;
			path = ../Shared/Observable;
			sourceTree = "<group>";
		};
		6453776323D38D1F00656A1C /* OSMModels */ = {
			isa = PBXGroup;
			children = (
				6453776423D38D4600656A1C /* OsmBaseObject.h */,
				6453776523D38D4600656A1C /* OsmBaseObject.m */,
				6453776823D38FA200656A1C /* OsmNode.h */,
				6453776923D38FA200656A1C /* OsmNode.m */,
				6453776B23D3904E00656A1C /* OsmWay.h */,
				6453776C23D3904E00656A1C /* OsmWay.m */,
				6453776E23D3913100656A1C /* OsmRelation.h */,
				6453776F23D3913100656A1C /* OsmRelation.m */,
				6453777123D391CC00656A1C /* OsmMember.h */,
				6453777223D391CC00656A1C /* OsmMember.m */,
			);
			path = OSMModels;
			sourceTree = "<group>";
		};
		64981F1D22667D7700178476 /* Extensions */ = {
			isa = PBXGroup;
			children = (
				64981F1E22667D7700178476 /* SettingsViewController.swift */,
				64E21EB222651620004605D7 /* LoginViewController.swift */,
			);
			path = Extensions;
			sourceTree = "<group>";
		};
		64C072FC22622B9C00598078 /* Vendor */ = {
			isa = PBXGroup;
			children = (
				64C072FD22622B9C00598078 /* Require.swift */,
			);
			path = Vendor;
			sourceTree = "<group>";
		};
		64D74BF02253DF39004FFD20 /* Direction */ = {
			isa = PBXGroup;
			children = (
				647F46CD2253EA4C00CEC482 /* MeasureDirectionViewModel.swift */,
				64D74BF12253DF49004FFD20 /* DirectionViewController.swift */,
				64D74BF22253DF49004FFD20 /* DirectionViewController.xib */,
				647F46D02253F08200CEC482 /* HeadingProvider.swift */,
				64348D00225E8D3F00ADE7FB /* OsmNode+Direction.swift */,
			);
			path = Direction;
			sourceTree = "<group>";
		};
		64E21EB622651F0D004605D7 /* Helpers */ = {
			isa = PBXGroup;
			children = (
				64E21EB722651F2D004605D7 /* XCTestCase+UserDefaults.swift */,
			);
			path = Helpers;
			sourceTree = "<group>";
		};
/* End PBXGroup section */

/* Begin PBXNativeTarget section */
		02ACBA2E16713CCB00BB4414 /* Go Map!! */ = {
			isa = PBXNativeTarget;
			buildConfigurationList = 02ACBA6116713CCB00BB4414 /* Build configuration list for PBXNativeTarget "Go Map!!" */;
			buildPhases = (
				02ACBA2B16713CCB00BB4414 /* Sources */,
				02ACBA2C16713CCB00BB4414 /* Frameworks */,
				02ACBA2D16713CCB00BB4414 /* Resources */,
			);
			buildRules = (
			);
			dependencies = (
			);
			name = "Go Map!!";
			productName = OSMiOS;
			productReference = 02ACBA2F16713CCB00BB4414 /* Go Map!!.app */;
			productType = "com.apple.product-type.application";
		};
		64348CE9225E7CD900ADE7FB /* GoMapTests */ = {
			isa = PBXNativeTarget;
			buildConfigurationList = 64348CF3225E7CD900ADE7FB /* Build configuration list for PBXNativeTarget "GoMapTests" */;
			buildPhases = (
				64348CE6225E7CD900ADE7FB /* Sources */,
				64348CE7225E7CD900ADE7FB /* Frameworks */,
				64348CE8225E7CD900ADE7FB /* Resources */,
			);
			buildRules = (
			);
			dependencies = (
				64348CF0225E7CD900ADE7FB /* PBXTargetDependency */,
			);
			name = GoMapTests;
			productName = GoMapTests;
			productReference = 64348CEA225E7CD900ADE7FB /* GoMapTests.xctest */;
			productType = "com.apple.product-type.bundle.unit-test";
		};
		64348D07225EA24E00ADE7FB /* GoMapUITests */ = {
			isa = PBXNativeTarget;
			buildConfigurationList = 64348D0F225EA24E00ADE7FB /* Build configuration list for PBXNativeTarget "GoMapUITests" */;
			buildPhases = (
				64348D04225EA24E00ADE7FB /* Sources */,
				64348D05225EA24E00ADE7FB /* Frameworks */,
				64348D06225EA24E00ADE7FB /* Resources */,
			);
			buildRules = (
			);
			dependencies = (
				64348D0E225EA24E00ADE7FB /* PBXTargetDependency */,
			);
			name = GoMapUITests;
			productName = GoMapUITests;
			productReference = 64348D08225EA24E00ADE7FB /* GoMapUITests.xctest */;
			productType = "com.apple.product-type.bundle.ui-testing";
		};
/* End PBXNativeTarget section */

/* Begin PBXProject section */
		02ACBA2616713CCB00BB4414 /* Project object */ = {
			isa = PBXProject;
			attributes = {
				LastSwiftUpdateCheck = 1020;
				LastUpgradeCheck = 0940;
				ORGANIZATIONNAME = Bryce;
				TargetAttributes = {
					02ACBA2E16713CCB00BB4414 = {
						DevelopmentTeam = MKTTC6734C;
						SystemCapabilities = {
							com.apple.SafariKeychain = {
								enabled = 1;
							};
						};
					};
					64348CE9225E7CD900ADE7FB = {
						CreatedOnToolsVersion = 10.2;
						ProvisioningStyle = Automatic;
						TestTargetID = 02ACBA2E16713CCB00BB4414;
					};
					64348D07225EA24E00ADE7FB = {
						CreatedOnToolsVersion = 10.2;
						ProvisioningStyle = Automatic;
						TestTargetID = 02ACBA2E16713CCB00BB4414;
					};
				};
			};
			buildConfigurationList = 02ACBA2916713CCB00BB4414 /* Build configuration list for PBXProject "Go Map!!" */;
			compatibilityVersion = "Xcode 3.2";
			developmentRegion = en;
			hasScannedForEncodings = 0;
			knownRegions = (
				en,
				Base,
				"zh-Hant",
			);
			mainGroup = 02ACBA2416713CCB00BB4414;
			productRefGroup = 02ACBA3016713CCB00BB4414 /* Products */;
			projectDirPath = "";
			projectRoot = "";
			targets = (
				02ACBA2E16713CCB00BB4414 /* Go Map!! */,
				64348CE9225E7CD900ADE7FB /* GoMapTests */,
				64348D07225EA24E00ADE7FB /* GoMapUITests */,
			);
		};
/* End PBXProject section */

/* Begin PBXResourcesBuildPhase section */
		02ACBA2D16713CCB00BB4414 /* Resources */ = {
			isa = PBXResourcesBuildPhase;
			buildActionMask = 2147483647;
			files = (
				02ACBA3E16713CCB00BB4414 /* InfoPlist.strings in Resources */,
				02ACBA4616713CCB00BB4414 /* Default.png in Resources */,
				028F504719BA2F460093C423 /* presets in Resources */,
				02ACBA4816713CCB00BB4414 /* Default@2x.png in Resources */,
				02DAB7D71BFA4BBC00360AED /* 723-location-arrow-toolbar-selected@3x.png in Resources */,
				02ACBA4A16713CCB00BB4414 /* Default-568h@2x.png in Resources */,
				02ACBA4D16713CCB00BB4414 /* MainStoryboard.storyboard in Resources */,
				02E8437C19B4DE510044AC1D /* Localizable.strings in Resources */,
				02ACBBBF16713F2B00BB4414 /* BingPlaceholderImage.png in Resources */,
				02ACBBC016713F2B00BB4414 /* BlueBall.png in Resources */,
				02ACBBC116713F2B00BB4414 /* changeset.xsl in Resources */,
				02072AE81BD5E99B00F1CAB4 /* 709-plus-toolbar@3x.png in Resources */,
				02ACBBCE16713F2B00BB4414 /* accommodation_alpinehut.p.64.png in Resources */,
				02ACBBCF16713F2B00BB4414 /* accommodation_bed_and_breakfast.p.64.png in Resources */,
				02ACBBD016713F2B00BB4414 /* accommodation_bed_and_breakfast2.p.64.png in Resources */,
				02ACBBD116713F2B00BB4414 /* accommodation_camping.p.64.png in Resources */,
				02ACBBD216713F2B00BB4414 /* accommodation_caravan_park.p.64.png in Resources */,
				02ACBBD316713F2B00BB4414 /* accommodation_chalet.p.64.png in Resources */,
				02ACBBD416713F2B00BB4414 /* accommodation_chalet2.p.64.png in Resources */,
				02ACBBD516713F2B00BB4414 /* accommodation_hostel.p.64.png in Resources */,
				02ACBBD616713F2B00BB4414 /* accommodation_hotel.p.64.png in Resources */,
				02ACBBD716713F2B00BB4414 /* accommodation_hotel2.p.64.png in Resources */,
				02ACBBD816713F2B00BB4414 /* accommodation_motel.p.64.png in Resources */,
				02ACBBD916713F2B00BB4414 /* accommodation_shelter.p.64.png in Resources */,
				02ACBBDA16713F2B00BB4414 /* accommodation_shelter2.p.64.png in Resources */,
				02ACBBDB16713F2B00BB4414 /* accommodation_youth_hostel.p.64.png in Resources */,
				02ACBBDC16713F2B00BB4414 /* amenity_bench.p.64.png in Resources */,
				02ACBBDD16713F2B00BB4414 /* amenity_court.p.64.png in Resources */,
				02ACBBDE16713F2B00BB4414 /* amenity_firestation.p.64.png in Resources */,
				02ACBBDF16713F2B00BB4414 /* amenity_firestation2.p.64.png in Resources */,
				02ACBBE016713F2B00BB4414 /* amenity_firestation3.p.64.png in Resources */,
				02ACBBE116713F2B00BB4414 /* amenity_fountain.p.64.png in Resources */,
				02ACBBE216713F2B00BB4414 /* amenity_fountain2.p.64.png in Resources */,
				02ACBBE316713F2B00BB4414 /* amenity_library.p.64.png in Resources */,
				02ACBBE416713F2B00BB4414 /* amenity_library2.p.64.png in Resources */,
				02ACBBE516713F2B00BB4414 /* amenity_playground.p.64.png in Resources */,
				02ACBBE616713F2B00BB4414 /* amenity_police.p.64.png in Resources */,
				02ACBBE716713F2B00BB4414 /* amenity_police2.p.64.png in Resources */,
				02ACBBE816713F2B00BB4414 /* amenity_post_box.p.64.png in Resources */,
				02ACBBE916713F2B00BB4414 /* amenity_post_office.p.64.png in Resources */,
				02ACBBEA16713F2B00BB4414 /* amenity_prison.p.64.png in Resources */,
				02ACBBEB16713F2B00BB4414 /* amenity_public_building.p.64.png in Resources */,
				02ACBBEC16713F2B00BB4414 /* amenity_public_building2.p.64.png in Resources */,
				02ACBBED16713F2B00BB4414 /* amenity_recycling.p.64.png in Resources */,
				02ACBBEE16713F2B00BB4414 /* amenity_survey_point.p.64.png in Resources */,
				02ACBBEF16713F2B00BB4414 /* amenity_telephone.p.64.png in Resources */,
				02ACBBF016713F2B00BB4414 /* amenity_toilets.p.64.png in Resources */,
				02072ACC1BD4546F00F1CAB4 /* 710-folder.png in Resources */,
				64D74BF42253DF49004FFD20 /* DirectionViewController.xib in Resources */,
				02ACBBF116713F2B00BB4414 /* amenity_toilets_disabled.p.64.png in Resources */,
				02ACBBF216713F2B00BB4414 /* amenity_toilets_men.p.64.png in Resources */,
				02ACBBF316713F2B00BB4414 /* amenity_toilets_women.p.64.png in Resources */,
				02ACBBF416713F2B00BB4414 /* amenity_town_hall.p.64.png in Resources */,
				02ACBBF516713F2B00BB4414 /* amenity_town_hall2.p.64.png in Resources */,
				02ACBBF616713F2B00BB4414 /* amenity_waste_bin.p.64.png in Resources */,
				02ACBBF716713F2B00BB4414 /* barrier_blocks.p.64.png in Resources */,
				02ACBBF816713F2B00BB4414 /* barrier_bollard.p.64.png in Resources */,
				02ACBBF916713F2B00BB4414 /* barrier_cattle_grid.p.64.png in Resources */,
				02ACBBFA16713F2B00BB4414 /* barrier_cycle_barrier.p.64.png in Resources */,
				02ACBBFB16713F2B00BB4414 /* barrier_entrance.p.64.png in Resources */,
				02ACBBFC16713F2B00BB4414 /* barrier_exit.p.64.png in Resources */,
				02ACBBFD16713F2B00BB4414 /* barrier_gate.p.64.png in Resources */,
				02ACBBFE16713F2B00BB4414 /* barrier_kissing_gate.p.64.png in Resources */,
				02ACBBFF16713F2B00BB4414 /* barrier_lift_gate.p.64.png in Resources */,
				02ACBC0016713F2B00BB4414 /* barrier_steps.p.64.png in Resources */,
				02072AB01BD446F500F1CAB4 /* 852-map-toolbar@3x.png in Resources */,
				02ACBC0116713F2B00BB4414 /* barrier_stile.p.64.png in Resources */,
				02ACBC0216713F2B00BB4414 /* barrier_toll_booth.p.64.png in Resources */,
				02ACBC0316713F2B00BB4414 /* education_college.p.64.png in Resources */,
				02ACBC0416713F2B00BB4414 /* education_college_vocational.p.64.png in Resources */,
				02ACBC0516713F2B00BB4414 /* education_nursery.p.64.png in Resources */,
				02ACBC0616713F2B00BB4414 /* education_nursery2.p.64.png in Resources */,
				02ACBC0716713F2B00BB4414 /* education_nursery3.p.64.png in Resources */,
				02072AD21BD454E800F1CAB4 /* 751-eye-toolbar.png in Resources */,
				02ACBC0816713F2B00BB4414 /* education_school.p.64.png in Resources */,
				02ACBC0916713F2B00BB4414 /* education_school_primary.p.64.png in Resources */,
				02ACBC0A16713F2B00BB4414 /* education_school_secondary.p.64.png in Resources */,
				02ACBC0B16713F2B00BB4414 /* education_university.p.64.png in Resources */,
				02ACBC0C16713F2B00BB4414 /* food_bar.p.64.png in Resources */,
				02ACBC0D16713F2B00BB4414 /* food_biergarten.p.64.png in Resources */,
				02ACBC0E16713F2B00BB4414 /* food_cafe.p.64.png in Resources */,
				02ACBC0F16713F2B00BB4414 /* food_drinkingtap.p.64.png in Resources */,
				02ACBC1016713F2B00BB4414 /* food_fastfood.p.64.png in Resources */,
				02ACBC1116713F2B00BB4414 /* food_fastfood2.p.64.png in Resources */,
				02ACBC1216713F2B00BB4414 /* food_fastfood_pizza.p.64.png in Resources */,
				02ACBC1316713F2B00BB4414 /* food_ice_cream.p.64.png in Resources */,
				02ACBC1416713F2B00BB4414 /* food_pizza.p.64.png in Resources */,
				02072ABB1BD4497500F1CAB4 /* 732-cloud-upload-toolbar@2x.png in Resources */,
				02ACBC1516713F2B00BB4414 /* food_pub.p.64.png in Resources */,
				02ACBC1616713F2B00BB4414 /* food_restaurant.p.64.png in Resources */,
				02ACBC1716713F2B00BB4414 /* health_dentist.p.64.png in Resources */,
				02ACBC1816713F2B00BB4414 /* health_doctors.p.64.png in Resources */,
				02ACBC1916713F2B00BB4414 /* health_doctors2.p.64.png in Resources */,
				02ACBC1A16713F2B00BB4414 /* health_hospital.p.64.png in Resources */,
				02ACBC1B16713F2B00BB4414 /* health_hospital_emergency.p.64.png in Resources */,
				02ACBC1C16713F2B00BB4414 /* health_hospital_emergency2.p.64.png in Resources */,
				02ACBC1D16713F2B00BB4414 /* health_opticians.p.64.png in Resources */,
				02ACBC1E16713F2B00BB4414 /* health_pharmacy.p.64.png in Resources */,
				02ACBC1F16713F2B00BB4414 /* health_pharmacy_dispencing.p.64.png in Resources */,
				02ACBC2016713F2B00BB4414 /* health_veterinary.p.64.png in Resources */,
				02ACBC2116713F2B00BB4414 /* landuse_coniferous.p.64.png in Resources */,
				02DAB7D51BFA4BBC00360AED /* 723-location-arrow-toolbar-selected.png in Resources */,
				02ACBC2216713F2B00BB4414 /* landuse_coniferous_and_deciduous.p.64.png in Resources */,
				02ACBC2316713F2B00BB4414 /* landuse_deciduous.p.64.png in Resources */,
				02ACBC2416713F2B00BB4414 /* landuse_grass.p.64.png in Resources */,
				02ACBC2516713F2B00BB4414 /* landuse_hills.p.64.png in Resources */,
				02ACBC2616713F2B00BB4414 /* landuse_quary.p.64.png in Resources */,
				02ACBC2716713F2B00BB4414 /* landuse_scrub.p.64.png in Resources */,
				02ACBC2816713F2B00BB4414 /* landuse_swamp.p.64.png in Resources */,
				02ACBC2916713F2B00BB4414 /* money_atm.p.64.png in Resources */,
				02ACBC2A16713F2B00BB4414 /* money_atm2.p.64.png in Resources */,
				02ACBC2B16713F2B00BB4414 /* money_bank.p.64.png in Resources */,
				02ACBC2C16713F2B00BB4414 /* money_bank2.p.64.png in Resources */,
				02ACBC2D16713F2B00BB4414 /* money_currency_exchange.p.64.png in Resources */,
				02ACBC2E16713F2B00BB4414 /* place_of_worship_bahai.p.64.png in Resources */,
				02ACBC2F16713F2B00BB4414 /* place_of_worship_bahai3.p.64.png in Resources */,
				02ACBC3016713F2B00BB4414 /* place_of_worship_buddhist.p.64.png in Resources */,
				02ACBC3116713F2B00BB4414 /* place_of_worship_buddhist3.p.64.png in Resources */,
				02ACBC3216713F2B00BB4414 /* place_of_worship_christian.p.64.png in Resources */,
				02ACBC3316713F2B00BB4414 /* place_of_worship_christian3.p.64.png in Resources */,
				02ACBC3416713F2B00BB4414 /* place_of_worship_hindu.p.64.png in Resources */,
				02ACBC3516713F2B00BB4414 /* place_of_worship_hindu3.p.64.png in Resources */,
				02ACBC3616713F2B00BB4414 /* place_of_worship_islamic.p.64.png in Resources */,
				02ACBC3716713F2B00BB4414 /* place_of_worship_islamic3.p.64.png in Resources */,
				02ACBC3816713F2B00BB4414 /* place_of_worship_jain.p.64.png in Resources */,
				02072AA91BD4465F00F1CAB4 /* 702-share@2x.png in Resources */,
				02ACBC3916713F2B00BB4414 /* place_of_worship_jain3.p.64.png in Resources */,
				02ACBC3A16713F2B00BB4414 /* place_of_worship_jewish.p.64.png in Resources */,
				02ACBC3B16713F2B00BB4414 /* place_of_worship_jewish3.p.64.png in Resources */,
				02072AE71BD5E99B00F1CAB4 /* 709-plus-toolbar@2x.png in Resources */,
				02ACBC3C16713F2B00BB4414 /* place_of_worship_shinto.p.64.png in Resources */,
				02ACBC3D16713F2B00BB4414 /* place_of_worship_shinto3.p.64.png in Resources */,
				02ACBC3E16713F2B00BB4414 /* place_of_worship_sikh.p.64.png in Resources */,
				02072AB61BD4494300F1CAB4 /* 845-location-target-toolbar@3x.png in Resources */,
				02ACBC3F16713F2B00BB4414 /* place_of_worship_sikh3.p.64.png in Resources */,
				02ACBC4016713F2B00BB4414 /* place_of_worship_unknown.p.64.png in Resources */,
				02ACBC4116713F2B00BB4414 /* place_of_worship_unknown3.p.64.png in Resources */,
				02ACBC4216713F2B00BB4414 /* poi_boundary_administrative.p.64.png in Resources */,
				02ACBC4316713F2B00BB4414 /* poi_cave.p.64.png in Resources */,
				02ACBC4416713F2B00BB4414 /* poi_crane.p.64.png in Resources */,
				02ACBC4516713F2B00BB4414 /* poi_embassy.p.64.png in Resources */,
				02ACBC4616713F2B00BB4414 /* poi_embassy2.p.64.png in Resources */,
				02ACBC4716713F2B00BB4414 /* poi_military_bunker.p.64.png in Resources */,
				02ACBC4816713F2B00BB4414 /* poi_mine.p.64.png in Resources */,
				02ACBC4916713F2B00BB4414 /* poi_mine_abandoned.p.64.png in Resources */,
				02ACBC4A16713F2B00BB4414 /* poi_mountain_pass.p.64.png in Resources */,
				02072AA81BD4465F00F1CAB4 /* 702-share.png in Resources */,
				02ACBC4B16713F2B00BB4414 /* poi_peak.p.64.png in Resources */,
				02ACBC4C16713F2B00BB4414 /* poi_peak2.p.64.png in Resources */,
				02ACBC4D16713F2B00BB4414 /* poi_place_city.p.64.png in Resources */,
				02ACBC4E16713F2B00BB4414 /* poi_place_hamlet.p.64.png in Resources */,
				02ACBC4F16713F2B00BB4414 /* poi_place_suburb.p.64.png in Resources */,
				02ACBC5016713F2B00BB4414 /* poi_place_town.p.64.png in Resources */,
				02ACBC5116713F2B00BB4414 /* poi_place_village.p.64.png in Resources */,
				02072AC71BD452F200F1CAB4 /* 982-food-toolbar@2x.png in Resources */,
				02ACBC5216713F2B00BB4414 /* poi_point_of_interest.p.64.png in Resources */,
				02ACBC5316713F2B00BB4414 /* poi_tower_communications.p.64.png in Resources */,
				02ACBC5416713F2B00BB4414 /* poi_tower_lookout.p.64.png in Resources */,
				02ACBC5516713F2B00BB4414 /* poi_tower_power.p.64.png in Resources */,
				02BCC5A2206AEDDE00B4478B /* compass.png in Resources */,
				02DAB7DD1BFA4C3B00360AED /* 723-location-arrow-toolbar@3x.png in Resources */,
				02ACBC5616713F2B00BB4414 /* poi_tower_water.p.64.png in Resources */,
				02ACBC5716713F2B00BB4414 /* power_station_coal.p.64.png in Resources */,
				02ACBC5816713F2B00BB4414 /* power_station_gas.p.64.png in Resources */,
				02ACBC5916713F2B00BB4414 /* power_station_solar.p.64.png in Resources */,
				02ACBC5A16713F2B00BB4414 /* power_station_water.p.64.png in Resources */,
				02ACBC5B16713F2B00BB4414 /* power_station_wind.p.64.png in Resources */,
				02072AD41BD454E800F1CAB4 /* 751-eye-toolbar@3x.png in Resources */,
				02ACBC5C16713F2B00BB4414 /* power_substation.p.64.png in Resources */,
				02ACBC5D16713F2B00BB4414 /* power_tower_high.p.64.png in Resources */,
				02ACBC5E16713F2B00BB4414 /* power_tower_high2.p.64.png in Resources */,
				02ACBC5F16713F2B00BB4414 /* power_tower_low.p.64.png in Resources */,
				02E8436F19B407C40044AC1D /* WebPageView.xib in Resources */,
				02ACBC6016713F2B00BB4414 /* power_transformer.p.64.png in Resources */,
				02ACBC6116713F2B00BB4414 /* shopping_alcohol.p.64.png in Resources */,
				02ACBC6216713F2B00BB4414 /* shopping_bakery.p.64.png in Resources */,
				02072AAF1BD446F500F1CAB4 /* 852-map-toolbar@2x.png in Resources */,
				02ACBC6316713F2B00BB4414 /* shopping_bicycle.p.64.png in Resources */,
				02ACBC6416713F2B00BB4414 /* shopping_book.p.64.png in Resources */,
				02ACBC6516713F2B00BB4414 /* shopping_butcher.p.64.png in Resources */,
				02ACBC6616713F2B00BB4414 /* shopping_butcher2.p.64.png in Resources */,
				02ACBC6716713F2B00BB4414 /* shopping_car.p.64.png in Resources */,
				02ACBC6816713F2B00BB4414 /* shopping_car_repair.p.64.png in Resources */,
				02ACBC6916713F2B00BB4414 /* shopping_clothes.p.64.png in Resources */,
				02ACBC6A16713F2B00BB4414 /* shopping_computer.p.64.png in Resources */,
				02072ABA1BD4497500F1CAB4 /* 732-cloud-upload-toolbar.png in Resources */,
				02ACBC6B16713F2B00BB4414 /* shopping_confectionery.p.64.png in Resources */,
				02ACBC6C16713F2B00BB4414 /* shopping_convenience.p.64.png in Resources */,
				02ACBC6D16713F2B00BB4414 /* shopping_copyshop.p.64.png in Resources */,
				02F9A4551BC8348C0013BFBD /* OSM-Logo256.png in Resources */,
				02ACBC6E16713F2B00BB4414 /* shopping_department_store.p.64.png in Resources */,
				02ACBC6F16713F2B00BB4414 /* shopping_diy.p.64.png in Resources */,
				02ACBC7016713F2B00BB4414 /* shopping_estateagent.p.64.png in Resources */,
				02ACBC7116713F2B00BB4414 /* shopping_estateagent2.p.64.png in Resources */,
				02ACBC7216713F2B00BB4414 /* shopping_estateagent3.p.64.png in Resources */,
				02072ACD1BD4546F00F1CAB4 /* 710-folder@2x.png in Resources */,
				02ACBC7316713F2B00BB4414 /* shopping_fish.p.64.png in Resources */,
				02ACBC7416713F2B00BB4414 /* shopping_florist.p.64.png in Resources */,
				02ACBC7516713F2B00BB4414 /* shopping_garden_centre.p.64.png in Resources */,
				02ACBC7616713F2B00BB4414 /* shopping_gift.p.64.png in Resources */,
				02ACBC7716713F2B00BB4414 /* shopping_greengrocer.p.64.png in Resources */,
				02ACBC7816713F2B00BB4414 /* shopping_hairdresser.p.64.png in Resources */,
				02ACBC7916713F2B00BB4414 /* shopping_hearing_aids.p.64.png in Resources */,
				02ACBC7A16713F2B00BB4414 /* shopping_hifi.p.64.png in Resources */,
				02ACBC7B16713F2B00BB4414 /* shopping_jewelry.p.64.png in Resources */,
				02ACBC7C16713F2B00BB4414 /* shopping_jewelry2.p.64.png in Resources */,
				02ACBC7D16713F2B00BB4414 /* shopping_kiosk.p.64.png in Resources */,
				02ACBC7E16713F2B00BB4414 /* shopping_laundrette.p.64.png in Resources */,
				02ACBC7F16713F2B00BB4414 /* shopping_marketplace.p.64.png in Resources */,
				02ACBC8016713F2B00BB4414 /* shopping_mobile_phone.p.64.png in Resources */,
				02ACBC8116713F2B00BB4414 /* shopping_motorcycle.p.64.png in Resources */,
				02ACBC8216713F2B00BB4414 /* shopping_music.p.64.png in Resources */,
				02ACBC8316713F2B00BB4414 /* shopping_newspaper.p.64.png in Resources */,
				02ACBC8416713F2B00BB4414 /* shopping_pet.p.64.png in Resources */,
				02ACBC8516713F2B00BB4414 /* shopping_pet2.p.64.png in Resources */,
				02ACBC8616713F2B00BB4414 /* shopping_photo.p.64.png in Resources */,
				02ACBC8716713F2B00BB4414 /* shopping_supermarket.p.64.png in Resources */,
				02ACBC8816713F2B00BB4414 /* shopping_tackle.p.64.png in Resources */,
				02DAB7DC1BFA4C3B00360AED /* 723-location-arrow-toolbar@2x.png in Resources */,
				02ACBC8916713F2B00BB4414 /* shopping_tobacco.p.64.png in Resources */,
				02ACBC8A16713F2B00BB4414 /* shopping_toys.p.64.png in Resources */,
				02072ACE1BD4546F00F1CAB4 /* 710-folder@3x.png in Resources */,
				02ACBC8B16713F2B00BB4414 /* shopping_vending_machine.p.64.png in Resources */,
				02ACBC8C16713F2B00BB4414 /* shopping_video_rental.p.64.png in Resources */,
				02072AB51BD4494300F1CAB4 /* 845-location-target-toolbar@2x.png in Resources */,
				02ACBC8D16713F2B00BB4414 /* sport_archery.p.64.png in Resources */,
				02ACBC8E16713F2B00BB4414 /* sport_baseball.p.64.png in Resources */,
				02ACBC8F16713F2B00BB4414 /* sport_canoe.p.64.png in Resources */,
				02072AC01BD44B2800F1CAB4 /* 1200-file-type-settings-toolbar.png in Resources */,
				02072AE61BD5E99B00F1CAB4 /* 709-plus-toolbar.png in Resources */,
				02ACBC9016713F2B00BB4414 /* sport_cricket.p.64.png in Resources */,
				02ACBC9116713F2B00BB4414 /* sport_diving.p.64.png in Resources */,
				02ACBC9216713F2B00BB4414 /* sport_golf.p.64.png in Resources */,
				02ACBC9316713F2B00BB4414 /* sport_gym.p.64.png in Resources */,
				02ACBC9416713F2B00BB4414 /* sport_gymnasium.p.64.png in Resources */,
				02ACBC9516713F2B00BB4414 /* sport_gymnasium2.p.64.png in Resources */,
				02ACBC9616713F2B00BB4414 /* sport_hillclimbing.p.64.png in Resources */,
				02ACBC9716713F2B00BB4414 /* sport_horse_racing.p.64.png in Resources */,
				02ACBC9816713F2B00BB4414 /* sport_iceskating.p.64.png in Resources */,
				02ACBC9916713F2B00BB4414 /* sport_jetski.p.64.png in Resources */,
				02ACBC9A16713F2B00BB4414 /* sport_leisure_centre.p.64.png in Resources */,
				027FEA3820B1ECDA00901E9F /* iD SVG POI.xcassets in Resources */,
				02ACBC9B16713F2B00BB4414 /* sport_minature_golf.p.64.png in Resources */,
				02072AC11BD44B2800F1CAB4 /* 1200-file-type-settings-toolbar@2x.png in Resources */,
				02ACBC9C16713F2B00BB4414 /* sport_motorracing.p.64.png in Resources */,
				02ACBC9D16713F2B00BB4414 /* sport_playground.p.64.png in Resources */,
				02ACBC9E16713F2B00BB4414 /* sport_sailing.p.64.png in Resources */,
				02ACBC9F16713F2B00BB4414 /* sport_shooting.p.64.png in Resources */,
				02ACBCA016713F2B00BB4414 /* sport_skiing_crosscountry.p.64.png in Resources */,
				02ACBCA116713F2B00BB4414 /* sport_skiing_downhill.p.64.png in Resources */,
				02ACBCA216713F2B00BB4414 /* sport_snooker.p.64.png in Resources */,
				02ACBCA316713F2B00BB4414 /* sport_soccer.p.64.png in Resources */,
				02ACBCA416713F2B00BB4414 /* sport_stadium.p.64.png in Resources */,
				02ACBCA516713F2B00BB4414 /* sport_swimming_indoor.p.64.png in Resources */,
				02ACBCA616713F2B00BB4414 /* sport_swimming_outdoor.p.64.png in Resources */,
				02ACBCA716713F2B00BB4414 /* sport_tennis.p.64.png in Resources */,
				02ACBCA816713F2B00BB4414 /* sport_windsurfing.p.64.png in Resources */,
				02ACBCA916713F2B00BB4414 /* tourist_archaeological.p.64.png in Resources */,
				02ACBCAA16713F2B00BB4414 /* tourist_archaeological2.p.64.png in Resources */,
				02ACBCAB16713F2B00BB4414 /* tourist_art_gallery.p.64.png in Resources */,
				02ACBCAC16713F2B00BB4414 /* tourist_art_gallery2.p.64.png in Resources */,
				02ACBCAD16713F2B00BB4414 /* tourist_attraction.p.64.png in Resources */,
				02ACBCAE16713F2B00BB4414 /* tourist_battlefield.p.64.png in Resources */,
				02ACBCAF16713F2B00BB4414 /* tourist_beach.p.64.png in Resources */,
				02ACBCB016713F2B00BB4414 /* tourist_casino.p.64.png in Resources */,
				02ED19811BBF119C00A57CF4 /* Launch Screen.storyboard in Resources */,
				64C968452261ED3100351C0C /* Media.xcassets in Resources */,
				02ACBCB116713F2B00BB4414 /* tourist_castle.p.64.png in Resources */,
				02ACBCB216713F2B00BB4414 /* tourist_castle2.p.64.png in Resources */,
				02ACBCB316713F2B00BB4414 /* tourist_cinema.p.64.png in Resources */,
				02ACBCB416713F2B00BB4414 /* tourist_cinema2.p.64.png in Resources */,
				02ACBCB516713F2B00BB4414 /* tourist_clock.p.64.png in Resources */,
				02ACBCB616713F2B00BB4414 /* tourist_fountain.p.64.png in Resources */,
				02ACBCB716713F2B00BB4414 /* tourist_guidepost.p.64.png in Resources */,
				02ACBCB816713F2B00BB4414 /* tourist_information.p.64.png in Resources */,
				02ACBCB916713F2B00BB4414 /* tourist_map.p.64.png in Resources */,
				02ACBCBA16713F2B00BB4414 /* tourist_memorial.p.64.png in Resources */,
				02ACBCBB16713F2B00BB4414 /* tourist_monument.p.64.png in Resources */,
				02ACBCBC16713F2B00BB4414 /* tourist_museum.p.64.png in Resources */,
				02ACBCBD16713F2B00BB4414 /* tourist_picnic.p.64.png in Resources */,
				02ACBCBE16713F2B00BB4414 /* tourist_ruin.p.64.png in Resources */,
				02ACBCBF16713F2B00BB4414 /* tourist_steam_train.p.64.png in Resources */,
				02ACBCC016713F2B00BB4414 /* tourist_theatre.p.64.png in Resources */,
				02ACBCC116713F2B00BB4414 /* tourist_theme_park.p.64.png in Resources */,
				02ACBCC216713F2B00BB4414 /* tourist_view_point.p.64.png in Resources */,
				02ACBCC316713F2B00BB4414 /* tourist_waterwheel.p.64.png in Resources */,
				02ACBCC416713F2B00BB4414 /* tourist_wayside_cross.p.64.png in Resources */,
				02ACBCC516713F2B00BB4414 /* tourist_wayside_shrine.p.64.png in Resources */,
				02ACBCC616713F2B00BB4414 /* tourist_windmill.p.64.png in Resources */,
				02ACBCC716713F2B00BB4414 /* tourist_wreck.p.64.png in Resources */,
				02ACBCC816713F2B00BB4414 /* tourist_zoo.p.64.png in Resources */,
				02ACBCC916713F2B00BB4414 /* transport_aerodrome.p.64.png in Resources */,
				02ACBCCA16713F2B00BB4414 /* transport_aerodrome2.p.64.png in Resources */,
				02ACBCCB16713F2B00BB4414 /* transport_airport.p.64.png in Resources */,
				02072AAE1BD446F500F1CAB4 /* 852-map-toolbar.png in Resources */,
				02ACBCCC16713F2B00BB4414 /* transport_airport2.p.64.png in Resources */,
				02ACBCCD16713F2B00BB4414 /* transport_airport_gate.p.64.png in Resources */,
				02ACBCCE16713F2B00BB4414 /* transport_airport_terminal.p.64.png in Resources */,
				02ACBCCF16713F2B00BB4414 /* transport_bus_station.p.64.png in Resources */,
				02072AB41BD4494300F1CAB4 /* 845-location-target-toolbar.png in Resources */,
				02ACBCD016713F2B00BB4414 /* transport_bus_stop.p.64.png in Resources */,
				02ACBCD116713F2B00BB4414 /* transport_bus_stop2.p.64.png in Resources */,
				02ACBCD216713F2B00BB4414 /* transport_car_share.p.64.png in Resources */,
				02ACBCD316713F2B00BB4414 /* transport_emergency_phone.p.64.png in Resources */,
				02ACBCD416713F2B00BB4414 /* transport_ford.p.64.png in Resources */,
				02ACBCD516713F2B00BB4414 /* transport_fuel.p.64.png in Resources */,
				02ACBCD616713F2B00BB4414 /* transport_fuel_lpg.p.64.png in Resources */,
				02ACBCD716713F2B00BB4414 /* transport_helicopter.p.64.png in Resources */,
				02ACBCD816713F2B00BB4414 /* transport_helicopter_pad.p.64.png in Resources */,
				02ACBCD916713F2B00BB4414 /* transport_lighthouse.p.64.png in Resources */,
				02ACBCDA16713F2B00BB4414 /* transport_marina.p.64.png in Resources */,
				02ACBCDB16713F2B00BB4414 /* transport_miniroundabout_anticlockwise.p.64.png in Resources */,
				02ACBCDC16713F2B00BB4414 /* transport_miniroundabout_clockwise.p.64.png in Resources */,
				023B892B19C148790060CDB5 /* Images.xcassets in Resources */,
				02ACBCDD16713F2B00BB4414 /* transport_parking.p.64.png in Resources */,
				02ACBCDE16713F2B00BB4414 /* transport_parking_bicycle.p.64.png in Resources */,
				02ACBCDF16713F2B00BB4414 /* transport_parking_car.p.64.png in Resources */,
				02ACBCE016713F2B00BB4414 /* transport_parking_car_paid.p.64.png in Resources */,
				027AD5D019F5797400120654 /* poi in Resources */,
				02ACBCE116713F2B00BB4414 /* transport_parking_disabled.p.64.png in Resources */,
				02ACBCE216713F2B00BB4414 /* transport_parking_private.p.64.png in Resources */,
				02ACBCE316713F2B00BB4414 /* transport_parking_private2.p.64.png in Resources */,
				02ACBCE416713F2B00BB4414 /* transport_parking_private3.p.64.png in Resources */,
				02ACBCE516713F2B00BB4414 /* transport_port.p.64.png in Resources */,
				02ACBCE616713F2B00BB4414 /* transport_rental_bicycle.p.64.png in Resources */,
				02ACBCE716713F2B00BB4414 /* transport_rental_car.p.64.png in Resources */,
				02072ABC1BD4497500F1CAB4 /* 732-cloud-upload-toolbar@3x.png in Resources */,
				02ACBCE816713F2B00BB4414 /* transport_roundabout_anticlockwise.p.64.png in Resources */,
				02ACBCE916713F2B00BB4414 /* transport_roundabout_clockwise.p.64.png in Resources */,
				02ACBCEA16713F2B00BB4414 /* transport_slipway.p.64.png in Resources */,
				02ACBCEB16713F2B00BB4414 /* transport_speedbump.p.64.png in Resources */,
				02ACBCEC16713F2B00BB4414 /* transport_subway.p.64.png in Resources */,
				02ACBCED16713F2B00BB4414 /* transport_taxi_rank.p.64.png in Resources */,
				02ACBCEE16713F2B00BB4414 /* transport_traffic_lights.p.64.png in Resources */,
				02ACBCEF16713F2B00BB4414 /* transport_train_station.p.64.png in Resources */,
				02ACBCF016713F2B00BB4414 /* transport_train_station2.p.64.png in Resources */,
				027FEA3620B13B8000901E9F /* Maki Icons.xcassets in Resources */,
				02072AAA1BD4465F00F1CAB4 /* 702-share@3x.png in Resources */,
				02130E85196CF58500498297 /* MenuIcon.png in Resources */,
				02ACBCF116713F2B00BB4414 /* transport_tram_stop.p.64.png in Resources */,
				02ACBCF216713F2B00BB4414 /* transport_turning_circle.p.64.png in Resources */,
				02ACBCF316713F2B00BB4414 /* transport_walking.p.64.png in Resources */,
				02ACBCF416713F2B00BB4414 /* transport_zebra_crossing.p.64.png in Resources */,
				02ACBCF516713F2B00BB4414 /* water_dam.p.64.png in Resources */,
				02DAB7D61BFA4BBC00360AED /* 723-location-arrow-toolbar-selected@2x.png in Resources */,
				02ACBCF616713F2B00BB4414 /* water_tower.p.64.png in Resources */,
				02072AC21BD44B2800F1CAB4 /* 1200-file-type-settings-toolbar@3x.png in Resources */,
				02ACBCF716713F2B00BB4414 /* water_weir.p.64.png in Resources */,
				02072AD31BD454E800F1CAB4 /* 751-eye-toolbar@2x.png in Resources */,
				02ACBCFC16713F2B00BB4414 /* TagInfo.menu.xml in Resources */,
				02ACBCFD16713F2B00BB4414 /* TagInfo.xml in Resources */,
				027A469B1673B251000BE55C /* OSM-Logo72.png in Resources */,
				027A469E1673B257000BE55C /* OSM-Logo144.png in Resources */,
				02205F3B1674550D00D57D23 /* ArrowBlack.png in Resources */,
				0242331316750C81008A3B6A /* ArrowBlue.png in Resources */,
				0296876B1680D57800B8FF2C /* bullseye.png in Resources */,
				0296876E1680D5D400B8FF2C /* redo32.png in Resources */,
				0296876F1680D5D400B8FF2C /* undo32.png in Resources */,
				02912D46168504AC00A541BC /* move.png in Resources */,
				02912D4D16852AEC00A541BC /* question.png in Resources */,
				02072AC81BD452F200F1CAB4 /* 982-food-toolbar@3x.png in Resources */,
				025A1CFC1690B96E002B60CB /* OSM-Logo57.png in Resources */,
				025A1CFD1690B96E002B60CB /* OSM-Logo114.png in Resources */,
				02072AC61BD452F200F1CAB4 /* 982-food-toolbar.png in Resources */,
				020CD975169D4B5A00BF3AAF /* Default-Portrait~ipad.png in Resources */,
				020CD977169D4B7300BF3AAF /* Default-Portrait@2x~ipad.png in Resources */,
				020CD979169D4B7900BF3AAF /* Default-Landscape@2x~ipad.png in Resources */,
				020CD97B169D4BC900BF3AAF /* Default-Landscape~ipad.png in Resources */,
				0284FDB216A0B7DA002C46A9 /* tree.p.64.png in Resources */,
				0284FDB416A0BB67002C46A9 /* shrub.p.64.png in Resources */,
				0266D3A516C02D9200AD9A83 /* seamark_anchor_berth.p.64.png in Resources */,
				0266D3A616C02D9200AD9A83 /* seamark_anchorage.p.64.png in Resources */,
				0266D3A716C02D9200AD9A83 /* seamark_beacon_cardinal.p.64.png in Resources */,
				0266D3A816C02D9200AD9A83 /* seamark_beacon_isolated.p.64.png in Resources */,
				0266D3A916C02D9200AD9A83 /* seamark_beacon_lateral.p.64.png in Resources */,
				0266D3AA16C02D9200AD9A83 /* seamark_beacon_safe_water.p.64.png in Resources */,
				0266D3AB16C02D9200AD9A83 /* seamark_beacon_special_purpose.p.64.png in Resources */,
				0266D3AC16C02D9200AD9A83 /* seamark_buoy_cardinal.p.64.png in Resources */,
				0266D3AD16C02D9200AD9A83 /* seamark_buoy_isolated_danger.png in Resources */,
				0266D3AE16C02D9200AD9A83 /* seamark_buoy_lateral.p.64.png in Resources */,
				0266D3AF16C02D9200AD9A83 /* seamark_buoy_safe_water.p.64.png in Resources */,
				0266D3B016C02D9200AD9A83 /* seamark_buoy_special_purpose.p.64.png in Resources */,
				0266D3B116C02D9200AD9A83 /* seamark_fog_signal.p.64.png in Resources */,
				02DAB7DB1BFA4C3B00360AED /* 723-location-arrow-toolbar.png in Resources */,
				0266D3B216C02D9200AD9A83 /* seamark_light_float.p.64.png in Resources */,
				0266D3B316C02D9200AD9A83 /* seamark_light_major.p.64.png in Resources */,
				0266D3B416C02D9200AD9A83 /* seamark_light_minor.p.64.png in Resources */,
				0266D3B516C02D9200AD9A83 /* seamark_light_vessel.p.64.png in Resources */,
				0266D3B616C02D9200AD9A83 /* seamark_radar_station.p.64.png in Resources */,
				0266D3B716C02D9200AD9A83 /* seamark_signal_station.p.64.png in Resources */,
				0266D3B816C02D9200AD9A83 /* seamark_wreck.png in Resources */,
				0266D3BA16C03D7400AD9A83 /* seamark_notice.p.64.png in Resources */,
				021E5D6B16C0507B00B7A02A /* transport_stop.p.64.png in Resources */,
				0228444716DD339300A1C051 /* redo32@2x.png in Resources */,
				0228444816DD339300A1C051 /* undo32@2x.png in Resources */,
			);
			runOnlyForDeploymentPostprocessing = 0;
		};
		64348CE8225E7CD900ADE7FB /* Resources */ = {
			isa = PBXResourcesBuildPhase;
			buildActionMask = 2147483647;
			files = (
			);
			runOnlyForDeploymentPostprocessing = 0;
		};
		64348D06225EA24E00ADE7FB /* Resources */ = {
			isa = PBXResourcesBuildPhase;
			buildActionMask = 2147483647;
			files = (
			);
			runOnlyForDeploymentPostprocessing = 0;
		};
/* End PBXResourcesBuildPhase section */

/* Begin PBXSourcesBuildPhase section */
		02ACBA2B16713CCB00BB4414 /* Sources */ = {
			isa = PBXSourcesBuildPhase;
			buildActionMask = 2147483647;
			files = (
				02ACBA4016713CCB00BB4414 /* main.m in Sources */,
				02ACBA4416713CCB00BB4414 /* AppDelegate.m in Sources */,
				647F46CE2253EA4C00CEC482 /* MeasureDirectionViewModel.swift in Sources */,
				02ACBA5316713CCB00BB4414 /* MapViewController.m in Sources */,
				02ACBA5A16713CCB00BB4414 /* SettingsViewController.m in Sources */,
				02ACBBC216713F2B00BB4414 /* CurvedTextLayer.m in Sources */,
				6453776623D38D4600656A1C /* OsmBaseObject.m in Sources */,
				02ACBBC316713F2B00BB4414 /* DownloadThreadPool.m in Sources */,
				02A194B019C69701002338DA /* Database.m in Sources */,
				02ACBBC416713F2B00BB4414 /* EditorMapLayer.m in Sources */,
				02C3C73419A5A40C003B6783 /* AerialListViewController.m in Sources */,
				02E626701997168800565D62 /* KeyChain.m in Sources */,
				02ACBBCA16713F2B00BB4414 /* MapView.m in Sources */,
				02BF745120793EE20028ED6A /* TurnRestrictHwyView.m in Sources */,
				64E21EB322651620004605D7 /* LoginViewController.swift in Sources */,
				02ACBBCB16713F2B00BB4414 /* MercatorTileLayer.m in Sources */,
				02ACBBCC16713F2B00BB4414 /* OsmMapData.m in Sources */,
				027EDC71206F3EED00D349D6 /* DDXMLElementAdditions.m in Sources */,
				02BF745420793F0A0028ED6A /* TurnRestrictController.m in Sources */,
				02ACBCF816713F2B00BB4414 /* QuadMap.m in Sources */,
				6453776A23D38FA200656A1C /* OsmNode.m in Sources */,
				02ACBCF916713F2B00BB4414 /* RulerLayer.m in Sources */,
				02ACBCFA16713F2B00BB4414 /* SpeechBalloonLayer.m in Sources */,
				025F1CF41BCD9B070097D7FE /* TapAndDragGesture.m in Sources */,
				024B4CA219BBE67400BBA60B /* CustomPresetListViewController.m in Sources */,
				021BFCEA1BDF3F9E00CE255A /* VoiceAnnouncement.m in Sources */,
				027EDC72206F3EED00D349D6 /* DDXMLNode.m in Sources */,
				02ACBD2416717D7000BB4414 /* TagInfo.m in Sources */,
				0225A36A19B63F0D008B63BA /* DisplayViewController.m in Sources */,
				024233101674FDB4008A3B6A /* VectorMath.m in Sources */,
				0223DB531675D53200D6F825 /* POITypeViewController.m in Sources */,
				6453777323D391CC00656A1C /* OsmMember.m in Sources */,
				6442666922540EDF00C0D545 /* Observable.swift in Sources */,
				0223DB5716765C9000D6F825 /* POICommonTagsViewController.m in Sources */,
				0205460616766808004A2A23 /* POIPresetViewController.m in Sources */,
				021B30C81973AA4400B36EFF /* OsmMapData+Edit.m in Sources */,
				02C4255316796B5800761C54 /* SpeechBalloonView.m in Sources */,
				021D4E4B194E0BCB002154B3 /* FpsLabel.m in Sources */,
				64305F7223E7224E00232BB9 /* GeoURLParser.m in Sources */,
				02A077D2167A77A400686261 /* POIAllTagsViewController.m in Sources */,
				024C323D1DEEA97100AD62AB /* OsmServerViewController.m in Sources */,
				02B69D0C1BF42411002605A3 /* HtmlAlertViewController.m in Sources */,
				022A2A54167B8F1C00D7A5AC /* POITabBarController.m in Sources */,
				022A2A6E167D969700D7A5AC /* ClearCacheViewController.m in Sources */,
				0296873F167E30C700B8FF2C /* PushPinView.m in Sources */,
				02F373F916822C2C004614D4 /* UploadViewController.m in Sources */,
				02695B8D1A08C1DB0028D95E /* NotesTableViewController.m in Sources */,
				022ABCA420C3750A002D4977 /* Buildings3DView.m in Sources */,
				647F46D12253F08200CEC482 /* HeadingProvider.swift in Sources */,
				029043A31682797A00BE3480 /* LoginViewController.m in Sources */,
				64348D01225E8D3F00ADE7FB /* OsmNode+Direction.swift in Sources */,
				0230558B19B931B20041B151 /* CustomPresetController.m in Sources */,
				021C6AA81686145C00FB17B0 /* UndoManager.m in Sources */,
				02E8436519B39FAD0044AC1D /* OsmNotesDatabase.m in Sources */,
				023D1723168A36B10011FABC /* POIAttributesViewController.m in Sources */,
				022B09A719BD3F7B0041687B /* QuadMapC.mm in Sources */,
				020C2A90168A7688003F2C2A /* CreditsViewController.m in Sources */,
				6442666822540EDF00C0D545 /* Disposable.swift in Sources */,
				02DBB4451A1C884F00732D53 /* HeightViewController.m in Sources */,
				02B69D101BF5A66B002605A3 /* LanguageTableViewController.m in Sources */,
				02BED98A168B6F2F00357B94 /* WebPageViewController.m in Sources */,
				6453777623D3959500656A1C /* IsOsmBooleanFalse.m in Sources */,
				6453777023D3913100656A1C /* OsmRelation.m in Sources */,
				02BED98E168BF87200357B94 /* NearbyMappersViewController.m in Sources */,
				02C3C73719A5D679003B6783 /* AerialEditViewController.m in Sources */,
				64D74BF32253DF49004FFD20 /* DirectionViewController.swift in Sources */,
				64305F6F23E71F6A00232BB9 /* URLParserResult.m in Sources */,
				027EDC74206F3EED00D349D6 /* NSString+DDXML.m in Sources */,
				02C3C73A19A6DCEA003B6783 /* AerialList.m in Sources */,
				02BED99C168CBC5400357B94 /* LocationBallLayer.m in Sources */,
				64981F1F22667D7700178476 /* SettingsViewController.swift in Sources */,
				02BED99F168D102700357B94 /* OfflineViewController.m in Sources */,
				02401F391DE1369E00F32AF5 /* ExternalGPS.m in Sources */,
<<<<<<< HEAD
				6453776D23D3904E00656A1C /* OsmWay.m in Sources */,
=======
				6463E3CB23F948FE00E4F6ED /* GeekbenchScoreProvider.m in Sources */,
>>>>>>> 96601584
				02F8F4341696004B002A0820 /* NominatumViewController.m in Sources */,
				02C19B351699E8C000F75E3C /* BingMetadataViewController.m in Sources */,
				028E0C0C20B2182100CEC71F /* FilterObjectsViewController.m in Sources */,
				0259E4081BCAEC88006C354C /* MyApplication.m in Sources */,
				022ABCA120C1AACF002D4977 /* MultilineTableViewCell.m in Sources */,
				02F371B416A4F3E6003E9548 /* HelpViewController.m in Sources */,
				02FFCE0B16A7360B001A5B8A /* NSMutableArray+PartialSort.mm in Sources */,
				027EDC73206F3EED00D349D6 /* DDXMLDocument.m in Sources */,
				028F504519B949780093C423 /* CommonTagList.m in Sources */,
				024ADF3C16B1B38B00875658 /* PathUtil.m in Sources */,
				02CB5B6516BF1F9C00432914 /* AutocompleteTextField.m in Sources */,
				02F04AD21BC4D3B50044FD95 /* GpxConfigureViewController.m in Sources */,
				0260484219E66C8700415CB1 /* DisplayLink.m in Sources */,
				027EDC70206F3EED00D349D6 /* DDXMLElement.m in Sources */,
				6442666722540EDF00C0D545 /* Lock.swift in Sources */,
				02A8613D20A95C16008C465F /* NetworkStatus.m in Sources */,
				025224E816D7292E00B6FD53 /* RotatingNavigationController.m in Sources */,
				0228442C16D8870C00A1C051 /* GpxLayer.m in Sources */,
				0219563216DDC26E00074D15 /* GpxViewController.m in Sources */,
			);
			runOnlyForDeploymentPostprocessing = 0;
		};
		64348CE6225E7CD900ADE7FB /* Sources */ = {
			isa = PBXSourcesBuildPhase;
			buildActionMask = 2147483647;
			files = (
				64348CFE225E867800ADE7FB /* MeasureDirectionViewModelTestCase.swift in Sources */,
				64C072FA226227D500598078 /* CommonTagKeyTestCase.swift in Sources */,
				64348CFC225E867800ADE7FB /* MeasureDirectionViewModelDelegateMock.swift in Sources */,
				64348CED225E7CD900ADE7FB /* GoMapTests.swift in Sources */,
				64305F7423E723B200232BB9 /* GeoURLParserTestCase.swift in Sources */,
				64348CFB225E867800ADE7FB /* HeadingProviderMock.swift in Sources */,
				64E21EB822651F2D004605D7 /* XCTestCase+UserDefaults.swift in Sources */,
				64C072FE22622B9C00598078 /* Require.swift in Sources */,
				64348CFD225E867800ADE7FB /* CLHeadingMock.swift in Sources */,
				64348D03225E8E4300ADE7FB /* OsmNode_DirectionTestCase.swift in Sources */,
				64E21EB522651C06004605D7 /* OSMMapDataTestCase.swift in Sources */,
			);
			runOnlyForDeploymentPostprocessing = 0;
		};
		64348D04225EA24E00ADE7FB /* Sources */ = {
			isa = PBXSourcesBuildPhase;
			buildActionMask = 2147483647;
			files = (
				64348D13225EAA5D00ADE7FB /* MapViewUITestCase.swift in Sources */,
			);
			runOnlyForDeploymentPostprocessing = 0;
		};
/* End PBXSourcesBuildPhase section */

/* Begin PBXTargetDependency section */
		64348CF0225E7CD900ADE7FB /* PBXTargetDependency */ = {
			isa = PBXTargetDependency;
			target = 02ACBA2E16713CCB00BB4414 /* Go Map!! */;
			targetProxy = 64348CEF225E7CD900ADE7FB /* PBXContainerItemProxy */;
		};
		64348D0E225EA24E00ADE7FB /* PBXTargetDependency */ = {
			isa = PBXTargetDependency;
			target = 02ACBA2E16713CCB00BB4414 /* Go Map!! */;
			targetProxy = 64348D0D225EA24E00ADE7FB /* PBXContainerItemProxy */;
		};
/* End PBXTargetDependency section */

/* Begin PBXVariantGroup section */
		02ACBA3C16713CCB00BB4414 /* InfoPlist.strings */ = {
			isa = PBXVariantGroup;
			children = (
				02ACBA3D16713CCB00BB4414 /* en */,
			);
			name = InfoPlist.strings;
			sourceTree = "<group>";
		};
		02ACBA4B16713CCB00BB4414 /* MainStoryboard.storyboard */ = {
			isa = PBXVariantGroup;
			children = (
				02E8437919B4DD730044AC1D /* Base */,
			);
			name = MainStoryboard.storyboard;
			sourceTree = "<group>";
		};
		02E8437E19B4DE510044AC1D /* Localizable.strings */ = {
			isa = PBXVariantGroup;
			children = (
				02E8438219B4DF960044AC1D /* Base */,
			);
			name = Localizable.strings;
			sourceTree = "<group>";
		};
/* End PBXVariantGroup section */

/* Begin XCBuildConfiguration section */
		02ACBA5F16713CCB00BB4414 /* Debug */ = {
			isa = XCBuildConfiguration;
			buildSettings = {
				ALWAYS_SEARCH_USER_PATHS = NO;
				CLANG_ANALYZER_LOCALIZABILITY_NONLOCALIZED = YES;
				CLANG_CXX_LANGUAGE_STANDARD = "gnu++0x";
				CLANG_CXX_LIBRARY = "libc++";
				CLANG_ENABLE_OBJC_ARC = YES;
				CLANG_WARN_BLOCK_CAPTURE_AUTORELEASING = YES;
				CLANG_WARN_BOOL_CONVERSION = YES;
				CLANG_WARN_COMMA = YES;
				CLANG_WARN_CONSTANT_CONVERSION = YES;
				CLANG_WARN_DEPRECATED_OBJC_IMPLEMENTATIONS = YES;
				CLANG_WARN_EMPTY_BODY = YES;
				CLANG_WARN_ENUM_CONVERSION = YES;
				CLANG_WARN_INFINITE_RECURSION = YES;
				CLANG_WARN_INT_CONVERSION = YES;
				CLANG_WARN_NON_LITERAL_NULL_CONVERSION = YES;
				CLANG_WARN_OBJC_IMPLICIT_RETAIN_SELF = NO;
				CLANG_WARN_OBJC_LITERAL_CONVERSION = YES;
				CLANG_WARN_RANGE_LOOP_ANALYSIS = YES;
				CLANG_WARN_STRICT_PROTOTYPES = YES;
				CLANG_WARN_SUSPICIOUS_MOVE = YES;
				CLANG_WARN_UNREACHABLE_CODE = YES;
				CLANG_WARN__DUPLICATE_METHOD_MATCH = YES;
				"CODE_SIGN_IDENTITY[sdk=iphoneos*]" = "iPhone Developer";
				COPY_PHASE_STRIP = NO;
				ENABLE_STRICT_OBJC_MSGSEND = YES;
				ENABLE_TESTABILITY = YES;
				GCC_C_LANGUAGE_STANDARD = gnu99;
				GCC_DYNAMIC_NO_PIC = NO;
				GCC_NO_COMMON_BLOCKS = YES;
				GCC_OPTIMIZATION_LEVEL = 0;
				GCC_PREPROCESSOR_DEFINITIONS = (
					"DEBUG=1",
					"$(inherited)",
				);
				GCC_SYMBOLS_PRIVATE_EXTERN = NO;
				GCC_WARN_64_TO_32_BIT_CONVERSION = YES;
				GCC_WARN_ABOUT_RETURN_TYPE = YES;
				GCC_WARN_PEDANTIC = NO;
				GCC_WARN_SHADOW = YES;
				GCC_WARN_UNDECLARED_SELECTOR = YES;
				GCC_WARN_UNINITIALIZED_AUTOS = YES;
				GCC_WARN_UNUSED_FUNCTION = YES;
				GCC_WARN_UNUSED_VARIABLE = YES;
				HEADER_SEARCH_PATHS = /usr/include/libxml2;
				IPHONEOS_DEPLOYMENT_TARGET = 9.0;
				ONLY_ACTIVE_ARCH = YES;
				PROVISIONING_PROFILE = "";
				"PROVISIONING_PROFILE[sdk=iphoneos*]" = "";
				SDKROOT = iphoneos;
				TARGETED_DEVICE_FAMILY = "1,2";
			};
			name = Debug;
		};
		02ACBA6016713CCB00BB4414 /* Release */ = {
			isa = XCBuildConfiguration;
			buildSettings = {
				ALWAYS_SEARCH_USER_PATHS = NO;
				CLANG_ANALYZER_LOCALIZABILITY_NONLOCALIZED = YES;
				CLANG_CXX_LANGUAGE_STANDARD = "gnu++0x";
				CLANG_CXX_LIBRARY = "libc++";
				CLANG_ENABLE_OBJC_ARC = YES;
				CLANG_WARN_BLOCK_CAPTURE_AUTORELEASING = YES;
				CLANG_WARN_BOOL_CONVERSION = YES;
				CLANG_WARN_COMMA = YES;
				CLANG_WARN_CONSTANT_CONVERSION = YES;
				CLANG_WARN_DEPRECATED_OBJC_IMPLEMENTATIONS = YES;
				CLANG_WARN_EMPTY_BODY = YES;
				CLANG_WARN_ENUM_CONVERSION = YES;
				CLANG_WARN_INFINITE_RECURSION = YES;
				CLANG_WARN_INT_CONVERSION = YES;
				CLANG_WARN_NON_LITERAL_NULL_CONVERSION = YES;
				CLANG_WARN_OBJC_IMPLICIT_RETAIN_SELF = NO;
				CLANG_WARN_OBJC_LITERAL_CONVERSION = YES;
				CLANG_WARN_RANGE_LOOP_ANALYSIS = YES;
				CLANG_WARN_STRICT_PROTOTYPES = YES;
				CLANG_WARN_SUSPICIOUS_MOVE = YES;
				CLANG_WARN_UNREACHABLE_CODE = YES;
				CLANG_WARN__DUPLICATE_METHOD_MATCH = YES;
				"CODE_SIGN_IDENTITY[sdk=iphoneos*]" = "iPhone Distribution";
				COPY_PHASE_STRIP = YES;
				ENABLE_STRICT_OBJC_MSGSEND = YES;
				ENABLE_TESTABILITY = YES;
				GCC_C_LANGUAGE_STANDARD = gnu99;
				GCC_NO_COMMON_BLOCKS = YES;
				GCC_WARN_64_TO_32_BIT_CONVERSION = YES;
				GCC_WARN_ABOUT_RETURN_TYPE = YES;
				GCC_WARN_PEDANTIC = NO;
				GCC_WARN_SHADOW = YES;
				GCC_WARN_UNDECLARED_SELECTOR = YES;
				GCC_WARN_UNINITIALIZED_AUTOS = YES;
				GCC_WARN_UNUSED_FUNCTION = YES;
				GCC_WARN_UNUSED_VARIABLE = YES;
				HEADER_SEARCH_PATHS = /usr/include/libxml2;
				IPHONEOS_DEPLOYMENT_TARGET = 9.0;
				ONLY_ACTIVE_ARCH = NO;
				OTHER_CFLAGS = "-DNS_BLOCK_ASSERTIONS=1";
				PROVISIONING_PROFILE = "";
				"PROVISIONING_PROFILE[sdk=iphoneos*]" = "";
				SDKROOT = iphoneos;
				TARGETED_DEVICE_FAMILY = "1,2";
				VALIDATE_PRODUCT = YES;
			};
			name = Release;
		};
		02ACBA6216713CCB00BB4414 /* Debug */ = {
			isa = XCBuildConfiguration;
			buildSettings = {
				ASSETCATALOG_COMPILER_APPICON_NAME = AppIcon;
				ASSETCATALOG_COMPILER_LAUNCHIMAGE_NAME = LaunchImage;
				CLANG_ENABLE_MODULES = YES;
				CODE_SIGN_ENTITLEMENTS = "Go Map!!/Go Map!!.entitlements";
				CODE_SIGN_IDENTITY = "iPhone Developer";
				"CODE_SIGN_IDENTITY[sdk=iphoneos*]" = "iPhone Developer";
				DEVELOPMENT_TEAM = MKTTC6734C;
				DISPLAY_NAME = "Go Map!! Debug";
				GCC_PRECOMPILE_PREFIX_HEADER = YES;
				GCC_PREFIX_HEADER = "Go Map!!-Prefix.pch";
				INFOPLIST_FILE = "$(SRCROOT)/Go Map!!-Info.plist";
				IPHONEOS_DEPLOYMENT_TARGET = 9.0;
				LD_RUNPATH_SEARCH_PATHS = "$(inherited) @executable_path/Frameworks";
				PRODUCT_BUNDLE_IDENTIFIER = com.bryceco.GoMap;
				PRODUCT_NAME = "Go Map!!";
				PROVISIONING_PROFILE = "";
				SWIFT_OBJC_BRIDGING_HEADER = "$(SRCROOT)/Go Map!!-Bridging-Header.h";
				SWIFT_OPTIMIZATION_LEVEL = "-Onone";
				SWIFT_VERSION = 5.0;
				WRAPPER_EXTENSION = app;
			};
			name = Debug;
		};
		02ACBA6316713CCB00BB4414 /* Release */ = {
			isa = XCBuildConfiguration;
			buildSettings = {
				ASSETCATALOG_COMPILER_APPICON_NAME = AppIcon;
				ASSETCATALOG_COMPILER_LAUNCHIMAGE_NAME = LaunchImage;
				CLANG_ENABLE_MODULES = YES;
				CODE_SIGN_ENTITLEMENTS = "Go Map!!/Go Map!!.entitlements";
				CODE_SIGN_IDENTITY = "iPhone Developer";
				"CODE_SIGN_IDENTITY[sdk=iphoneos*]" = "iPhone Developer";
				DEVELOPMENT_TEAM = MKTTC6734C;
				DISPLAY_NAME = "Go Map!!";
				GCC_PRECOMPILE_PREFIX_HEADER = YES;
				GCC_PREFIX_HEADER = "Go Map!!-Prefix.pch";
				INFOPLIST_FILE = "$(SRCROOT)/Go Map!!-Info.plist";
				IPHONEOS_DEPLOYMENT_TARGET = 9.0;
				LD_RUNPATH_SEARCH_PATHS = "$(inherited) @executable_path/Frameworks";
				PRODUCT_BUNDLE_IDENTIFIER = com.bryceco.GoMap;
				PRODUCT_NAME = "Go Map!!";
				PROVISIONING_PROFILE = "";
				SWIFT_OBJC_BRIDGING_HEADER = "$(SRCROOT)/Go Map!!-Bridging-Header.h";
				SWIFT_VERSION = 5.0;
				WRAPPER_EXTENSION = app;
			};
			name = Release;
		};
		64348CF1225E7CD900ADE7FB /* Debug */ = {
			isa = XCBuildConfiguration;
			buildSettings = {
				ALWAYS_EMBED_SWIFT_STANDARD_LIBRARIES = YES;
				BUNDLE_LOADER = "$(TEST_HOST)";
				CLANG_ANALYZER_NONNULL = YES;
				CLANG_ANALYZER_NUMBER_OBJECT_CONVERSION = YES_AGGRESSIVE;
				CLANG_CXX_LANGUAGE_STANDARD = "gnu++14";
				CLANG_ENABLE_MODULES = YES;
				CLANG_ENABLE_OBJC_WEAK = YES;
				CLANG_WARN_DIRECT_OBJC_ISA_USAGE = YES_ERROR;
				CLANG_WARN_DOCUMENTATION_COMMENTS = YES;
				CLANG_WARN_OBJC_IMPLICIT_RETAIN_SELF = YES;
				CLANG_WARN_OBJC_ROOT_CLASS = YES_ERROR;
				CLANG_WARN_UNGUARDED_AVAILABILITY = YES_AGGRESSIVE;
				CODE_SIGN_IDENTITY = "iPhone Developer";
				CODE_SIGN_STYLE = Automatic;
				DEBUG_INFORMATION_FORMAT = dwarf;
				GCC_C_LANGUAGE_STANDARD = gnu11;
				GCC_WARN_ABOUT_RETURN_TYPE = YES_ERROR;
				GCC_WARN_UNINITIALIZED_AUTOS = YES_AGGRESSIVE;
				INFOPLIST_FILE = GoMapTests/Info.plist;
				IPHONEOS_DEPLOYMENT_TARGET = 9.0;
				LD_RUNPATH_SEARCH_PATHS = "$(inherited) @executable_path/Frameworks @loader_path/Frameworks";
				MTL_ENABLE_DEBUG_INFO = INCLUDE_SOURCE;
				MTL_FAST_MATH = YES;
				PRODUCT_BUNDLE_IDENTIFIER = com.bryceco.GoMapTests;
				PRODUCT_NAME = "$(TARGET_NAME)";
				SWIFT_ACTIVE_COMPILATION_CONDITIONS = DEBUG;
				SWIFT_OPTIMIZATION_LEVEL = "-Onone";
				SWIFT_VERSION = 5.0;
				TARGETED_DEVICE_FAMILY = "1,2";
				TEST_HOST = "$(BUILT_PRODUCTS_DIR)/Go Map!!.app/Go Map!!";
			};
			name = Debug;
		};
		64348CF2225E7CD900ADE7FB /* Release */ = {
			isa = XCBuildConfiguration;
			buildSettings = {
				ALWAYS_EMBED_SWIFT_STANDARD_LIBRARIES = YES;
				BUNDLE_LOADER = "$(TEST_HOST)";
				CLANG_ANALYZER_NONNULL = YES;
				CLANG_ANALYZER_NUMBER_OBJECT_CONVERSION = YES_AGGRESSIVE;
				CLANG_CXX_LANGUAGE_STANDARD = "gnu++14";
				CLANG_ENABLE_MODULES = YES;
				CLANG_ENABLE_OBJC_WEAK = YES;
				CLANG_WARN_DIRECT_OBJC_ISA_USAGE = YES_ERROR;
				CLANG_WARN_DOCUMENTATION_COMMENTS = YES;
				CLANG_WARN_OBJC_IMPLICIT_RETAIN_SELF = YES;
				CLANG_WARN_OBJC_ROOT_CLASS = YES_ERROR;
				CLANG_WARN_UNGUARDED_AVAILABILITY = YES_AGGRESSIVE;
				CODE_SIGN_IDENTITY = "iPhone Developer";
				CODE_SIGN_STYLE = Automatic;
				COPY_PHASE_STRIP = NO;
				DEBUG_INFORMATION_FORMAT = "dwarf-with-dsym";
				ENABLE_NS_ASSERTIONS = NO;
				GCC_C_LANGUAGE_STANDARD = gnu11;
				GCC_WARN_ABOUT_RETURN_TYPE = YES_ERROR;
				GCC_WARN_UNINITIALIZED_AUTOS = YES_AGGRESSIVE;
				INFOPLIST_FILE = GoMapTests/Info.plist;
				IPHONEOS_DEPLOYMENT_TARGET = 9.0;
				LD_RUNPATH_SEARCH_PATHS = "$(inherited) @executable_path/Frameworks @loader_path/Frameworks";
				MTL_ENABLE_DEBUG_INFO = NO;
				MTL_FAST_MATH = YES;
				PRODUCT_BUNDLE_IDENTIFIER = com.bryceco.GoMapTests;
				PRODUCT_NAME = "$(TARGET_NAME)";
				SWIFT_OPTIMIZATION_LEVEL = "-Owholemodule";
				SWIFT_VERSION = 5.0;
				TARGETED_DEVICE_FAMILY = "1,2";
				TEST_HOST = "$(BUILT_PRODUCTS_DIR)/Go Map!!.app/Go Map!!";
			};
			name = Release;
		};
		64348D10225EA24E00ADE7FB /* Debug */ = {
			isa = XCBuildConfiguration;
			buildSettings = {
				CLANG_ANALYZER_NONNULL = YES;
				CLANG_ANALYZER_NUMBER_OBJECT_CONVERSION = YES_AGGRESSIVE;
				CLANG_CXX_LANGUAGE_STANDARD = "gnu++14";
				CLANG_ENABLE_MODULES = YES;
				CLANG_ENABLE_OBJC_WEAK = YES;
				CLANG_WARN_DIRECT_OBJC_ISA_USAGE = YES_ERROR;
				CLANG_WARN_DOCUMENTATION_COMMENTS = YES;
				CLANG_WARN_OBJC_IMPLICIT_RETAIN_SELF = YES;
				CLANG_WARN_OBJC_ROOT_CLASS = YES_ERROR;
				CLANG_WARN_UNGUARDED_AVAILABILITY = YES_AGGRESSIVE;
				CODE_SIGN_IDENTITY = "iPhone Developer";
				CODE_SIGN_STYLE = Automatic;
				DEBUG_INFORMATION_FORMAT = dwarf;
				GCC_C_LANGUAGE_STANDARD = gnu11;
				GCC_WARN_ABOUT_RETURN_TYPE = YES_ERROR;
				GCC_WARN_UNINITIALIZED_AUTOS = YES_AGGRESSIVE;
				INFOPLIST_FILE = GoMapUITests/Info.plist;
				IPHONEOS_DEPLOYMENT_TARGET = 9.0;
				LD_RUNPATH_SEARCH_PATHS = "$(inherited) @executable_path/Frameworks @loader_path/Frameworks";
				MTL_ENABLE_DEBUG_INFO = INCLUDE_SOURCE;
				MTL_FAST_MATH = YES;
				PRODUCT_BUNDLE_IDENTIFIER = com.bryceco.GoMapUITests;
				PRODUCT_NAME = "$(TARGET_NAME)";
				SWIFT_ACTIVE_COMPILATION_CONDITIONS = DEBUG;
				SWIFT_OPTIMIZATION_LEVEL = "-Onone";
				SWIFT_VERSION = 5.0;
				TARGETED_DEVICE_FAMILY = "1,2";
				TEST_TARGET_NAME = "Go Map!!";
			};
			name = Debug;
		};
		64348D11225EA24E00ADE7FB /* Release */ = {
			isa = XCBuildConfiguration;
			buildSettings = {
				CLANG_ANALYZER_NONNULL = YES;
				CLANG_ANALYZER_NUMBER_OBJECT_CONVERSION = YES_AGGRESSIVE;
				CLANG_CXX_LANGUAGE_STANDARD = "gnu++14";
				CLANG_ENABLE_MODULES = YES;
				CLANG_ENABLE_OBJC_WEAK = YES;
				CLANG_WARN_DIRECT_OBJC_ISA_USAGE = YES_ERROR;
				CLANG_WARN_DOCUMENTATION_COMMENTS = YES;
				CLANG_WARN_OBJC_IMPLICIT_RETAIN_SELF = YES;
				CLANG_WARN_OBJC_ROOT_CLASS = YES_ERROR;
				CLANG_WARN_UNGUARDED_AVAILABILITY = YES_AGGRESSIVE;
				CODE_SIGN_IDENTITY = "iPhone Developer";
				CODE_SIGN_STYLE = Automatic;
				COPY_PHASE_STRIP = NO;
				DEBUG_INFORMATION_FORMAT = "dwarf-with-dsym";
				ENABLE_NS_ASSERTIONS = NO;
				GCC_C_LANGUAGE_STANDARD = gnu11;
				GCC_WARN_ABOUT_RETURN_TYPE = YES_ERROR;
				GCC_WARN_UNINITIALIZED_AUTOS = YES_AGGRESSIVE;
				INFOPLIST_FILE = GoMapUITests/Info.plist;
				IPHONEOS_DEPLOYMENT_TARGET = 9.0;
				LD_RUNPATH_SEARCH_PATHS = "$(inherited) @executable_path/Frameworks @loader_path/Frameworks";
				MTL_ENABLE_DEBUG_INFO = NO;
				MTL_FAST_MATH = YES;
				PRODUCT_BUNDLE_IDENTIFIER = com.bryceco.GoMapUITests;
				PRODUCT_NAME = "$(TARGET_NAME)";
				SWIFT_OPTIMIZATION_LEVEL = "-Owholemodule";
				SWIFT_VERSION = 5.0;
				TARGETED_DEVICE_FAMILY = "1,2";
				TEST_TARGET_NAME = "Go Map!!";
			};
			name = Release;
		};
/* End XCBuildConfiguration section */

/* Begin XCConfigurationList section */
		02ACBA2916713CCB00BB4414 /* Build configuration list for PBXProject "Go Map!!" */ = {
			isa = XCConfigurationList;
			buildConfigurations = (
				02ACBA5F16713CCB00BB4414 /* Debug */,
				02ACBA6016713CCB00BB4414 /* Release */,
			);
			defaultConfigurationIsVisible = 0;
			defaultConfigurationName = Release;
		};
		02ACBA6116713CCB00BB4414 /* Build configuration list for PBXNativeTarget "Go Map!!" */ = {
			isa = XCConfigurationList;
			buildConfigurations = (
				02ACBA6216713CCB00BB4414 /* Debug */,
				02ACBA6316713CCB00BB4414 /* Release */,
			);
			defaultConfigurationIsVisible = 0;
			defaultConfigurationName = Release;
		};
		64348CF3225E7CD900ADE7FB /* Build configuration list for PBXNativeTarget "GoMapTests" */ = {
			isa = XCConfigurationList;
			buildConfigurations = (
				64348CF1225E7CD900ADE7FB /* Debug */,
				64348CF2225E7CD900ADE7FB /* Release */,
			);
			defaultConfigurationIsVisible = 0;
			defaultConfigurationName = Release;
		};
		64348D0F225EA24E00ADE7FB /* Build configuration list for PBXNativeTarget "GoMapUITests" */ = {
			isa = XCConfigurationList;
			buildConfigurations = (
				64348D10225EA24E00ADE7FB /* Debug */,
				64348D11225EA24E00ADE7FB /* Release */,
			);
			defaultConfigurationIsVisible = 0;
			defaultConfigurationName = Release;
		};
/* End XCConfigurationList section */
	};
	rootObject = 02ACBA2616713CCB00BB4414 /* Project object */;
}<|MERGE_RESOLUTION|>--- conflicted
+++ resolved
@@ -505,16 +505,13 @@
 		6442666722540EDF00C0D545 /* Lock.swift in Sources */ = {isa = PBXBuildFile; fileRef = 6442666422540EDF00C0D545 /* Lock.swift */; };
 		6442666822540EDF00C0D545 /* Disposable.swift in Sources */ = {isa = PBXBuildFile; fileRef = 6442666522540EDF00C0D545 /* Disposable.swift */; };
 		6442666922540EDF00C0D545 /* Observable.swift in Sources */ = {isa = PBXBuildFile; fileRef = 6442666622540EDF00C0D545 /* Observable.swift */; };
-<<<<<<< HEAD
 		6453776623D38D4600656A1C /* OsmBaseObject.m in Sources */ = {isa = PBXBuildFile; fileRef = 6453776523D38D4600656A1C /* OsmBaseObject.m */; };
 		6453776A23D38FA200656A1C /* OsmNode.m in Sources */ = {isa = PBXBuildFile; fileRef = 6453776923D38FA200656A1C /* OsmNode.m */; };
 		6453776D23D3904E00656A1C /* OsmWay.m in Sources */ = {isa = PBXBuildFile; fileRef = 6453776C23D3904E00656A1C /* OsmWay.m */; };
 		6453777023D3913100656A1C /* OsmRelation.m in Sources */ = {isa = PBXBuildFile; fileRef = 6453776F23D3913100656A1C /* OsmRelation.m */; };
 		6453777323D391CC00656A1C /* OsmMember.m in Sources */ = {isa = PBXBuildFile; fileRef = 6453777223D391CC00656A1C /* OsmMember.m */; };
 		6453777623D3959500656A1C /* IsOsmBooleanFalse.m in Sources */ = {isa = PBXBuildFile; fileRef = 6453777523D3959500656A1C /* IsOsmBooleanFalse.m */; };
-=======
 		6463E3CB23F948FE00E4F6ED /* GeekbenchScoreProvider.m in Sources */ = {isa = PBXBuildFile; fileRef = 6463E3CA23F948FE00E4F6ED /* GeekbenchScoreProvider.m */; };
->>>>>>> 96601584
 		647F46CE2253EA4C00CEC482 /* MeasureDirectionViewModel.swift in Sources */ = {isa = PBXBuildFile; fileRef = 647F46CD2253EA4C00CEC482 /* MeasureDirectionViewModel.swift */; };
 		647F46D12253F08200CEC482 /* HeadingProvider.swift in Sources */ = {isa = PBXBuildFile; fileRef = 647F46D02253F08200CEC482 /* HeadingProvider.swift */; };
 		64981F1F22667D7700178476 /* SettingsViewController.swift in Sources */ = {isa = PBXBuildFile; fileRef = 64981F1E22667D7700178476 /* SettingsViewController.swift */; };
@@ -1140,7 +1137,6 @@
 		6442666422540EDF00C0D545 /* Lock.swift */ = {isa = PBXFileReference; fileEncoding = 4; lastKnownFileType = sourcecode.swift; path = Lock.swift; sourceTree = "<group>"; };
 		6442666522540EDF00C0D545 /* Disposable.swift */ = {isa = PBXFileReference; fileEncoding = 4; lastKnownFileType = sourcecode.swift; path = Disposable.swift; sourceTree = "<group>"; };
 		6442666622540EDF00C0D545 /* Observable.swift */ = {isa = PBXFileReference; fileEncoding = 4; lastKnownFileType = sourcecode.swift; path = Observable.swift; sourceTree = "<group>"; };
-<<<<<<< HEAD
 		6453776423D38D4600656A1C /* OsmBaseObject.h */ = {isa = PBXFileReference; lastKnownFileType = sourcecode.c.h; path = OsmBaseObject.h; sourceTree = "<group>"; };
 		6453776523D38D4600656A1C /* OsmBaseObject.m */ = {isa = PBXFileReference; lastKnownFileType = sourcecode.c.objc; path = OsmBaseObject.m; sourceTree = "<group>"; };
 		6453776823D38FA200656A1C /* OsmNode.h */ = {isa = PBXFileReference; lastKnownFileType = sourcecode.c.h; path = OsmNode.h; sourceTree = "<group>"; };
@@ -1153,10 +1149,8 @@
 		6453777223D391CC00656A1C /* OsmMember.m */ = {isa = PBXFileReference; lastKnownFileType = sourcecode.c.objc; path = OsmMember.m; sourceTree = "<group>"; };
 		6453777423D3959500656A1C /* IsOsmBooleanFalse.h */ = {isa = PBXFileReference; lastKnownFileType = sourcecode.c.h; path = IsOsmBooleanFalse.h; sourceTree = "<group>"; };
 		6453777523D3959500656A1C /* IsOsmBooleanFalse.m */ = {isa = PBXFileReference; lastKnownFileType = sourcecode.c.objc; path = IsOsmBooleanFalse.m; sourceTree = "<group>"; };
-=======
 		6463E3C923F948FE00E4F6ED /* GeekbenchScoreProvider.h */ = {isa = PBXFileReference; lastKnownFileType = sourcecode.c.h; path = GeekbenchScoreProvider.h; sourceTree = "<group>"; };
 		6463E3CA23F948FE00E4F6ED /* GeekbenchScoreProvider.m */ = {isa = PBXFileReference; lastKnownFileType = sourcecode.c.objc; path = GeekbenchScoreProvider.m; sourceTree = "<group>"; };
->>>>>>> 96601584
 		647F46CD2253EA4C00CEC482 /* MeasureDirectionViewModel.swift */ = {isa = PBXFileReference; lastKnownFileType = sourcecode.swift; path = MeasureDirectionViewModel.swift; sourceTree = "<group>"; };
 		647F46D02253F08200CEC482 /* HeadingProvider.swift */ = {isa = PBXFileReference; lastKnownFileType = sourcecode.swift; path = HeadingProvider.swift; sourceTree = "<group>"; };
 		64981F1E22667D7700178476 /* SettingsViewController.swift */ = {isa = PBXFileReference; fileEncoding = 4; lastKnownFileType = sourcecode.swift; path = SettingsViewController.swift; sourceTree = "<group>"; };
@@ -2626,11 +2620,8 @@
 				64981F1F22667D7700178476 /* SettingsViewController.swift in Sources */,
 				02BED99F168D102700357B94 /* OfflineViewController.m in Sources */,
 				02401F391DE1369E00F32AF5 /* ExternalGPS.m in Sources */,
-<<<<<<< HEAD
 				6453776D23D3904E00656A1C /* OsmWay.m in Sources */,
-=======
 				6463E3CB23F948FE00E4F6ED /* GeekbenchScoreProvider.m in Sources */,
->>>>>>> 96601584
 				02F8F4341696004B002A0820 /* NominatumViewController.m in Sources */,
 				02C19B351699E8C000F75E3C /* BingMetadataViewController.m in Sources */,
 				028E0C0C20B2182100CEC71F /* FilterObjectsViewController.m in Sources */,
