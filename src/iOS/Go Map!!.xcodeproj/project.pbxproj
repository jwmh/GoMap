// !$*UTF8*$!
{
	archiveVersion = 1;
	classes = {
	};
	objectVersion = 46;
	objects = {

/* Begin PBXBuildFile section */
		0205460616766808004A2A23 /* POIPresetViewController.m in Sources */ = {isa = PBXBuildFile; fileRef = 0205460516766808004A2A23 /* POIPresetViewController.m */; };
		02072AA81BD4465F00F1CAB4 /* 702-share.png in Resources */ = {isa = PBXBuildFile; fileRef = 02072AA51BD4465E00F1CAB4 /* 702-share.png */; };
		02072AA91BD4465F00F1CAB4 /* 702-share@2x.png in Resources */ = {isa = PBXBuildFile; fileRef = 02072AA61BD4465E00F1CAB4 /* 702-share@2x.png */; };
		02072AAA1BD4465F00F1CAB4 /* 702-share@3x.png in Resources */ = {isa = PBXBuildFile; fileRef = 02072AA71BD4465E00F1CAB4 /* 702-share@3x.png */; };
		02072AAE1BD446F500F1CAB4 /* 852-map-toolbar.png in Resources */ = {isa = PBXBuildFile; fileRef = 02072AAB1BD446F500F1CAB4 /* 852-map-toolbar.png */; };
		02072AAF1BD446F500F1CAB4 /* 852-map-toolbar@2x.png in Resources */ = {isa = PBXBuildFile; fileRef = 02072AAC1BD446F500F1CAB4 /* 852-map-toolbar@2x.png */; };
		02072AB01BD446F500F1CAB4 /* 852-map-toolbar@3x.png in Resources */ = {isa = PBXBuildFile; fileRef = 02072AAD1BD446F500F1CAB4 /* 852-map-toolbar@3x.png */; };
		02072AB41BD4494300F1CAB4 /* 845-location-target-toolbar.png in Resources */ = {isa = PBXBuildFile; fileRef = 02072AB11BD4494200F1CAB4 /* 845-location-target-toolbar.png */; };
		02072AB51BD4494300F1CAB4 /* 845-location-target-toolbar@2x.png in Resources */ = {isa = PBXBuildFile; fileRef = 02072AB21BD4494200F1CAB4 /* 845-location-target-toolbar@2x.png */; };
		02072AB61BD4494300F1CAB4 /* 845-location-target-toolbar@3x.png in Resources */ = {isa = PBXBuildFile; fileRef = 02072AB31BD4494200F1CAB4 /* 845-location-target-toolbar@3x.png */; };
		02072ABA1BD4497500F1CAB4 /* 732-cloud-upload-toolbar.png in Resources */ = {isa = PBXBuildFile; fileRef = 02072AB71BD4497500F1CAB4 /* 732-cloud-upload-toolbar.png */; };
		02072ABB1BD4497500F1CAB4 /* 732-cloud-upload-toolbar@2x.png in Resources */ = {isa = PBXBuildFile; fileRef = 02072AB81BD4497500F1CAB4 /* 732-cloud-upload-toolbar@2x.png */; };
		02072ABC1BD4497500F1CAB4 /* 732-cloud-upload-toolbar@3x.png in Resources */ = {isa = PBXBuildFile; fileRef = 02072AB91BD4497500F1CAB4 /* 732-cloud-upload-toolbar@3x.png */; };
		02072AC01BD44B2800F1CAB4 /* 1200-file-type-settings-toolbar.png in Resources */ = {isa = PBXBuildFile; fileRef = 02072ABD1BD44B2800F1CAB4 /* 1200-file-type-settings-toolbar.png */; };
		02072AC11BD44B2800F1CAB4 /* 1200-file-type-settings-toolbar@2x.png in Resources */ = {isa = PBXBuildFile; fileRef = 02072ABE1BD44B2800F1CAB4 /* 1200-file-type-settings-toolbar@2x.png */; };
		02072AC21BD44B2800F1CAB4 /* 1200-file-type-settings-toolbar@3x.png in Resources */ = {isa = PBXBuildFile; fileRef = 02072ABF1BD44B2800F1CAB4 /* 1200-file-type-settings-toolbar@3x.png */; };
		02072AC61BD452F200F1CAB4 /* 982-food-toolbar.png in Resources */ = {isa = PBXBuildFile; fileRef = 02072AC31BD452F200F1CAB4 /* 982-food-toolbar.png */; };
		02072AC71BD452F200F1CAB4 /* 982-food-toolbar@2x.png in Resources */ = {isa = PBXBuildFile; fileRef = 02072AC41BD452F200F1CAB4 /* 982-food-toolbar@2x.png */; };
		02072AC81BD452F200F1CAB4 /* 982-food-toolbar@3x.png in Resources */ = {isa = PBXBuildFile; fileRef = 02072AC51BD452F200F1CAB4 /* 982-food-toolbar@3x.png */; };
		02072ACC1BD4546F00F1CAB4 /* 710-folder.png in Resources */ = {isa = PBXBuildFile; fileRef = 02072AC91BD4546E00F1CAB4 /* 710-folder.png */; };
		02072ACD1BD4546F00F1CAB4 /* 710-folder@2x.png in Resources */ = {isa = PBXBuildFile; fileRef = 02072ACA1BD4546F00F1CAB4 /* 710-folder@2x.png */; };
		02072ACE1BD4546F00F1CAB4 /* 710-folder@3x.png in Resources */ = {isa = PBXBuildFile; fileRef = 02072ACB1BD4546F00F1CAB4 /* 710-folder@3x.png */; };
		02072AD21BD454E800F1CAB4 /* 751-eye-toolbar.png in Resources */ = {isa = PBXBuildFile; fileRef = 02072ACF1BD454E800F1CAB4 /* 751-eye-toolbar.png */; };
		02072AD31BD454E800F1CAB4 /* 751-eye-toolbar@2x.png in Resources */ = {isa = PBXBuildFile; fileRef = 02072AD01BD454E800F1CAB4 /* 751-eye-toolbar@2x.png */; };
		02072AD41BD454E800F1CAB4 /* 751-eye-toolbar@3x.png in Resources */ = {isa = PBXBuildFile; fileRef = 02072AD11BD454E800F1CAB4 /* 751-eye-toolbar@3x.png */; };
		02072AE61BD5E99B00F1CAB4 /* 709-plus-toolbar.png in Resources */ = {isa = PBXBuildFile; fileRef = 02072AE31BD5E99B00F1CAB4 /* 709-plus-toolbar.png */; };
		02072AE71BD5E99B00F1CAB4 /* 709-plus-toolbar@2x.png in Resources */ = {isa = PBXBuildFile; fileRef = 02072AE41BD5E99B00F1CAB4 /* 709-plus-toolbar@2x.png */; };
		02072AE81BD5E99B00F1CAB4 /* 709-plus-toolbar@3x.png in Resources */ = {isa = PBXBuildFile; fileRef = 02072AE51BD5E99B00F1CAB4 /* 709-plus-toolbar@3x.png */; };
		020C2A90168A7688003F2C2A /* CreditsViewController.m in Sources */ = {isa = PBXBuildFile; fileRef = 020C2A8F168A7688003F2C2A /* CreditsViewController.m */; };
		020CD975169D4B5A00BF3AAF /* Default-Portrait~ipad.png in Resources */ = {isa = PBXBuildFile; fileRef = 020CD974169D4B5A00BF3AAF /* Default-Portrait~ipad.png */; };
		020CD977169D4B7300BF3AAF /* Default-Portrait@2x~ipad.png in Resources */ = {isa = PBXBuildFile; fileRef = 020CD976169D4B7300BF3AAF /* Default-Portrait@2x~ipad.png */; };
		020CD979169D4B7900BF3AAF /* Default-Landscape@2x~ipad.png in Resources */ = {isa = PBXBuildFile; fileRef = 020CD978169D4B7900BF3AAF /* Default-Landscape@2x~ipad.png */; };
		020CD97B169D4BC900BF3AAF /* Default-Landscape~ipad.png in Resources */ = {isa = PBXBuildFile; fileRef = 020CD97A169D4BC900BF3AAF /* Default-Landscape~ipad.png */; };
		02130E85196CF58500498297 /* MenuIcon.png in Resources */ = {isa = PBXBuildFile; fileRef = 02130E84196CF58500498297 /* MenuIcon.png */; };
		0219563216DDC26E00074D15 /* GpxViewController.m in Sources */ = {isa = PBXBuildFile; fileRef = 0219563116DDC26E00074D15 /* GpxViewController.m */; };
		021B30C81973AA4400B36EFF /* OsmMapData+Edit.m in Sources */ = {isa = PBXBuildFile; fileRef = 021B30C61973AA4400B36EFF /* OsmMapData+Edit.m */; };
		021BFCEA1BDF3F9E00CE255A /* VoiceAnnouncement.m in Sources */ = {isa = PBXBuildFile; fileRef = 021BFCE91BDF3F9E00CE255A /* VoiceAnnouncement.m */; };
		021C6AA81686145C00FB17B0 /* UndoManager.m in Sources */ = {isa = PBXBuildFile; fileRef = 021C6AA71686145C00FB17B0 /* UndoManager.m */; };
		021C6AB3168768C800FB17B0 /* MessageUI.framework in Frameworks */ = {isa = PBXBuildFile; fileRef = 021C6AB2168768C800FB17B0 /* MessageUI.framework */; };
		021D4E4B194E0BCB002154B3 /* FpsLabel.m in Sources */ = {isa = PBXBuildFile; fileRef = 021D4E4A194E0BCB002154B3 /* FpsLabel.m */; };
		021E5D6B16C0507B00B7A02A /* transport_stop.p.64.png in Resources */ = {isa = PBXBuildFile; fileRef = 021E5D6A16C0507A00B7A02A /* transport_stop.p.64.png */; };
		02205F3B1674550D00D57D23 /* ArrowBlack.png in Resources */ = {isa = PBXBuildFile; fileRef = 02205F3A1674550D00D57D23 /* ArrowBlack.png */; };
		0223DB531675D53200D6F825 /* POITypeViewController.m in Sources */ = {isa = PBXBuildFile; fileRef = 0223DB521675D53200D6F825 /* POITypeViewController.m */; };
		0223DB5716765C9000D6F825 /* POICommonTagsViewController.m in Sources */ = {isa = PBXBuildFile; fileRef = 0223DB5616765C9000D6F825 /* POICommonTagsViewController.m */; };
		0225A36A19B63F0D008B63BA /* DisplayViewController.m in Sources */ = {isa = PBXBuildFile; fileRef = 0225A36919B63F0D008B63BA /* DisplayViewController.m */; };
		0228442C16D8870C00A1C051 /* GpxLayer.m in Sources */ = {isa = PBXBuildFile; fileRef = 0228442B16D8870C00A1C051 /* GpxLayer.m */; };
		0228444716DD339300A1C051 /* redo32@2x.png in Resources */ = {isa = PBXBuildFile; fileRef = 0228444516DD339200A1C051 /* redo32@2x.png */; };
		0228444816DD339300A1C051 /* undo32@2x.png in Resources */ = {isa = PBXBuildFile; fileRef = 0228444616DD339300A1C051 /* undo32@2x.png */; };
		022A2A54167B8F1C00D7A5AC /* POITabBarController.m in Sources */ = {isa = PBXBuildFile; fileRef = 022A2A53167B8F1C00D7A5AC /* POITabBarController.m */; };
		022A2A6E167D969700D7A5AC /* ClearCacheViewController.m in Sources */ = {isa = PBXBuildFile; fileRef = 022A2A6D167D969600D7A5AC /* ClearCacheViewController.m */; };
		022ABCA120C1AACF002D4977 /* MultilineTableViewCell.m in Sources */ = {isa = PBXBuildFile; fileRef = 022ABCA020C1AACF002D4977 /* MultilineTableViewCell.m */; };
		022ABCA420C3750A002D4977 /* Buildings3DView.m in Sources */ = {isa = PBXBuildFile; fileRef = 022ABCA320C3750A002D4977 /* Buildings3DView.m */; };
		022ABCA520C37618002D4977 /* SceneKit.framework in Frameworks */ = {isa = PBXBuildFile; fileRef = 025B841619DCF55C0053C637 /* SceneKit.framework */; };
		022B09A719BD3F7B0041687B /* QuadMapC.mm in Sources */ = {isa = PBXBuildFile; fileRef = 022B09A619BD3F7B0041687B /* QuadMapC.mm */; };
		0230558B19B931B20041B151 /* CustomPresetController.m in Sources */ = {isa = PBXBuildFile; fileRef = 0230558A19B931B20041B151 /* CustomPresetController.m */; };
		023B892B19C148790060CDB5 /* Images.xcassets in Resources */ = {isa = PBXBuildFile; fileRef = 023B892A19C148790060CDB5 /* Images.xcassets */; };
		023D1723168A36B10011FABC /* POIAttributesViewController.m in Sources */ = {isa = PBXBuildFile; fileRef = 023D1722168A36B10011FABC /* POIAttributesViewController.m */; };
		02401F361DE021EE00F32AF5 /* ExternalAccessory.framework in Frameworks */ = {isa = PBXBuildFile; fileRef = 02401F351DE021EE00F32AF5 /* ExternalAccessory.framework */; };
		02401F391DE1369E00F32AF5 /* ExternalGPS.m in Sources */ = {isa = PBXBuildFile; fileRef = 02401F381DE1369E00F32AF5 /* ExternalGPS.m */; };
		024233101674FDB4008A3B6A /* VectorMath.m in Sources */ = {isa = PBXBuildFile; fileRef = 0242330F1674FDB4008A3B6A /* VectorMath.m */; };
		0242331316750C81008A3B6A /* ArrowBlue.png in Resources */ = {isa = PBXBuildFile; fileRef = 0242331216750C81008A3B6A /* ArrowBlue.png */; };
		024ADF3C16B1B38B00875658 /* PathUtil.m in Sources */ = {isa = PBXBuildFile; fileRef = 024ADF3B16B1B38B00875658 /* PathUtil.m */; };
		024B4CA219BBE67400BBA60B /* CustomPresetListViewController.m in Sources */ = {isa = PBXBuildFile; fileRef = 024B4CA119BBE67400BBA60B /* CustomPresetListViewController.m */; };
		024C323D1DEEA97100AD62AB /* OsmServerViewController.m in Sources */ = {isa = PBXBuildFile; fileRef = 024C323C1DEEA97100AD62AB /* OsmServerViewController.m */; };
		025224E816D7292E00B6FD53 /* RotatingNavigationController.m in Sources */ = {isa = PBXBuildFile; fileRef = 025224E716D7292E00B6FD53 /* RotatingNavigationController.m */; };
		0259E4081BCAEC88006C354C /* MyApplication.m in Sources */ = {isa = PBXBuildFile; fileRef = 0259E4071BCAEC88006C354C /* MyApplication.m */; };
		025A1CFC1690B96E002B60CB /* OSM-Logo57.png in Resources */ = {isa = PBXBuildFile; fileRef = 025A1CFA1690B96E002B60CB /* OSM-Logo57.png */; };
		025A1CFD1690B96E002B60CB /* OSM-Logo114.png in Resources */ = {isa = PBXBuildFile; fileRef = 025A1CFB1690B96E002B60CB /* OSM-Logo114.png */; };
		025F1CF41BCD9B070097D7FE /* TapAndDragGesture.m in Sources */ = {isa = PBXBuildFile; fileRef = 025F1CF31BCD9B070097D7FE /* TapAndDragGesture.m */; };
		0260484219E66C8700415CB1 /* DisplayLink.m in Sources */ = {isa = PBXBuildFile; fileRef = 0260484119E66C8700415CB1 /* DisplayLink.m */; };
		0266D3A516C02D9200AD9A83 /* seamark_anchor_berth.p.64.png in Resources */ = {isa = PBXBuildFile; fileRef = 0266D39116C02D9200AD9A83 /* seamark_anchor_berth.p.64.png */; };
		0266D3A616C02D9200AD9A83 /* seamark_anchorage.p.64.png in Resources */ = {isa = PBXBuildFile; fileRef = 0266D39216C02D9200AD9A83 /* seamark_anchorage.p.64.png */; };
		0266D3A716C02D9200AD9A83 /* seamark_beacon_cardinal.p.64.png in Resources */ = {isa = PBXBuildFile; fileRef = 0266D39316C02D9200AD9A83 /* seamark_beacon_cardinal.p.64.png */; };
		0266D3A816C02D9200AD9A83 /* seamark_beacon_isolated.p.64.png in Resources */ = {isa = PBXBuildFile; fileRef = 0266D39416C02D9200AD9A83 /* seamark_beacon_isolated.p.64.png */; };
		0266D3A916C02D9200AD9A83 /* seamark_beacon_lateral.p.64.png in Resources */ = {isa = PBXBuildFile; fileRef = 0266D39516C02D9200AD9A83 /* seamark_beacon_lateral.p.64.png */; };
		0266D3AA16C02D9200AD9A83 /* seamark_beacon_safe_water.p.64.png in Resources */ = {isa = PBXBuildFile; fileRef = 0266D39616C02D9200AD9A83 /* seamark_beacon_safe_water.p.64.png */; };
		0266D3AB16C02D9200AD9A83 /* seamark_beacon_special_purpose.p.64.png in Resources */ = {isa = PBXBuildFile; fileRef = 0266D39716C02D9200AD9A83 /* seamark_beacon_special_purpose.p.64.png */; };
		0266D3AC16C02D9200AD9A83 /* seamark_buoy_cardinal.p.64.png in Resources */ = {isa = PBXBuildFile; fileRef = 0266D39816C02D9200AD9A83 /* seamark_buoy_cardinal.p.64.png */; };
		0266D3AD16C02D9200AD9A83 /* seamark_buoy_isolated_danger.png in Resources */ = {isa = PBXBuildFile; fileRef = 0266D39916C02D9200AD9A83 /* seamark_buoy_isolated_danger.png */; };
		0266D3AE16C02D9200AD9A83 /* seamark_buoy_lateral.p.64.png in Resources */ = {isa = PBXBuildFile; fileRef = 0266D39A16C02D9200AD9A83 /* seamark_buoy_lateral.p.64.png */; };
		0266D3AF16C02D9200AD9A83 /* seamark_buoy_safe_water.p.64.png in Resources */ = {isa = PBXBuildFile; fileRef = 0266D39B16C02D9200AD9A83 /* seamark_buoy_safe_water.p.64.png */; };
		0266D3B016C02D9200AD9A83 /* seamark_buoy_special_purpose.p.64.png in Resources */ = {isa = PBXBuildFile; fileRef = 0266D39C16C02D9200AD9A83 /* seamark_buoy_special_purpose.p.64.png */; };
		0266D3B116C02D9200AD9A83 /* seamark_fog_signal.p.64.png in Resources */ = {isa = PBXBuildFile; fileRef = 0266D39D16C02D9200AD9A83 /* seamark_fog_signal.p.64.png */; };
		0266D3B216C02D9200AD9A83 /* seamark_light_float.p.64.png in Resources */ = {isa = PBXBuildFile; fileRef = 0266D39E16C02D9200AD9A83 /* seamark_light_float.p.64.png */; };
		0266D3B316C02D9200AD9A83 /* seamark_light_major.p.64.png in Resources */ = {isa = PBXBuildFile; fileRef = 0266D39F16C02D9200AD9A83 /* seamark_light_major.p.64.png */; };
		0266D3B416C02D9200AD9A83 /* seamark_light_minor.p.64.png in Resources */ = {isa = PBXBuildFile; fileRef = 0266D3A016C02D9200AD9A83 /* seamark_light_minor.p.64.png */; };
		0266D3B516C02D9200AD9A83 /* seamark_light_vessel.p.64.png in Resources */ = {isa = PBXBuildFile; fileRef = 0266D3A116C02D9200AD9A83 /* seamark_light_vessel.p.64.png */; };
		0266D3B616C02D9200AD9A83 /* seamark_radar_station.p.64.png in Resources */ = {isa = PBXBuildFile; fileRef = 0266D3A216C02D9200AD9A83 /* seamark_radar_station.p.64.png */; };
		0266D3B716C02D9200AD9A83 /* seamark_signal_station.p.64.png in Resources */ = {isa = PBXBuildFile; fileRef = 0266D3A316C02D9200AD9A83 /* seamark_signal_station.p.64.png */; };
		0266D3B816C02D9200AD9A83 /* seamark_wreck.png in Resources */ = {isa = PBXBuildFile; fileRef = 0266D3A416C02D9200AD9A83 /* seamark_wreck.png */; };
		0266D3BA16C03D7400AD9A83 /* seamark_notice.p.64.png in Resources */ = {isa = PBXBuildFile; fileRef = 0266D3B916C03D7400AD9A83 /* seamark_notice.p.64.png */; };
		02695B8D1A08C1DB0028D95E /* NotesTableViewController.m in Sources */ = {isa = PBXBuildFile; fileRef = 02695B8C1A08C1DB0028D95E /* NotesTableViewController.m */; };
		0277E29416A673CC00456BED /* OpenGLES.framework in Frameworks */ = {isa = PBXBuildFile; fileRef = 0277E29316A673CC00456BED /* OpenGLES.framework */; };
		027A469B1673B251000BE55C /* OSM-Logo72.png in Resources */ = {isa = PBXBuildFile; fileRef = 027A469A1673B251000BE55C /* OSM-Logo72.png */; };
		027A469E1673B257000BE55C /* OSM-Logo144.png in Resources */ = {isa = PBXBuildFile; fileRef = 027A469D1673B257000BE55C /* OSM-Logo144.png */; };
		027AD5D019F5797400120654 /* poi in Resources */ = {isa = PBXBuildFile; fileRef = 027AD5CF19F5797400120654 /* poi */; };
		027AD5D219F5A18700120654 /* CoreFoundation.framework in Frameworks */ = {isa = PBXBuildFile; fileRef = 027AD5D119F5A18700120654 /* CoreFoundation.framework */; settings = {ATTRIBUTES = (Required, ); }; };
		027EDC70206F3EED00D349D6 /* DDXMLElement.m in Sources */ = {isa = PBXBuildFile; fileRef = 027EDC60206F3EED00D349D6 /* DDXMLElement.m */; };
		027EDC71206F3EED00D349D6 /* DDXMLElementAdditions.m in Sources */ = {isa = PBXBuildFile; fileRef = 027EDC64206F3EED00D349D6 /* DDXMLElementAdditions.m */; };
		027EDC72206F3EED00D349D6 /* DDXMLNode.m in Sources */ = {isa = PBXBuildFile; fileRef = 027EDC65206F3EED00D349D6 /* DDXMLNode.m */; };
		027EDC73206F3EED00D349D6 /* DDXMLDocument.m in Sources */ = {isa = PBXBuildFile; fileRef = 027EDC66206F3EED00D349D6 /* DDXMLDocument.m */; };
		027EDC74206F3EED00D349D6 /* NSString+DDXML.m in Sources */ = {isa = PBXBuildFile; fileRef = 027EDC6C206F3EED00D349D6 /* NSString+DDXML.m */; };
		027FEA3620B13B8000901E9F /* Maki Icons.xcassets in Resources */ = {isa = PBXBuildFile; fileRef = 027FEA3520B13B8000901E9F /* Maki Icons.xcassets */; };
		027FEA3820B1ECDA00901E9F /* iD SVG POI.xcassets in Resources */ = {isa = PBXBuildFile; fileRef = 027FEA3720B1ECDA00901E9F /* iD SVG POI.xcassets */; };
		0284FDB216A0B7DA002C46A9 /* tree.p.64.png in Resources */ = {isa = PBXBuildFile; fileRef = 0284FDB116A0B7DA002C46A9 /* tree.p.64.png */; };
		0284FDB416A0BB67002C46A9 /* shrub.p.64.png in Resources */ = {isa = PBXBuildFile; fileRef = 0284FDB316A0BB67002C46A9 /* shrub.p.64.png */; };
		028E0C0C20B2182100CEC71F /* FilterObjectsViewController.m in Sources */ = {isa = PBXBuildFile; fileRef = 028E0C0B20B2182100CEC71F /* FilterObjectsViewController.m */; };
		028F504519B949780093C423 /* CommonTagList.m in Sources */ = {isa = PBXBuildFile; fileRef = 028F504419B949780093C423 /* CommonTagList.m */; };
		028F504719BA2F460093C423 /* presets in Resources */ = {isa = PBXBuildFile; fileRef = 028F504619BA2F460093C423 /* presets */; };
		029043A31682797A00BE3480 /* LoginViewController.m in Sources */ = {isa = PBXBuildFile; fileRef = 029043A21682797A00BE3480 /* LoginViewController.m */; };
		02912D46168504AC00A541BC /* move.png in Resources */ = {isa = PBXBuildFile; fileRef = 02912D45168504AC00A541BC /* move.png */; };
		02912D4D16852AEC00A541BC /* question.png in Resources */ = {isa = PBXBuildFile; fileRef = 02912D4C16852AEC00A541BC /* question.png */; };
		0296873F167E30C700B8FF2C /* PushPinView.m in Sources */ = {isa = PBXBuildFile; fileRef = 0296873E167E30C700B8FF2C /* PushPinView.m */; };
		0296876B1680D57800B8FF2C /* bullseye.png in Resources */ = {isa = PBXBuildFile; fileRef = 0296876A1680D57700B8FF2C /* bullseye.png */; };
		0296876E1680D5D400B8FF2C /* redo32.png in Resources */ = {isa = PBXBuildFile; fileRef = 0296876C1680D5D400B8FF2C /* redo32.png */; };
		0296876F1680D5D400B8FF2C /* undo32.png in Resources */ = {isa = PBXBuildFile; fileRef = 0296876D1680D5D400B8FF2C /* undo32.png */; };
		02A077D2167A77A400686261 /* POIAllTagsViewController.m in Sources */ = {isa = PBXBuildFile; fileRef = 02A077D1167A77A400686261 /* POIAllTagsViewController.m */; };
		02A194B019C69701002338DA /* Database.m in Sources */ = {isa = PBXBuildFile; fileRef = 02A194AF19C69701002338DA /* Database.m */; };
		02A194B219C6A432002338DA /* libsqlite3.0.dylib in Frameworks */ = {isa = PBXBuildFile; fileRef = 02A194B119C6A432002338DA /* libsqlite3.0.dylib */; };
		02A8613D20A95C16008C465F /* NetworkStatus.m in Sources */ = {isa = PBXBuildFile; fileRef = 02A8613C20A95C16008C465F /* NetworkStatus.m */; };
		02ACBA3416713CCB00BB4414 /* UIKit.framework in Frameworks */ = {isa = PBXBuildFile; fileRef = 02ACBA3316713CCB00BB4414 /* UIKit.framework */; };
		02ACBA3616713CCB00BB4414 /* Foundation.framework in Frameworks */ = {isa = PBXBuildFile; fileRef = 02ACBA3516713CCB00BB4414 /* Foundation.framework */; };
		02ACBA3816713CCB00BB4414 /* CoreGraphics.framework in Frameworks */ = {isa = PBXBuildFile; fileRef = 02ACBA3716713CCB00BB4414 /* CoreGraphics.framework */; };
		02ACBA3E16713CCB00BB4414 /* InfoPlist.strings in Resources */ = {isa = PBXBuildFile; fileRef = 02ACBA3C16713CCB00BB4414 /* InfoPlist.strings */; };
		02ACBA4016713CCB00BB4414 /* main.m in Sources */ = {isa = PBXBuildFile; fileRef = 02ACBA3F16713CCB00BB4414 /* main.m */; };
		02ACBA4416713CCB00BB4414 /* AppDelegate.m in Sources */ = {isa = PBXBuildFile; fileRef = 02ACBA4316713CCB00BB4414 /* AppDelegate.m */; };
		02ACBA4616713CCB00BB4414 /* Default.png in Resources */ = {isa = PBXBuildFile; fileRef = 02ACBA4516713CCB00BB4414 /* Default.png */; };
		02ACBA4816713CCB00BB4414 /* Default@2x.png in Resources */ = {isa = PBXBuildFile; fileRef = 02ACBA4716713CCB00BB4414 /* Default@2x.png */; };
		02ACBA4A16713CCB00BB4414 /* Default-568h@2x.png in Resources */ = {isa = PBXBuildFile; fileRef = 02ACBA4916713CCB00BB4414 /* Default-568h@2x.png */; };
		02ACBA4D16713CCB00BB4414 /* MainStoryboard.storyboard in Resources */ = {isa = PBXBuildFile; fileRef = 02ACBA4B16713CCB00BB4414 /* MainStoryboard.storyboard */; };
		02ACBA5316713CCB00BB4414 /* MapViewController.m in Sources */ = {isa = PBXBuildFile; fileRef = 02ACBA5216713CCB00BB4414 /* MapViewController.m */; };
		02ACBA5A16713CCB00BB4414 /* SettingsViewController.m in Sources */ = {isa = PBXBuildFile; fileRef = 02ACBA5916713CCB00BB4414 /* SettingsViewController.m */; };
		02ACBBBF16713F2B00BB4414 /* BingPlaceholderImage.png in Resources */ = {isa = PBXBuildFile; fileRef = 02ACBA6E16713F2A00BB4414 /* BingPlaceholderImage.png */; };
		02ACBBC016713F2B00BB4414 /* BlueBall.png in Resources */ = {isa = PBXBuildFile; fileRef = 02ACBA6F16713F2A00BB4414 /* BlueBall.png */; };
		02ACBBC116713F2B00BB4414 /* changeset.xsl in Resources */ = {isa = PBXBuildFile; fileRef = 02ACBA7016713F2A00BB4414 /* changeset.xsl */; };
		02ACBBC216713F2B00BB4414 /* CurvedTextLayer.m in Sources */ = {isa = PBXBuildFile; fileRef = 02ACBA7216713F2A00BB4414 /* CurvedTextLayer.m */; };
		02ACBBC316713F2B00BB4414 /* DownloadThreadPool.m in Sources */ = {isa = PBXBuildFile; fileRef = 02ACBA7416713F2A00BB4414 /* DownloadThreadPool.m */; };
		02ACBBC416713F2B00BB4414 /* EditorMapLayer.m in Sources */ = {isa = PBXBuildFile; fileRef = 02ACBA7616713F2A00BB4414 /* EditorMapLayer.m */; };
		02ACBBCA16713F2B00BB4414 /* MapView.m in Sources */ = {isa = PBXBuildFile; fileRef = 02ACBA8016713F2A00BB4414 /* MapView.m */; };
		02ACBBCB16713F2B00BB4414 /* MercatorTileLayer.m in Sources */ = {isa = PBXBuildFile; fileRef = 02ACBA8216713F2A00BB4414 /* MercatorTileLayer.m */; };
		02ACBBCC16713F2B00BB4414 /* OsmMapData.m in Sources */ = {isa = PBXBuildFile; fileRef = 02ACBA8416713F2A00BB4414 /* OsmMapData.m */; };
		02ACBBCD16713F2B00BB4414 /* OsmObjects.m in Sources */ = {isa = PBXBuildFile; fileRef = 02ACBA8616713F2A00BB4414 /* OsmObjects.m */; };
		02ACBBCE16713F2B00BB4414 /* accommodation_alpinehut.p.64.png in Resources */ = {isa = PBXBuildFile; fileRef = 02ACBA8816713F2A00BB4414 /* accommodation_alpinehut.p.64.png */; };
		02ACBBCF16713F2B00BB4414 /* accommodation_bed_and_breakfast.p.64.png in Resources */ = {isa = PBXBuildFile; fileRef = 02ACBA8916713F2A00BB4414 /* accommodation_bed_and_breakfast.p.64.png */; };
		02ACBBD016713F2B00BB4414 /* accommodation_bed_and_breakfast2.p.64.png in Resources */ = {isa = PBXBuildFile; fileRef = 02ACBA8A16713F2A00BB4414 /* accommodation_bed_and_breakfast2.p.64.png */; };
		02ACBBD116713F2B00BB4414 /* accommodation_camping.p.64.png in Resources */ = {isa = PBXBuildFile; fileRef = 02ACBA8B16713F2A00BB4414 /* accommodation_camping.p.64.png */; };
		02ACBBD216713F2B00BB4414 /* accommodation_caravan_park.p.64.png in Resources */ = {isa = PBXBuildFile; fileRef = 02ACBA8C16713F2A00BB4414 /* accommodation_caravan_park.p.64.png */; };
		02ACBBD316713F2B00BB4414 /* accommodation_chalet.p.64.png in Resources */ = {isa = PBXBuildFile; fileRef = 02ACBA8D16713F2A00BB4414 /* accommodation_chalet.p.64.png */; };
		02ACBBD416713F2B00BB4414 /* accommodation_chalet2.p.64.png in Resources */ = {isa = PBXBuildFile; fileRef = 02ACBA8E16713F2A00BB4414 /* accommodation_chalet2.p.64.png */; };
		02ACBBD516713F2B00BB4414 /* accommodation_hostel.p.64.png in Resources */ = {isa = PBXBuildFile; fileRef = 02ACBA8F16713F2A00BB4414 /* accommodation_hostel.p.64.png */; };
		02ACBBD616713F2B00BB4414 /* accommodation_hotel.p.64.png in Resources */ = {isa = PBXBuildFile; fileRef = 02ACBA9016713F2A00BB4414 /* accommodation_hotel.p.64.png */; };
		02ACBBD716713F2B00BB4414 /* accommodation_hotel2.p.64.png in Resources */ = {isa = PBXBuildFile; fileRef = 02ACBA9116713F2A00BB4414 /* accommodation_hotel2.p.64.png */; };
		02ACBBD816713F2B00BB4414 /* accommodation_motel.p.64.png in Resources */ = {isa = PBXBuildFile; fileRef = 02ACBA9216713F2A00BB4414 /* accommodation_motel.p.64.png */; };
		02ACBBD916713F2B00BB4414 /* accommodation_shelter.p.64.png in Resources */ = {isa = PBXBuildFile; fileRef = 02ACBA9316713F2A00BB4414 /* accommodation_shelter.p.64.png */; };
		02ACBBDA16713F2B00BB4414 /* accommodation_shelter2.p.64.png in Resources */ = {isa = PBXBuildFile; fileRef = 02ACBA9416713F2A00BB4414 /* accommodation_shelter2.p.64.png */; };
		02ACBBDB16713F2B00BB4414 /* accommodation_youth_hostel.p.64.png in Resources */ = {isa = PBXBuildFile; fileRef = 02ACBA9516713F2A00BB4414 /* accommodation_youth_hostel.p.64.png */; };
		02ACBBDC16713F2B00BB4414 /* amenity_bench.p.64.png in Resources */ = {isa = PBXBuildFile; fileRef = 02ACBA9616713F2A00BB4414 /* amenity_bench.p.64.png */; };
		02ACBBDD16713F2B00BB4414 /* amenity_court.p.64.png in Resources */ = {isa = PBXBuildFile; fileRef = 02ACBA9716713F2A00BB4414 /* amenity_court.p.64.png */; };
		02ACBBDE16713F2B00BB4414 /* amenity_firestation.p.64.png in Resources */ = {isa = PBXBuildFile; fileRef = 02ACBA9816713F2A00BB4414 /* amenity_firestation.p.64.png */; };
		02ACBBDF16713F2B00BB4414 /* amenity_firestation2.p.64.png in Resources */ = {isa = PBXBuildFile; fileRef = 02ACBA9916713F2A00BB4414 /* amenity_firestation2.p.64.png */; };
		02ACBBE016713F2B00BB4414 /* amenity_firestation3.p.64.png in Resources */ = {isa = PBXBuildFile; fileRef = 02ACBA9A16713F2A00BB4414 /* amenity_firestation3.p.64.png */; };
		02ACBBE116713F2B00BB4414 /* amenity_fountain.p.64.png in Resources */ = {isa = PBXBuildFile; fileRef = 02ACBA9B16713F2A00BB4414 /* amenity_fountain.p.64.png */; };
		02ACBBE216713F2B00BB4414 /* amenity_fountain2.p.64.png in Resources */ = {isa = PBXBuildFile; fileRef = 02ACBA9C16713F2A00BB4414 /* amenity_fountain2.p.64.png */; };
		02ACBBE316713F2B00BB4414 /* amenity_library.p.64.png in Resources */ = {isa = PBXBuildFile; fileRef = 02ACBA9D16713F2A00BB4414 /* amenity_library.p.64.png */; };
		02ACBBE416713F2B00BB4414 /* amenity_library2.p.64.png in Resources */ = {isa = PBXBuildFile; fileRef = 02ACBA9E16713F2A00BB4414 /* amenity_library2.p.64.png */; };
		02ACBBE516713F2B00BB4414 /* amenity_playground.p.64.png in Resources */ = {isa = PBXBuildFile; fileRef = 02ACBA9F16713F2A00BB4414 /* amenity_playground.p.64.png */; };
		02ACBBE616713F2B00BB4414 /* amenity_police.p.64.png in Resources */ = {isa = PBXBuildFile; fileRef = 02ACBAA016713F2A00BB4414 /* amenity_police.p.64.png */; };
		02ACBBE716713F2B00BB4414 /* amenity_police2.p.64.png in Resources */ = {isa = PBXBuildFile; fileRef = 02ACBAA116713F2A00BB4414 /* amenity_police2.p.64.png */; };
		02ACBBE816713F2B00BB4414 /* amenity_post_box.p.64.png in Resources */ = {isa = PBXBuildFile; fileRef = 02ACBAA216713F2A00BB4414 /* amenity_post_box.p.64.png */; };
		02ACBBE916713F2B00BB4414 /* amenity_post_office.p.64.png in Resources */ = {isa = PBXBuildFile; fileRef = 02ACBAA316713F2A00BB4414 /* amenity_post_office.p.64.png */; };
		02ACBBEA16713F2B00BB4414 /* amenity_prison.p.64.png in Resources */ = {isa = PBXBuildFile; fileRef = 02ACBAA416713F2A00BB4414 /* amenity_prison.p.64.png */; };
		02ACBBEB16713F2B00BB4414 /* amenity_public_building.p.64.png in Resources */ = {isa = PBXBuildFile; fileRef = 02ACBAA516713F2A00BB4414 /* amenity_public_building.p.64.png */; };
		02ACBBEC16713F2B00BB4414 /* amenity_public_building2.p.64.png in Resources */ = {isa = PBXBuildFile; fileRef = 02ACBAA616713F2A00BB4414 /* amenity_public_building2.p.64.png */; };
		02ACBBED16713F2B00BB4414 /* amenity_recycling.p.64.png in Resources */ = {isa = PBXBuildFile; fileRef = 02ACBAA716713F2A00BB4414 /* amenity_recycling.p.64.png */; };
		02ACBBEE16713F2B00BB4414 /* amenity_survey_point.p.64.png in Resources */ = {isa = PBXBuildFile; fileRef = 02ACBAA816713F2A00BB4414 /* amenity_survey_point.p.64.png */; };
		02ACBBEF16713F2B00BB4414 /* amenity_telephone.p.64.png in Resources */ = {isa = PBXBuildFile; fileRef = 02ACBAA916713F2A00BB4414 /* amenity_telephone.p.64.png */; };
		02ACBBF016713F2B00BB4414 /* amenity_toilets.p.64.png in Resources */ = {isa = PBXBuildFile; fileRef = 02ACBAAA16713F2A00BB4414 /* amenity_toilets.p.64.png */; };
		02ACBBF116713F2B00BB4414 /* amenity_toilets_disabled.p.64.png in Resources */ = {isa = PBXBuildFile; fileRef = 02ACBAAB16713F2A00BB4414 /* amenity_toilets_disabled.p.64.png */; };
		02ACBBF216713F2B00BB4414 /* amenity_toilets_men.p.64.png in Resources */ = {isa = PBXBuildFile; fileRef = 02ACBAAC16713F2A00BB4414 /* amenity_toilets_men.p.64.png */; };
		02ACBBF316713F2B00BB4414 /* amenity_toilets_women.p.64.png in Resources */ = {isa = PBXBuildFile; fileRef = 02ACBAAD16713F2A00BB4414 /* amenity_toilets_women.p.64.png */; };
		02ACBBF416713F2B00BB4414 /* amenity_town_hall.p.64.png in Resources */ = {isa = PBXBuildFile; fileRef = 02ACBAAE16713F2A00BB4414 /* amenity_town_hall.p.64.png */; };
		02ACBBF516713F2B00BB4414 /* amenity_town_hall2.p.64.png in Resources */ = {isa = PBXBuildFile; fileRef = 02ACBAAF16713F2A00BB4414 /* amenity_town_hall2.p.64.png */; };
		02ACBBF616713F2B00BB4414 /* amenity_waste_bin.p.64.png in Resources */ = {isa = PBXBuildFile; fileRef = 02ACBAB016713F2A00BB4414 /* amenity_waste_bin.p.64.png */; };
		02ACBBF716713F2B00BB4414 /* barrier_blocks.p.64.png in Resources */ = {isa = PBXBuildFile; fileRef = 02ACBAB116713F2A00BB4414 /* barrier_blocks.p.64.png */; };
		02ACBBF816713F2B00BB4414 /* barrier_bollard.p.64.png in Resources */ = {isa = PBXBuildFile; fileRef = 02ACBAB216713F2A00BB4414 /* barrier_bollard.p.64.png */; };
		02ACBBF916713F2B00BB4414 /* barrier_cattle_grid.p.64.png in Resources */ = {isa = PBXBuildFile; fileRef = 02ACBAB316713F2A00BB4414 /* barrier_cattle_grid.p.64.png */; };
		02ACBBFA16713F2B00BB4414 /* barrier_cycle_barrier.p.64.png in Resources */ = {isa = PBXBuildFile; fileRef = 02ACBAB416713F2A00BB4414 /* barrier_cycle_barrier.p.64.png */; };
		02ACBBFB16713F2B00BB4414 /* barrier_entrance.p.64.png in Resources */ = {isa = PBXBuildFile; fileRef = 02ACBAB516713F2A00BB4414 /* barrier_entrance.p.64.png */; };
		02ACBBFC16713F2B00BB4414 /* barrier_exit.p.64.png in Resources */ = {isa = PBXBuildFile; fileRef = 02ACBAB616713F2A00BB4414 /* barrier_exit.p.64.png */; };
		02ACBBFD16713F2B00BB4414 /* barrier_gate.p.64.png in Resources */ = {isa = PBXBuildFile; fileRef = 02ACBAB716713F2A00BB4414 /* barrier_gate.p.64.png */; };
		02ACBBFE16713F2B00BB4414 /* barrier_kissing_gate.p.64.png in Resources */ = {isa = PBXBuildFile; fileRef = 02ACBAB816713F2A00BB4414 /* barrier_kissing_gate.p.64.png */; };
		02ACBBFF16713F2B00BB4414 /* barrier_lift_gate.p.64.png in Resources */ = {isa = PBXBuildFile; fileRef = 02ACBAB916713F2A00BB4414 /* barrier_lift_gate.p.64.png */; };
		02ACBC0016713F2B00BB4414 /* barrier_steps.p.64.png in Resources */ = {isa = PBXBuildFile; fileRef = 02ACBABA16713F2A00BB4414 /* barrier_steps.p.64.png */; };
		02ACBC0116713F2B00BB4414 /* barrier_stile.p.64.png in Resources */ = {isa = PBXBuildFile; fileRef = 02ACBABB16713F2A00BB4414 /* barrier_stile.p.64.png */; };
		02ACBC0216713F2B00BB4414 /* barrier_toll_booth.p.64.png in Resources */ = {isa = PBXBuildFile; fileRef = 02ACBABC16713F2A00BB4414 /* barrier_toll_booth.p.64.png */; };
		02ACBC0316713F2B00BB4414 /* education_college.p.64.png in Resources */ = {isa = PBXBuildFile; fileRef = 02ACBABD16713F2A00BB4414 /* education_college.p.64.png */; };
		02ACBC0416713F2B00BB4414 /* education_college_vocational.p.64.png in Resources */ = {isa = PBXBuildFile; fileRef = 02ACBABE16713F2A00BB4414 /* education_college_vocational.p.64.png */; };
		02ACBC0516713F2B00BB4414 /* education_nursery.p.64.png in Resources */ = {isa = PBXBuildFile; fileRef = 02ACBABF16713F2A00BB4414 /* education_nursery.p.64.png */; };
		02ACBC0616713F2B00BB4414 /* education_nursery2.p.64.png in Resources */ = {isa = PBXBuildFile; fileRef = 02ACBAC016713F2A00BB4414 /* education_nursery2.p.64.png */; };
		02ACBC0716713F2B00BB4414 /* education_nursery3.p.64.png in Resources */ = {isa = PBXBuildFile; fileRef = 02ACBAC116713F2A00BB4414 /* education_nursery3.p.64.png */; };
		02ACBC0816713F2B00BB4414 /* education_school.p.64.png in Resources */ = {isa = PBXBuildFile; fileRef = 02ACBAC216713F2A00BB4414 /* education_school.p.64.png */; };
		02ACBC0916713F2B00BB4414 /* education_school_primary.p.64.png in Resources */ = {isa = PBXBuildFile; fileRef = 02ACBAC316713F2A00BB4414 /* education_school_primary.p.64.png */; };
		02ACBC0A16713F2B00BB4414 /* education_school_secondary.p.64.png in Resources */ = {isa = PBXBuildFile; fileRef = 02ACBAC416713F2A00BB4414 /* education_school_secondary.p.64.png */; };
		02ACBC0B16713F2B00BB4414 /* education_university.p.64.png in Resources */ = {isa = PBXBuildFile; fileRef = 02ACBAC516713F2A00BB4414 /* education_university.p.64.png */; };
		02ACBC0C16713F2B00BB4414 /* food_bar.p.64.png in Resources */ = {isa = PBXBuildFile; fileRef = 02ACBAC616713F2A00BB4414 /* food_bar.p.64.png */; };
		02ACBC0D16713F2B00BB4414 /* food_biergarten.p.64.png in Resources */ = {isa = PBXBuildFile; fileRef = 02ACBAC716713F2A00BB4414 /* food_biergarten.p.64.png */; };
		02ACBC0E16713F2B00BB4414 /* food_cafe.p.64.png in Resources */ = {isa = PBXBuildFile; fileRef = 02ACBAC816713F2A00BB4414 /* food_cafe.p.64.png */; };
		02ACBC0F16713F2B00BB4414 /* food_drinkingtap.p.64.png in Resources */ = {isa = PBXBuildFile; fileRef = 02ACBAC916713F2A00BB4414 /* food_drinkingtap.p.64.png */; };
		02ACBC1016713F2B00BB4414 /* food_fastfood.p.64.png in Resources */ = {isa = PBXBuildFile; fileRef = 02ACBACA16713F2A00BB4414 /* food_fastfood.p.64.png */; };
		02ACBC1116713F2B00BB4414 /* food_fastfood2.p.64.png in Resources */ = {isa = PBXBuildFile; fileRef = 02ACBACB16713F2A00BB4414 /* food_fastfood2.p.64.png */; };
		02ACBC1216713F2B00BB4414 /* food_fastfood_pizza.p.64.png in Resources */ = {isa = PBXBuildFile; fileRef = 02ACBACC16713F2A00BB4414 /* food_fastfood_pizza.p.64.png */; };
		02ACBC1316713F2B00BB4414 /* food_ice_cream.p.64.png in Resources */ = {isa = PBXBuildFile; fileRef = 02ACBACD16713F2A00BB4414 /* food_ice_cream.p.64.png */; };
		02ACBC1416713F2B00BB4414 /* food_pizza.p.64.png in Resources */ = {isa = PBXBuildFile; fileRef = 02ACBACE16713F2A00BB4414 /* food_pizza.p.64.png */; };
		02ACBC1516713F2B00BB4414 /* food_pub.p.64.png in Resources */ = {isa = PBXBuildFile; fileRef = 02ACBACF16713F2A00BB4414 /* food_pub.p.64.png */; };
		02ACBC1616713F2B00BB4414 /* food_restaurant.p.64.png in Resources */ = {isa = PBXBuildFile; fileRef = 02ACBAD016713F2A00BB4414 /* food_restaurant.p.64.png */; };
		02ACBC1716713F2B00BB4414 /* health_dentist.p.64.png in Resources */ = {isa = PBXBuildFile; fileRef = 02ACBAD116713F2A00BB4414 /* health_dentist.p.64.png */; };
		02ACBC1816713F2B00BB4414 /* health_doctors.p.64.png in Resources */ = {isa = PBXBuildFile; fileRef = 02ACBAD216713F2A00BB4414 /* health_doctors.p.64.png */; };
		02ACBC1916713F2B00BB4414 /* health_doctors2.p.64.png in Resources */ = {isa = PBXBuildFile; fileRef = 02ACBAD316713F2A00BB4414 /* health_doctors2.p.64.png */; };
		02ACBC1A16713F2B00BB4414 /* health_hospital.p.64.png in Resources */ = {isa = PBXBuildFile; fileRef = 02ACBAD416713F2A00BB4414 /* health_hospital.p.64.png */; };
		02ACBC1B16713F2B00BB4414 /* health_hospital_emergency.p.64.png in Resources */ = {isa = PBXBuildFile; fileRef = 02ACBAD516713F2A00BB4414 /* health_hospital_emergency.p.64.png */; };
		02ACBC1C16713F2B00BB4414 /* health_hospital_emergency2.p.64.png in Resources */ = {isa = PBXBuildFile; fileRef = 02ACBAD616713F2A00BB4414 /* health_hospital_emergency2.p.64.png */; };
		02ACBC1D16713F2B00BB4414 /* health_opticians.p.64.png in Resources */ = {isa = PBXBuildFile; fileRef = 02ACBAD716713F2A00BB4414 /* health_opticians.p.64.png */; };
		02ACBC1E16713F2B00BB4414 /* health_pharmacy.p.64.png in Resources */ = {isa = PBXBuildFile; fileRef = 02ACBAD816713F2A00BB4414 /* health_pharmacy.p.64.png */; };
		02ACBC1F16713F2B00BB4414 /* health_pharmacy_dispencing.p.64.png in Resources */ = {isa = PBXBuildFile; fileRef = 02ACBAD916713F2A00BB4414 /* health_pharmacy_dispencing.p.64.png */; };
		02ACBC2016713F2B00BB4414 /* health_veterinary.p.64.png in Resources */ = {isa = PBXBuildFile; fileRef = 02ACBADA16713F2A00BB4414 /* health_veterinary.p.64.png */; };
		02ACBC2116713F2B00BB4414 /* landuse_coniferous.p.64.png in Resources */ = {isa = PBXBuildFile; fileRef = 02ACBADB16713F2A00BB4414 /* landuse_coniferous.p.64.png */; };
		02ACBC2216713F2B00BB4414 /* landuse_coniferous_and_deciduous.p.64.png in Resources */ = {isa = PBXBuildFile; fileRef = 02ACBADC16713F2A00BB4414 /* landuse_coniferous_and_deciduous.p.64.png */; };
		02ACBC2316713F2B00BB4414 /* landuse_deciduous.p.64.png in Resources */ = {isa = PBXBuildFile; fileRef = 02ACBADD16713F2A00BB4414 /* landuse_deciduous.p.64.png */; };
		02ACBC2416713F2B00BB4414 /* landuse_grass.p.64.png in Resources */ = {isa = PBXBuildFile; fileRef = 02ACBADE16713F2A00BB4414 /* landuse_grass.p.64.png */; };
		02ACBC2516713F2B00BB4414 /* landuse_hills.p.64.png in Resources */ = {isa = PBXBuildFile; fileRef = 02ACBADF16713F2A00BB4414 /* landuse_hills.p.64.png */; };
		02ACBC2616713F2B00BB4414 /* landuse_quary.p.64.png in Resources */ = {isa = PBXBuildFile; fileRef = 02ACBAE016713F2A00BB4414 /* landuse_quary.p.64.png */; };
		02ACBC2716713F2B00BB4414 /* landuse_scrub.p.64.png in Resources */ = {isa = PBXBuildFile; fileRef = 02ACBAE116713F2A00BB4414 /* landuse_scrub.p.64.png */; };
		02ACBC2816713F2B00BB4414 /* landuse_swamp.p.64.png in Resources */ = {isa = PBXBuildFile; fileRef = 02ACBAE216713F2A00BB4414 /* landuse_swamp.p.64.png */; };
		02ACBC2916713F2B00BB4414 /* money_atm.p.64.png in Resources */ = {isa = PBXBuildFile; fileRef = 02ACBAE316713F2A00BB4414 /* money_atm.p.64.png */; };
		02ACBC2A16713F2B00BB4414 /* money_atm2.p.64.png in Resources */ = {isa = PBXBuildFile; fileRef = 02ACBAE416713F2A00BB4414 /* money_atm2.p.64.png */; };
		02ACBC2B16713F2B00BB4414 /* money_bank.p.64.png in Resources */ = {isa = PBXBuildFile; fileRef = 02ACBAE516713F2A00BB4414 /* money_bank.p.64.png */; };
		02ACBC2C16713F2B00BB4414 /* money_bank2.p.64.png in Resources */ = {isa = PBXBuildFile; fileRef = 02ACBAE616713F2A00BB4414 /* money_bank2.p.64.png */; };
		02ACBC2D16713F2B00BB4414 /* money_currency_exchange.p.64.png in Resources */ = {isa = PBXBuildFile; fileRef = 02ACBAE716713F2A00BB4414 /* money_currency_exchange.p.64.png */; };
		02ACBC2E16713F2B00BB4414 /* place_of_worship_bahai.p.64.png in Resources */ = {isa = PBXBuildFile; fileRef = 02ACBAE816713F2A00BB4414 /* place_of_worship_bahai.p.64.png */; };
		02ACBC2F16713F2B00BB4414 /* place_of_worship_bahai3.p.64.png in Resources */ = {isa = PBXBuildFile; fileRef = 02ACBAE916713F2A00BB4414 /* place_of_worship_bahai3.p.64.png */; };
		02ACBC3016713F2B00BB4414 /* place_of_worship_buddhist.p.64.png in Resources */ = {isa = PBXBuildFile; fileRef = 02ACBAEA16713F2A00BB4414 /* place_of_worship_buddhist.p.64.png */; };
		02ACBC3116713F2B00BB4414 /* place_of_worship_buddhist3.p.64.png in Resources */ = {isa = PBXBuildFile; fileRef = 02ACBAEB16713F2A00BB4414 /* place_of_worship_buddhist3.p.64.png */; };
		02ACBC3216713F2B00BB4414 /* place_of_worship_christian.p.64.png in Resources */ = {isa = PBXBuildFile; fileRef = 02ACBAEC16713F2A00BB4414 /* place_of_worship_christian.p.64.png */; };
		02ACBC3316713F2B00BB4414 /* place_of_worship_christian3.p.64.png in Resources */ = {isa = PBXBuildFile; fileRef = 02ACBAED16713F2A00BB4414 /* place_of_worship_christian3.p.64.png */; };
		02ACBC3416713F2B00BB4414 /* place_of_worship_hindu.p.64.png in Resources */ = {isa = PBXBuildFile; fileRef = 02ACBAEE16713F2A00BB4414 /* place_of_worship_hindu.p.64.png */; };
		02ACBC3516713F2B00BB4414 /* place_of_worship_hindu3.p.64.png in Resources */ = {isa = PBXBuildFile; fileRef = 02ACBAEF16713F2A00BB4414 /* place_of_worship_hindu3.p.64.png */; };
		02ACBC3616713F2B00BB4414 /* place_of_worship_islamic.p.64.png in Resources */ = {isa = PBXBuildFile; fileRef = 02ACBAF016713F2A00BB4414 /* place_of_worship_islamic.p.64.png */; };
		02ACBC3716713F2B00BB4414 /* place_of_worship_islamic3.p.64.png in Resources */ = {isa = PBXBuildFile; fileRef = 02ACBAF116713F2A00BB4414 /* place_of_worship_islamic3.p.64.png */; };
		02ACBC3816713F2B00BB4414 /* place_of_worship_jain.p.64.png in Resources */ = {isa = PBXBuildFile; fileRef = 02ACBAF216713F2A00BB4414 /* place_of_worship_jain.p.64.png */; };
		02ACBC3916713F2B00BB4414 /* place_of_worship_jain3.p.64.png in Resources */ = {isa = PBXBuildFile; fileRef = 02ACBAF316713F2A00BB4414 /* place_of_worship_jain3.p.64.png */; };
		02ACBC3A16713F2B00BB4414 /* place_of_worship_jewish.p.64.png in Resources */ = {isa = PBXBuildFile; fileRef = 02ACBAF416713F2A00BB4414 /* place_of_worship_jewish.p.64.png */; };
		02ACBC3B16713F2B00BB4414 /* place_of_worship_jewish3.p.64.png in Resources */ = {isa = PBXBuildFile; fileRef = 02ACBAF516713F2A00BB4414 /* place_of_worship_jewish3.p.64.png */; };
		02ACBC3C16713F2B00BB4414 /* place_of_worship_shinto.p.64.png in Resources */ = {isa = PBXBuildFile; fileRef = 02ACBAF616713F2A00BB4414 /* place_of_worship_shinto.p.64.png */; };
		02ACBC3D16713F2B00BB4414 /* place_of_worship_shinto3.p.64.png in Resources */ = {isa = PBXBuildFile; fileRef = 02ACBAF716713F2A00BB4414 /* place_of_worship_shinto3.p.64.png */; };
		02ACBC3E16713F2B00BB4414 /* place_of_worship_sikh.p.64.png in Resources */ = {isa = PBXBuildFile; fileRef = 02ACBAF816713F2A00BB4414 /* place_of_worship_sikh.p.64.png */; };
		02ACBC3F16713F2B00BB4414 /* place_of_worship_sikh3.p.64.png in Resources */ = {isa = PBXBuildFile; fileRef = 02ACBAF916713F2A00BB4414 /* place_of_worship_sikh3.p.64.png */; };
		02ACBC4016713F2B00BB4414 /* place_of_worship_unknown.p.64.png in Resources */ = {isa = PBXBuildFile; fileRef = 02ACBAFA16713F2A00BB4414 /* place_of_worship_unknown.p.64.png */; };
		02ACBC4116713F2B00BB4414 /* place_of_worship_unknown3.p.64.png in Resources */ = {isa = PBXBuildFile; fileRef = 02ACBAFB16713F2A00BB4414 /* place_of_worship_unknown3.p.64.png */; };
		02ACBC4216713F2B00BB4414 /* poi_boundary_administrative.p.64.png in Resources */ = {isa = PBXBuildFile; fileRef = 02ACBAFC16713F2A00BB4414 /* poi_boundary_administrative.p.64.png */; };
		02ACBC4316713F2B00BB4414 /* poi_cave.p.64.png in Resources */ = {isa = PBXBuildFile; fileRef = 02ACBAFD16713F2A00BB4414 /* poi_cave.p.64.png */; };
		02ACBC4416713F2B00BB4414 /* poi_crane.p.64.png in Resources */ = {isa = PBXBuildFile; fileRef = 02ACBAFE16713F2A00BB4414 /* poi_crane.p.64.png */; };
		02ACBC4516713F2B00BB4414 /* poi_embassy.p.64.png in Resources */ = {isa = PBXBuildFile; fileRef = 02ACBAFF16713F2A00BB4414 /* poi_embassy.p.64.png */; };
		02ACBC4616713F2B00BB4414 /* poi_embassy2.p.64.png in Resources */ = {isa = PBXBuildFile; fileRef = 02ACBB0016713F2A00BB4414 /* poi_embassy2.p.64.png */; };
		02ACBC4716713F2B00BB4414 /* poi_military_bunker.p.64.png in Resources */ = {isa = PBXBuildFile; fileRef = 02ACBB0116713F2A00BB4414 /* poi_military_bunker.p.64.png */; };
		02ACBC4816713F2B00BB4414 /* poi_mine.p.64.png in Resources */ = {isa = PBXBuildFile; fileRef = 02ACBB0216713F2A00BB4414 /* poi_mine.p.64.png */; };
		02ACBC4916713F2B00BB4414 /* poi_mine_abandoned.p.64.png in Resources */ = {isa = PBXBuildFile; fileRef = 02ACBB0316713F2A00BB4414 /* poi_mine_abandoned.p.64.png */; };
		02ACBC4A16713F2B00BB4414 /* poi_mountain_pass.p.64.png in Resources */ = {isa = PBXBuildFile; fileRef = 02ACBB0416713F2A00BB4414 /* poi_mountain_pass.p.64.png */; };
		02ACBC4B16713F2B00BB4414 /* poi_peak.p.64.png in Resources */ = {isa = PBXBuildFile; fileRef = 02ACBB0516713F2A00BB4414 /* poi_peak.p.64.png */; };
		02ACBC4C16713F2B00BB4414 /* poi_peak2.p.64.png in Resources */ = {isa = PBXBuildFile; fileRef = 02ACBB0616713F2A00BB4414 /* poi_peak2.p.64.png */; };
		02ACBC4D16713F2B00BB4414 /* poi_place_city.p.64.png in Resources */ = {isa = PBXBuildFile; fileRef = 02ACBB0716713F2A00BB4414 /* poi_place_city.p.64.png */; };
		02ACBC4E16713F2B00BB4414 /* poi_place_hamlet.p.64.png in Resources */ = {isa = PBXBuildFile; fileRef = 02ACBB0816713F2A00BB4414 /* poi_place_hamlet.p.64.png */; };
		02ACBC4F16713F2B00BB4414 /* poi_place_suburb.p.64.png in Resources */ = {isa = PBXBuildFile; fileRef = 02ACBB0916713F2A00BB4414 /* poi_place_suburb.p.64.png */; };
		02ACBC5016713F2B00BB4414 /* poi_place_town.p.64.png in Resources */ = {isa = PBXBuildFile; fileRef = 02ACBB0A16713F2A00BB4414 /* poi_place_town.p.64.png */; };
		02ACBC5116713F2B00BB4414 /* poi_place_village.p.64.png in Resources */ = {isa = PBXBuildFile; fileRef = 02ACBB0B16713F2A00BB4414 /* poi_place_village.p.64.png */; };
		02ACBC5216713F2B00BB4414 /* poi_point_of_interest.p.64.png in Resources */ = {isa = PBXBuildFile; fileRef = 02ACBB0C16713F2A00BB4414 /* poi_point_of_interest.p.64.png */; };
		02ACBC5316713F2B00BB4414 /* poi_tower_communications.p.64.png in Resources */ = {isa = PBXBuildFile; fileRef = 02ACBB0D16713F2A00BB4414 /* poi_tower_communications.p.64.png */; };
		02ACBC5416713F2B00BB4414 /* poi_tower_lookout.p.64.png in Resources */ = {isa = PBXBuildFile; fileRef = 02ACBB0E16713F2A00BB4414 /* poi_tower_lookout.p.64.png */; };
		02ACBC5516713F2B00BB4414 /* poi_tower_power.p.64.png in Resources */ = {isa = PBXBuildFile; fileRef = 02ACBB0F16713F2A00BB4414 /* poi_tower_power.p.64.png */; };
		02ACBC5616713F2B00BB4414 /* poi_tower_water.p.64.png in Resources */ = {isa = PBXBuildFile; fileRef = 02ACBB1016713F2A00BB4414 /* poi_tower_water.p.64.png */; };
		02ACBC5716713F2B00BB4414 /* power_station_coal.p.64.png in Resources */ = {isa = PBXBuildFile; fileRef = 02ACBB1116713F2A00BB4414 /* power_station_coal.p.64.png */; };
		02ACBC5816713F2B00BB4414 /* power_station_gas.p.64.png in Resources */ = {isa = PBXBuildFile; fileRef = 02ACBB1216713F2A00BB4414 /* power_station_gas.p.64.png */; };
		02ACBC5916713F2B00BB4414 /* power_station_solar.p.64.png in Resources */ = {isa = PBXBuildFile; fileRef = 02ACBB1316713F2A00BB4414 /* power_station_solar.p.64.png */; };
		02ACBC5A16713F2B00BB4414 /* power_station_water.p.64.png in Resources */ = {isa = PBXBuildFile; fileRef = 02ACBB1416713F2A00BB4414 /* power_station_water.p.64.png */; };
		02ACBC5B16713F2B00BB4414 /* power_station_wind.p.64.png in Resources */ = {isa = PBXBuildFile; fileRef = 02ACBB1516713F2A00BB4414 /* power_station_wind.p.64.png */; };
		02ACBC5C16713F2B00BB4414 /* power_substation.p.64.png in Resources */ = {isa = PBXBuildFile; fileRef = 02ACBB1616713F2A00BB4414 /* power_substation.p.64.png */; };
		02ACBC5D16713F2B00BB4414 /* power_tower_high.p.64.png in Resources */ = {isa = PBXBuildFile; fileRef = 02ACBB1716713F2A00BB4414 /* power_tower_high.p.64.png */; };
		02ACBC5E16713F2B00BB4414 /* power_tower_high2.p.64.png in Resources */ = {isa = PBXBuildFile; fileRef = 02ACBB1816713F2A00BB4414 /* power_tower_high2.p.64.png */; };
		02ACBC5F16713F2B00BB4414 /* power_tower_low.p.64.png in Resources */ = {isa = PBXBuildFile; fileRef = 02ACBB1916713F2A00BB4414 /* power_tower_low.p.64.png */; };
		02ACBC6016713F2B00BB4414 /* power_transformer.p.64.png in Resources */ = {isa = PBXBuildFile; fileRef = 02ACBB1A16713F2A00BB4414 /* power_transformer.p.64.png */; };
		02ACBC6116713F2B00BB4414 /* shopping_alcohol.p.64.png in Resources */ = {isa = PBXBuildFile; fileRef = 02ACBB1B16713F2A00BB4414 /* shopping_alcohol.p.64.png */; };
		02ACBC6216713F2B00BB4414 /* shopping_bakery.p.64.png in Resources */ = {isa = PBXBuildFile; fileRef = 02ACBB1C16713F2A00BB4414 /* shopping_bakery.p.64.png */; };
		02ACBC6316713F2B00BB4414 /* shopping_bicycle.p.64.png in Resources */ = {isa = PBXBuildFile; fileRef = 02ACBB1D16713F2A00BB4414 /* shopping_bicycle.p.64.png */; };
		02ACBC6416713F2B00BB4414 /* shopping_book.p.64.png in Resources */ = {isa = PBXBuildFile; fileRef = 02ACBB1E16713F2A00BB4414 /* shopping_book.p.64.png */; };
		02ACBC6516713F2B00BB4414 /* shopping_butcher.p.64.png in Resources */ = {isa = PBXBuildFile; fileRef = 02ACBB1F16713F2A00BB4414 /* shopping_butcher.p.64.png */; };
		02ACBC6616713F2B00BB4414 /* shopping_butcher2.p.64.png in Resources */ = {isa = PBXBuildFile; fileRef = 02ACBB2016713F2A00BB4414 /* shopping_butcher2.p.64.png */; };
		02ACBC6716713F2B00BB4414 /* shopping_car.p.64.png in Resources */ = {isa = PBXBuildFile; fileRef = 02ACBB2116713F2A00BB4414 /* shopping_car.p.64.png */; };
		02ACBC6816713F2B00BB4414 /* shopping_car_repair.p.64.png in Resources */ = {isa = PBXBuildFile; fileRef = 02ACBB2216713F2A00BB4414 /* shopping_car_repair.p.64.png */; };
		02ACBC6916713F2B00BB4414 /* shopping_clothes.p.64.png in Resources */ = {isa = PBXBuildFile; fileRef = 02ACBB2316713F2A00BB4414 /* shopping_clothes.p.64.png */; };
		02ACBC6A16713F2B00BB4414 /* shopping_computer.p.64.png in Resources */ = {isa = PBXBuildFile; fileRef = 02ACBB2416713F2A00BB4414 /* shopping_computer.p.64.png */; };
		02ACBC6B16713F2B00BB4414 /* shopping_confectionery.p.64.png in Resources */ = {isa = PBXBuildFile; fileRef = 02ACBB2516713F2A00BB4414 /* shopping_confectionery.p.64.png */; };
		02ACBC6C16713F2B00BB4414 /* shopping_convenience.p.64.png in Resources */ = {isa = PBXBuildFile; fileRef = 02ACBB2616713F2A00BB4414 /* shopping_convenience.p.64.png */; };
		02ACBC6D16713F2B00BB4414 /* shopping_copyshop.p.64.png in Resources */ = {isa = PBXBuildFile; fileRef = 02ACBB2716713F2A00BB4414 /* shopping_copyshop.p.64.png */; };
		02ACBC6E16713F2B00BB4414 /* shopping_department_store.p.64.png in Resources */ = {isa = PBXBuildFile; fileRef = 02ACBB2816713F2A00BB4414 /* shopping_department_store.p.64.png */; };
		02ACBC6F16713F2B00BB4414 /* shopping_diy.p.64.png in Resources */ = {isa = PBXBuildFile; fileRef = 02ACBB2916713F2A00BB4414 /* shopping_diy.p.64.png */; };
		02ACBC7016713F2B00BB4414 /* shopping_estateagent.p.64.png in Resources */ = {isa = PBXBuildFile; fileRef = 02ACBB2A16713F2A00BB4414 /* shopping_estateagent.p.64.png */; };
		02ACBC7116713F2B00BB4414 /* shopping_estateagent2.p.64.png in Resources */ = {isa = PBXBuildFile; fileRef = 02ACBB2B16713F2A00BB4414 /* shopping_estateagent2.p.64.png */; };
		02ACBC7216713F2B00BB4414 /* shopping_estateagent3.p.64.png in Resources */ = {isa = PBXBuildFile; fileRef = 02ACBB2C16713F2A00BB4414 /* shopping_estateagent3.p.64.png */; };
		02ACBC7316713F2B00BB4414 /* shopping_fish.p.64.png in Resources */ = {isa = PBXBuildFile; fileRef = 02ACBB2D16713F2A00BB4414 /* shopping_fish.p.64.png */; };
		02ACBC7416713F2B00BB4414 /* shopping_florist.p.64.png in Resources */ = {isa = PBXBuildFile; fileRef = 02ACBB2E16713F2A00BB4414 /* shopping_florist.p.64.png */; };
		02ACBC7516713F2B00BB4414 /* shopping_garden_centre.p.64.png in Resources */ = {isa = PBXBuildFile; fileRef = 02ACBB2F16713F2A00BB4414 /* shopping_garden_centre.p.64.png */; };
		02ACBC7616713F2B00BB4414 /* shopping_gift.p.64.png in Resources */ = {isa = PBXBuildFile; fileRef = 02ACBB3016713F2A00BB4414 /* shopping_gift.p.64.png */; };
		02ACBC7716713F2B00BB4414 /* shopping_greengrocer.p.64.png in Resources */ = {isa = PBXBuildFile; fileRef = 02ACBB3116713F2A00BB4414 /* shopping_greengrocer.p.64.png */; };
		02ACBC7816713F2B00BB4414 /* shopping_hairdresser.p.64.png in Resources */ = {isa = PBXBuildFile; fileRef = 02ACBB3216713F2A00BB4414 /* shopping_hairdresser.p.64.png */; };
		02ACBC7916713F2B00BB4414 /* shopping_hearing_aids.p.64.png in Resources */ = {isa = PBXBuildFile; fileRef = 02ACBB3316713F2A00BB4414 /* shopping_hearing_aids.p.64.png */; };
		02ACBC7A16713F2B00BB4414 /* shopping_hifi.p.64.png in Resources */ = {isa = PBXBuildFile; fileRef = 02ACBB3416713F2A00BB4414 /* shopping_hifi.p.64.png */; };
		02ACBC7B16713F2B00BB4414 /* shopping_jewelry.p.64.png in Resources */ = {isa = PBXBuildFile; fileRef = 02ACBB3516713F2A00BB4414 /* shopping_jewelry.p.64.png */; };
		02ACBC7C16713F2B00BB4414 /* shopping_jewelry2.p.64.png in Resources */ = {isa = PBXBuildFile; fileRef = 02ACBB3616713F2A00BB4414 /* shopping_jewelry2.p.64.png */; };
		02ACBC7D16713F2B00BB4414 /* shopping_kiosk.p.64.png in Resources */ = {isa = PBXBuildFile; fileRef = 02ACBB3716713F2A00BB4414 /* shopping_kiosk.p.64.png */; };
		02ACBC7E16713F2B00BB4414 /* shopping_laundrette.p.64.png in Resources */ = {isa = PBXBuildFile; fileRef = 02ACBB3816713F2A00BB4414 /* shopping_laundrette.p.64.png */; };
		02ACBC7F16713F2B00BB4414 /* shopping_marketplace.p.64.png in Resources */ = {isa = PBXBuildFile; fileRef = 02ACBB3916713F2A00BB4414 /* shopping_marketplace.p.64.png */; };
		02ACBC8016713F2B00BB4414 /* shopping_mobile_phone.p.64.png in Resources */ = {isa = PBXBuildFile; fileRef = 02ACBB3A16713F2A00BB4414 /* shopping_mobile_phone.p.64.png */; };
		02ACBC8116713F2B00BB4414 /* shopping_motorcycle.p.64.png in Resources */ = {isa = PBXBuildFile; fileRef = 02ACBB3B16713F2A00BB4414 /* shopping_motorcycle.p.64.png */; };
		02ACBC8216713F2B00BB4414 /* shopping_music.p.64.png in Resources */ = {isa = PBXBuildFile; fileRef = 02ACBB3C16713F2A00BB4414 /* shopping_music.p.64.png */; };
		02ACBC8316713F2B00BB4414 /* shopping_newspaper.p.64.png in Resources */ = {isa = PBXBuildFile; fileRef = 02ACBB3D16713F2A00BB4414 /* shopping_newspaper.p.64.png */; };
		02ACBC8416713F2B00BB4414 /* shopping_pet.p.64.png in Resources */ = {isa = PBXBuildFile; fileRef = 02ACBB3E16713F2A00BB4414 /* shopping_pet.p.64.png */; };
		02ACBC8516713F2B00BB4414 /* shopping_pet2.p.64.png in Resources */ = {isa = PBXBuildFile; fileRef = 02ACBB3F16713F2A00BB4414 /* shopping_pet2.p.64.png */; };
		02ACBC8616713F2B00BB4414 /* shopping_photo.p.64.png in Resources */ = {isa = PBXBuildFile; fileRef = 02ACBB4016713F2A00BB4414 /* shopping_photo.p.64.png */; };
		02ACBC8716713F2B00BB4414 /* shopping_supermarket.p.64.png in Resources */ = {isa = PBXBuildFile; fileRef = 02ACBB4116713F2A00BB4414 /* shopping_supermarket.p.64.png */; };
		02ACBC8816713F2B00BB4414 /* shopping_tackle.p.64.png in Resources */ = {isa = PBXBuildFile; fileRef = 02ACBB4216713F2A00BB4414 /* shopping_tackle.p.64.png */; };
		02ACBC8916713F2B00BB4414 /* shopping_tobacco.p.64.png in Resources */ = {isa = PBXBuildFile; fileRef = 02ACBB4316713F2A00BB4414 /* shopping_tobacco.p.64.png */; };
		02ACBC8A16713F2B00BB4414 /* shopping_toys.p.64.png in Resources */ = {isa = PBXBuildFile; fileRef = 02ACBB4416713F2A00BB4414 /* shopping_toys.p.64.png */; };
		02ACBC8B16713F2B00BB4414 /* shopping_vending_machine.p.64.png in Resources */ = {isa = PBXBuildFile; fileRef = 02ACBB4516713F2A00BB4414 /* shopping_vending_machine.p.64.png */; };
		02ACBC8C16713F2B00BB4414 /* shopping_video_rental.p.64.png in Resources */ = {isa = PBXBuildFile; fileRef = 02ACBB4616713F2A00BB4414 /* shopping_video_rental.p.64.png */; };
		02ACBC8D16713F2B00BB4414 /* sport_archery.p.64.png in Resources */ = {isa = PBXBuildFile; fileRef = 02ACBB4716713F2A00BB4414 /* sport_archery.p.64.png */; };
		02ACBC8E16713F2B00BB4414 /* sport_baseball.p.64.png in Resources */ = {isa = PBXBuildFile; fileRef = 02ACBB4816713F2A00BB4414 /* sport_baseball.p.64.png */; };
		02ACBC8F16713F2B00BB4414 /* sport_canoe.p.64.png in Resources */ = {isa = PBXBuildFile; fileRef = 02ACBB4916713F2A00BB4414 /* sport_canoe.p.64.png */; };
		02ACBC9016713F2B00BB4414 /* sport_cricket.p.64.png in Resources */ = {isa = PBXBuildFile; fileRef = 02ACBB4A16713F2A00BB4414 /* sport_cricket.p.64.png */; };
		02ACBC9116713F2B00BB4414 /* sport_diving.p.64.png in Resources */ = {isa = PBXBuildFile; fileRef = 02ACBB4B16713F2A00BB4414 /* sport_diving.p.64.png */; };
		02ACBC9216713F2B00BB4414 /* sport_golf.p.64.png in Resources */ = {isa = PBXBuildFile; fileRef = 02ACBB4C16713F2A00BB4414 /* sport_golf.p.64.png */; };
		02ACBC9316713F2B00BB4414 /* sport_gym.p.64.png in Resources */ = {isa = PBXBuildFile; fileRef = 02ACBB4D16713F2A00BB4414 /* sport_gym.p.64.png */; };
		02ACBC9416713F2B00BB4414 /* sport_gymnasium.p.64.png in Resources */ = {isa = PBXBuildFile; fileRef = 02ACBB4E16713F2A00BB4414 /* sport_gymnasium.p.64.png */; };
		02ACBC9516713F2B00BB4414 /* sport_gymnasium2.p.64.png in Resources */ = {isa = PBXBuildFile; fileRef = 02ACBB4F16713F2A00BB4414 /* sport_gymnasium2.p.64.png */; };
		02ACBC9616713F2B00BB4414 /* sport_hillclimbing.p.64.png in Resources */ = {isa = PBXBuildFile; fileRef = 02ACBB5016713F2A00BB4414 /* sport_hillclimbing.p.64.png */; };
		02ACBC9716713F2B00BB4414 /* sport_horse_racing.p.64.png in Resources */ = {isa = PBXBuildFile; fileRef = 02ACBB5116713F2A00BB4414 /* sport_horse_racing.p.64.png */; };
		02ACBC9816713F2B00BB4414 /* sport_iceskating.p.64.png in Resources */ = {isa = PBXBuildFile; fileRef = 02ACBB5216713F2A00BB4414 /* sport_iceskating.p.64.png */; };
		02ACBC9916713F2B00BB4414 /* sport_jetski.p.64.png in Resources */ = {isa = PBXBuildFile; fileRef = 02ACBB5316713F2A00BB4414 /* sport_jetski.p.64.png */; };
		02ACBC9A16713F2B00BB4414 /* sport_leisure_centre.p.64.png in Resources */ = {isa = PBXBuildFile; fileRef = 02ACBB5416713F2A00BB4414 /* sport_leisure_centre.p.64.png */; };
		02ACBC9B16713F2B00BB4414 /* sport_minature_golf.p.64.png in Resources */ = {isa = PBXBuildFile; fileRef = 02ACBB5516713F2A00BB4414 /* sport_minature_golf.p.64.png */; };
		02ACBC9C16713F2B00BB4414 /* sport_motorracing.p.64.png in Resources */ = {isa = PBXBuildFile; fileRef = 02ACBB5616713F2A00BB4414 /* sport_motorracing.p.64.png */; };
		02ACBC9D16713F2B00BB4414 /* sport_playground.p.64.png in Resources */ = {isa = PBXBuildFile; fileRef = 02ACBB5716713F2A00BB4414 /* sport_playground.p.64.png */; };
		02ACBC9E16713F2B00BB4414 /* sport_sailing.p.64.png in Resources */ = {isa = PBXBuildFile; fileRef = 02ACBB5816713F2A00BB4414 /* sport_sailing.p.64.png */; };
		02ACBC9F16713F2B00BB4414 /* sport_shooting.p.64.png in Resources */ = {isa = PBXBuildFile; fileRef = 02ACBB5916713F2A00BB4414 /* sport_shooting.p.64.png */; };
		02ACBCA016713F2B00BB4414 /* sport_skiing_crosscountry.p.64.png in Resources */ = {isa = PBXBuildFile; fileRef = 02ACBB5A16713F2A00BB4414 /* sport_skiing_crosscountry.p.64.png */; };
		02ACBCA116713F2B00BB4414 /* sport_skiing_downhill.p.64.png in Resources */ = {isa = PBXBuildFile; fileRef = 02ACBB5B16713F2A00BB4414 /* sport_skiing_downhill.p.64.png */; };
		02ACBCA216713F2B00BB4414 /* sport_snooker.p.64.png in Resources */ = {isa = PBXBuildFile; fileRef = 02ACBB5C16713F2A00BB4414 /* sport_snooker.p.64.png */; };
		02ACBCA316713F2B00BB4414 /* sport_soccer.p.64.png in Resources */ = {isa = PBXBuildFile; fileRef = 02ACBB5D16713F2A00BB4414 /* sport_soccer.p.64.png */; };
		02ACBCA416713F2B00BB4414 /* sport_stadium.p.64.png in Resources */ = {isa = PBXBuildFile; fileRef = 02ACBB5E16713F2A00BB4414 /* sport_stadium.p.64.png */; };
		02ACBCA516713F2B00BB4414 /* sport_swimming_indoor.p.64.png in Resources */ = {isa = PBXBuildFile; fileRef = 02ACBB5F16713F2A00BB4414 /* sport_swimming_indoor.p.64.png */; };
		02ACBCA616713F2B00BB4414 /* sport_swimming_outdoor.p.64.png in Resources */ = {isa = PBXBuildFile; fileRef = 02ACBB6016713F2A00BB4414 /* sport_swimming_outdoor.p.64.png */; };
		02ACBCA716713F2B00BB4414 /* sport_tennis.p.64.png in Resources */ = {isa = PBXBuildFile; fileRef = 02ACBB6116713F2A00BB4414 /* sport_tennis.p.64.png */; };
		02ACBCA816713F2B00BB4414 /* sport_windsurfing.p.64.png in Resources */ = {isa = PBXBuildFile; fileRef = 02ACBB6216713F2A00BB4414 /* sport_windsurfing.p.64.png */; };
		02ACBCA916713F2B00BB4414 /* tourist_archaeological.p.64.png in Resources */ = {isa = PBXBuildFile; fileRef = 02ACBB6316713F2A00BB4414 /* tourist_archaeological.p.64.png */; };
		02ACBCAA16713F2B00BB4414 /* tourist_archaeological2.p.64.png in Resources */ = {isa = PBXBuildFile; fileRef = 02ACBB6416713F2A00BB4414 /* tourist_archaeological2.p.64.png */; };
		02ACBCAB16713F2B00BB4414 /* tourist_art_gallery.p.64.png in Resources */ = {isa = PBXBuildFile; fileRef = 02ACBB6516713F2A00BB4414 /* tourist_art_gallery.p.64.png */; };
		02ACBCAC16713F2B00BB4414 /* tourist_art_gallery2.p.64.png in Resources */ = {isa = PBXBuildFile; fileRef = 02ACBB6616713F2A00BB4414 /* tourist_art_gallery2.p.64.png */; };
		02ACBCAD16713F2B00BB4414 /* tourist_attraction.p.64.png in Resources */ = {isa = PBXBuildFile; fileRef = 02ACBB6716713F2A00BB4414 /* tourist_attraction.p.64.png */; };
		02ACBCAE16713F2B00BB4414 /* tourist_battlefield.p.64.png in Resources */ = {isa = PBXBuildFile; fileRef = 02ACBB6816713F2A00BB4414 /* tourist_battlefield.p.64.png */; };
		02ACBCAF16713F2B00BB4414 /* tourist_beach.p.64.png in Resources */ = {isa = PBXBuildFile; fileRef = 02ACBB6916713F2A00BB4414 /* tourist_beach.p.64.png */; };
		02ACBCB016713F2B00BB4414 /* tourist_casino.p.64.png in Resources */ = {isa = PBXBuildFile; fileRef = 02ACBB6A16713F2A00BB4414 /* tourist_casino.p.64.png */; };
		02ACBCB116713F2B00BB4414 /* tourist_castle.p.64.png in Resources */ = {isa = PBXBuildFile; fileRef = 02ACBB6B16713F2A00BB4414 /* tourist_castle.p.64.png */; };
		02ACBCB216713F2B00BB4414 /* tourist_castle2.p.64.png in Resources */ = {isa = PBXBuildFile; fileRef = 02ACBB6C16713F2A00BB4414 /* tourist_castle2.p.64.png */; };
		02ACBCB316713F2B00BB4414 /* tourist_cinema.p.64.png in Resources */ = {isa = PBXBuildFile; fileRef = 02ACBB6D16713F2A00BB4414 /* tourist_cinema.p.64.png */; };
		02ACBCB416713F2B00BB4414 /* tourist_cinema2.p.64.png in Resources */ = {isa = PBXBuildFile; fileRef = 02ACBB6E16713F2A00BB4414 /* tourist_cinema2.p.64.png */; };
		02ACBCB516713F2B00BB4414 /* tourist_clock.p.64.png in Resources */ = {isa = PBXBuildFile; fileRef = 02ACBB6F16713F2A00BB4414 /* tourist_clock.p.64.png */; };
		02ACBCB616713F2B00BB4414 /* tourist_fountain.p.64.png in Resources */ = {isa = PBXBuildFile; fileRef = 02ACBB7016713F2A00BB4414 /* tourist_fountain.p.64.png */; };
		02ACBCB716713F2B00BB4414 /* tourist_guidepost.p.64.png in Resources */ = {isa = PBXBuildFile; fileRef = 02ACBB7116713F2A00BB4414 /* tourist_guidepost.p.64.png */; };
		02ACBCB816713F2B00BB4414 /* tourist_information.p.64.png in Resources */ = {isa = PBXBuildFile; fileRef = 02ACBB7216713F2A00BB4414 /* tourist_information.p.64.png */; };
		02ACBCB916713F2B00BB4414 /* tourist_map.p.64.png in Resources */ = {isa = PBXBuildFile; fileRef = 02ACBB7316713F2A00BB4414 /* tourist_map.p.64.png */; };
		02ACBCBA16713F2B00BB4414 /* tourist_memorial.p.64.png in Resources */ = {isa = PBXBuildFile; fileRef = 02ACBB7416713F2A00BB4414 /* tourist_memorial.p.64.png */; };
		02ACBCBB16713F2B00BB4414 /* tourist_monument.p.64.png in Resources */ = {isa = PBXBuildFile; fileRef = 02ACBB7516713F2A00BB4414 /* tourist_monument.p.64.png */; };
		02ACBCBC16713F2B00BB4414 /* tourist_museum.p.64.png in Resources */ = {isa = PBXBuildFile; fileRef = 02ACBB7616713F2A00BB4414 /* tourist_museum.p.64.png */; };
		02ACBCBD16713F2B00BB4414 /* tourist_picnic.p.64.png in Resources */ = {isa = PBXBuildFile; fileRef = 02ACBB7716713F2A00BB4414 /* tourist_picnic.p.64.png */; };
		02ACBCBE16713F2B00BB4414 /* tourist_ruin.p.64.png in Resources */ = {isa = PBXBuildFile; fileRef = 02ACBB7816713F2A00BB4414 /* tourist_ruin.p.64.png */; };
		02ACBCBF16713F2B00BB4414 /* tourist_steam_train.p.64.png in Resources */ = {isa = PBXBuildFile; fileRef = 02ACBB7916713F2A00BB4414 /* tourist_steam_train.p.64.png */; };
		02ACBCC016713F2B00BB4414 /* tourist_theatre.p.64.png in Resources */ = {isa = PBXBuildFile; fileRef = 02ACBB7A16713F2A00BB4414 /* tourist_theatre.p.64.png */; };
		02ACBCC116713F2B00BB4414 /* tourist_theme_park.p.64.png in Resources */ = {isa = PBXBuildFile; fileRef = 02ACBB7B16713F2A00BB4414 /* tourist_theme_park.p.64.png */; };
		02ACBCC216713F2B00BB4414 /* tourist_view_point.p.64.png in Resources */ = {isa = PBXBuildFile; fileRef = 02ACBB7C16713F2A00BB4414 /* tourist_view_point.p.64.png */; };
		02ACBCC316713F2B00BB4414 /* tourist_waterwheel.p.64.png in Resources */ = {isa = PBXBuildFile; fileRef = 02ACBB7D16713F2A00BB4414 /* tourist_waterwheel.p.64.png */; };
		02ACBCC416713F2B00BB4414 /* tourist_wayside_cross.p.64.png in Resources */ = {isa = PBXBuildFile; fileRef = 02ACBB7E16713F2A00BB4414 /* tourist_wayside_cross.p.64.png */; };
		02ACBCC516713F2B00BB4414 /* tourist_wayside_shrine.p.64.png in Resources */ = {isa = PBXBuildFile; fileRef = 02ACBB7F16713F2A00BB4414 /* tourist_wayside_shrine.p.64.png */; };
		02ACBCC616713F2B00BB4414 /* tourist_windmill.p.64.png in Resources */ = {isa = PBXBuildFile; fileRef = 02ACBB8016713F2A00BB4414 /* tourist_windmill.p.64.png */; };
		02ACBCC716713F2B00BB4414 /* tourist_wreck.p.64.png in Resources */ = {isa = PBXBuildFile; fileRef = 02ACBB8116713F2A00BB4414 /* tourist_wreck.p.64.png */; };
		02ACBCC816713F2B00BB4414 /* tourist_zoo.p.64.png in Resources */ = {isa = PBXBuildFile; fileRef = 02ACBB8216713F2A00BB4414 /* tourist_zoo.p.64.png */; };
		02ACBCC916713F2B00BB4414 /* transport_aerodrome.p.64.png in Resources */ = {isa = PBXBuildFile; fileRef = 02ACBB8316713F2A00BB4414 /* transport_aerodrome.p.64.png */; };
		02ACBCCA16713F2B00BB4414 /* transport_aerodrome2.p.64.png in Resources */ = {isa = PBXBuildFile; fileRef = 02ACBB8416713F2A00BB4414 /* transport_aerodrome2.p.64.png */; };
		02ACBCCB16713F2B00BB4414 /* transport_airport.p.64.png in Resources */ = {isa = PBXBuildFile; fileRef = 02ACBB8516713F2A00BB4414 /* transport_airport.p.64.png */; };
		02ACBCCC16713F2B00BB4414 /* transport_airport2.p.64.png in Resources */ = {isa = PBXBuildFile; fileRef = 02ACBB8616713F2A00BB4414 /* transport_airport2.p.64.png */; };
		02ACBCCD16713F2B00BB4414 /* transport_airport_gate.p.64.png in Resources */ = {isa = PBXBuildFile; fileRef = 02ACBB8716713F2A00BB4414 /* transport_airport_gate.p.64.png */; };
		02ACBCCE16713F2B00BB4414 /* transport_airport_terminal.p.64.png in Resources */ = {isa = PBXBuildFile; fileRef = 02ACBB8816713F2A00BB4414 /* transport_airport_terminal.p.64.png */; };
		02ACBCCF16713F2B00BB4414 /* transport_bus_station.p.64.png in Resources */ = {isa = PBXBuildFile; fileRef = 02ACBB8916713F2A00BB4414 /* transport_bus_station.p.64.png */; };
		02ACBCD016713F2B00BB4414 /* transport_bus_stop.p.64.png in Resources */ = {isa = PBXBuildFile; fileRef = 02ACBB8A16713F2A00BB4414 /* transport_bus_stop.p.64.png */; };
		02ACBCD116713F2B00BB4414 /* transport_bus_stop2.p.64.png in Resources */ = {isa = PBXBuildFile; fileRef = 02ACBB8B16713F2A00BB4414 /* transport_bus_stop2.p.64.png */; };
		02ACBCD216713F2B00BB4414 /* transport_car_share.p.64.png in Resources */ = {isa = PBXBuildFile; fileRef = 02ACBB8C16713F2A00BB4414 /* transport_car_share.p.64.png */; };
		02ACBCD316713F2B00BB4414 /* transport_emergency_phone.p.64.png in Resources */ = {isa = PBXBuildFile; fileRef = 02ACBB8D16713F2A00BB4414 /* transport_emergency_phone.p.64.png */; };
		02ACBCD416713F2B00BB4414 /* transport_ford.p.64.png in Resources */ = {isa = PBXBuildFile; fileRef = 02ACBB8E16713F2A00BB4414 /* transport_ford.p.64.png */; };
		02ACBCD516713F2B00BB4414 /* transport_fuel.p.64.png in Resources */ = {isa = PBXBuildFile; fileRef = 02ACBB8F16713F2A00BB4414 /* transport_fuel.p.64.png */; };
		02ACBCD616713F2B00BB4414 /* transport_fuel_lpg.p.64.png in Resources */ = {isa = PBXBuildFile; fileRef = 02ACBB9016713F2A00BB4414 /* transport_fuel_lpg.p.64.png */; };
		02ACBCD716713F2B00BB4414 /* transport_helicopter.p.64.png in Resources */ = {isa = PBXBuildFile; fileRef = 02ACBB9116713F2A00BB4414 /* transport_helicopter.p.64.png */; };
		02ACBCD816713F2B00BB4414 /* transport_helicopter_pad.p.64.png in Resources */ = {isa = PBXBuildFile; fileRef = 02ACBB9216713F2A00BB4414 /* transport_helicopter_pad.p.64.png */; };
		02ACBCD916713F2B00BB4414 /* transport_lighthouse.p.64.png in Resources */ = {isa = PBXBuildFile; fileRef = 02ACBB9316713F2A00BB4414 /* transport_lighthouse.p.64.png */; };
		02ACBCDA16713F2B00BB4414 /* transport_marina.p.64.png in Resources */ = {isa = PBXBuildFile; fileRef = 02ACBB9416713F2A00BB4414 /* transport_marina.p.64.png */; };
		02ACBCDB16713F2B00BB4414 /* transport_miniroundabout_anticlockwise.p.64.png in Resources */ = {isa = PBXBuildFile; fileRef = 02ACBB9516713F2A00BB4414 /* transport_miniroundabout_anticlockwise.p.64.png */; };
		02ACBCDC16713F2B00BB4414 /* transport_miniroundabout_clockwise.p.64.png in Resources */ = {isa = PBXBuildFile; fileRef = 02ACBB9616713F2A00BB4414 /* transport_miniroundabout_clockwise.p.64.png */; };
		02ACBCDD16713F2B00BB4414 /* transport_parking.p.64.png in Resources */ = {isa = PBXBuildFile; fileRef = 02ACBB9716713F2A00BB4414 /* transport_parking.p.64.png */; };
		02ACBCDE16713F2B00BB4414 /* transport_parking_bicycle.p.64.png in Resources */ = {isa = PBXBuildFile; fileRef = 02ACBB9816713F2A00BB4414 /* transport_parking_bicycle.p.64.png */; };
		02ACBCDF16713F2B00BB4414 /* transport_parking_car.p.64.png in Resources */ = {isa = PBXBuildFile; fileRef = 02ACBB9916713F2A00BB4414 /* transport_parking_car.p.64.png */; };
		02ACBCE016713F2B00BB4414 /* transport_parking_car_paid.p.64.png in Resources */ = {isa = PBXBuildFile; fileRef = 02ACBB9A16713F2A00BB4414 /* transport_parking_car_paid.p.64.png */; };
		02ACBCE116713F2B00BB4414 /* transport_parking_disabled.p.64.png in Resources */ = {isa = PBXBuildFile; fileRef = 02ACBB9B16713F2A00BB4414 /* transport_parking_disabled.p.64.png */; };
		02ACBCE216713F2B00BB4414 /* transport_parking_private.p.64.png in Resources */ = {isa = PBXBuildFile; fileRef = 02ACBB9C16713F2A00BB4414 /* transport_parking_private.p.64.png */; };
		02ACBCE316713F2B00BB4414 /* transport_parking_private2.p.64.png in Resources */ = {isa = PBXBuildFile; fileRef = 02ACBB9D16713F2A00BB4414 /* transport_parking_private2.p.64.png */; };
		02ACBCE416713F2B00BB4414 /* transport_parking_private3.p.64.png in Resources */ = {isa = PBXBuildFile; fileRef = 02ACBB9E16713F2A00BB4414 /* transport_parking_private3.p.64.png */; };
		02ACBCE516713F2B00BB4414 /* transport_port.p.64.png in Resources */ = {isa = PBXBuildFile; fileRef = 02ACBB9F16713F2A00BB4414 /* transport_port.p.64.png */; };
		02ACBCE616713F2B00BB4414 /* transport_rental_bicycle.p.64.png in Resources */ = {isa = PBXBuildFile; fileRef = 02ACBBA016713F2A00BB4414 /* transport_rental_bicycle.p.64.png */; };
		02ACBCE716713F2B00BB4414 /* transport_rental_car.p.64.png in Resources */ = {isa = PBXBuildFile; fileRef = 02ACBBA116713F2A00BB4414 /* transport_rental_car.p.64.png */; };
		02ACBCE816713F2B00BB4414 /* transport_roundabout_anticlockwise.p.64.png in Resources */ = {isa = PBXBuildFile; fileRef = 02ACBBA216713F2A00BB4414 /* transport_roundabout_anticlockwise.p.64.png */; };
		02ACBCE916713F2B00BB4414 /* transport_roundabout_clockwise.p.64.png in Resources */ = {isa = PBXBuildFile; fileRef = 02ACBBA316713F2A00BB4414 /* transport_roundabout_clockwise.p.64.png */; };
		02ACBCEA16713F2B00BB4414 /* transport_slipway.p.64.png in Resources */ = {isa = PBXBuildFile; fileRef = 02ACBBA416713F2A00BB4414 /* transport_slipway.p.64.png */; };
		02ACBCEB16713F2B00BB4414 /* transport_speedbump.p.64.png in Resources */ = {isa = PBXBuildFile; fileRef = 02ACBBA516713F2A00BB4414 /* transport_speedbump.p.64.png */; };
		02ACBCEC16713F2B00BB4414 /* transport_subway.p.64.png in Resources */ = {isa = PBXBuildFile; fileRef = 02ACBBA616713F2A00BB4414 /* transport_subway.p.64.png */; };
		02ACBCED16713F2B00BB4414 /* transport_taxi_rank.p.64.png in Resources */ = {isa = PBXBuildFile; fileRef = 02ACBBA716713F2A00BB4414 /* transport_taxi_rank.p.64.png */; };
		02ACBCEE16713F2B00BB4414 /* transport_traffic_lights.p.64.png in Resources */ = {isa = PBXBuildFile; fileRef = 02ACBBA816713F2A00BB4414 /* transport_traffic_lights.p.64.png */; };
		02ACBCEF16713F2B00BB4414 /* transport_train_station.p.64.png in Resources */ = {isa = PBXBuildFile; fileRef = 02ACBBA916713F2A00BB4414 /* transport_train_station.p.64.png */; };
		02ACBCF016713F2B00BB4414 /* transport_train_station2.p.64.png in Resources */ = {isa = PBXBuildFile; fileRef = 02ACBBAA16713F2A00BB4414 /* transport_train_station2.p.64.png */; };
		02ACBCF116713F2B00BB4414 /* transport_tram_stop.p.64.png in Resources */ = {isa = PBXBuildFile; fileRef = 02ACBBAB16713F2A00BB4414 /* transport_tram_stop.p.64.png */; };
		02ACBCF216713F2B00BB4414 /* transport_turning_circle.p.64.png in Resources */ = {isa = PBXBuildFile; fileRef = 02ACBBAC16713F2A00BB4414 /* transport_turning_circle.p.64.png */; };
		02ACBCF316713F2B00BB4414 /* transport_walking.p.64.png in Resources */ = {isa = PBXBuildFile; fileRef = 02ACBBAD16713F2A00BB4414 /* transport_walking.p.64.png */; };
		02ACBCF416713F2B00BB4414 /* transport_zebra_crossing.p.64.png in Resources */ = {isa = PBXBuildFile; fileRef = 02ACBBAE16713F2A00BB4414 /* transport_zebra_crossing.p.64.png */; };
		02ACBCF516713F2B00BB4414 /* water_dam.p.64.png in Resources */ = {isa = PBXBuildFile; fileRef = 02ACBBAF16713F2A00BB4414 /* water_dam.p.64.png */; };
		02ACBCF616713F2B00BB4414 /* water_tower.p.64.png in Resources */ = {isa = PBXBuildFile; fileRef = 02ACBBB016713F2A00BB4414 /* water_tower.p.64.png */; };
		02ACBCF716713F2B00BB4414 /* water_weir.p.64.png in Resources */ = {isa = PBXBuildFile; fileRef = 02ACBBB116713F2A00BB4414 /* water_weir.p.64.png */; };
		02ACBCF816713F2B00BB4414 /* QuadMap.m in Sources */ = {isa = PBXBuildFile; fileRef = 02ACBBB316713F2A00BB4414 /* QuadMap.m */; };
		02ACBCF916713F2B00BB4414 /* RulerLayer.m in Sources */ = {isa = PBXBuildFile; fileRef = 02ACBBB516713F2A00BB4414 /* RulerLayer.m */; };
		02ACBCFA16713F2B00BB4414 /* SpeechBalloonLayer.m in Sources */ = {isa = PBXBuildFile; fileRef = 02ACBBB716713F2A00BB4414 /* SpeechBalloonLayer.m */; };
		02ACBCFC16713F2B00BB4414 /* TagInfo.menu.xml in Resources */ = {isa = PBXBuildFile; fileRef = 02ACBBBA16713F2A00BB4414 /* TagInfo.menu.xml */; };
		02ACBCFD16713F2B00BB4414 /* TagInfo.xml in Resources */ = {isa = PBXBuildFile; fileRef = 02ACBBBB16713F2A00BB4414 /* TagInfo.xml */; };
		02ACBD191671737300BB4414 /* libxml2.dylib in Frameworks */ = {isa = PBXBuildFile; fileRef = 02ACBD181671737300BB4414 /* libxml2.dylib */; };
		02ACBD1F16717BBB00BB4414 /* QuartzCore.framework in Frameworks */ = {isa = PBXBuildFile; fileRef = 02ACBD1E16717BBB00BB4414 /* QuartzCore.framework */; };
		02ACBD2116717BC500BB4414 /* CoreLocation.framework in Frameworks */ = {isa = PBXBuildFile; fileRef = 02ACBD2016717BC500BB4414 /* CoreLocation.framework */; };
		02ACBD2416717D7000BB4414 /* TagInfo.m in Sources */ = {isa = PBXBuildFile; fileRef = 02ACBD2316717D7000BB4414 /* TagInfo.m */; };
		02B69D0C1BF42411002605A3 /* HtmlAlertViewController.m in Sources */ = {isa = PBXBuildFile; fileRef = 02B69D0B1BF42411002605A3 /* HtmlAlertViewController.m */; };
		02B69D101BF5A66B002605A3 /* LanguageTableViewController.m in Sources */ = {isa = PBXBuildFile; fileRef = 02B69D0F1BF5A66B002605A3 /* LanguageTableViewController.m */; };
		02BCC5A2206AEDDE00B4478B /* compass.png in Resources */ = {isa = PBXBuildFile; fileRef = 02BCC5A1206AEDDC00B4478B /* compass.png */; };
		02BED98A168B6F2F00357B94 /* WebPageViewController.m in Sources */ = {isa = PBXBuildFile; fileRef = 02BED989168B6F2F00357B94 /* WebPageViewController.m */; };
		02BED98E168BF87200357B94 /* NearbyMappersViewController.m in Sources */ = {isa = PBXBuildFile; fileRef = 02BED98D168BF87200357B94 /* NearbyMappersViewController.m */; };
		02BED99C168CBC5400357B94 /* LocationBallLayer.m in Sources */ = {isa = PBXBuildFile; fileRef = 02BED99B168CBC5400357B94 /* LocationBallLayer.m */; };
		02BED99F168D102700357B94 /* OfflineViewController.m in Sources */ = {isa = PBXBuildFile; fileRef = 02BED99E168D102600357B94 /* OfflineViewController.m */; };
		02BF745120793EE20028ED6A /* TurnRestrictHwyView.m in Sources */ = {isa = PBXBuildFile; fileRef = 02BF745020793EE20028ED6A /* TurnRestrictHwyView.m */; };
		02BF745420793F0A0028ED6A /* TurnRestrictController.m in Sources */ = {isa = PBXBuildFile; fileRef = 02BF745320793F0A0028ED6A /* TurnRestrictController.m */; };
		02C19B351699E8C000F75E3C /* BingMetadataViewController.m in Sources */ = {isa = PBXBuildFile; fileRef = 02C19B341699E8C000F75E3C /* BingMetadataViewController.m */; };
		02C3C73419A5A40C003B6783 /* AerialListViewController.m in Sources */ = {isa = PBXBuildFile; fileRef = 02C3C73319A5A40C003B6783 /* AerialListViewController.m */; };
		02C3C73719A5D679003B6783 /* AerialEditViewController.m in Sources */ = {isa = PBXBuildFile; fileRef = 02C3C73619A5D679003B6783 /* AerialEditViewController.m */; };
		02C3C73A19A6DCEA003B6783 /* AerialList.m in Sources */ = {isa = PBXBuildFile; fileRef = 02C3C73919A6DCEA003B6783 /* AerialList.m */; };
		02C4255316796B5800761C54 /* SpeechBalloonView.m in Sources */ = {isa = PBXBuildFile; fileRef = 02C4255216796B5800761C54 /* SpeechBalloonView.m */; };
		02CB5B6516BF1F9C00432914 /* AutocompleteTextField.m in Sources */ = {isa = PBXBuildFile; fileRef = 02CB5B6416BF1F9C00432914 /* AutocompleteTextField.m */; };
		02DAB7D51BFA4BBC00360AED /* 723-location-arrow-toolbar-selected.png in Resources */ = {isa = PBXBuildFile; fileRef = 02DAB7D21BFA4BBC00360AED /* 723-location-arrow-toolbar-selected.png */; };
		02DAB7D61BFA4BBC00360AED /* 723-location-arrow-toolbar-selected@2x.png in Resources */ = {isa = PBXBuildFile; fileRef = 02DAB7D31BFA4BBC00360AED /* 723-location-arrow-toolbar-selected@2x.png */; };
		02DAB7D71BFA4BBC00360AED /* 723-location-arrow-toolbar-selected@3x.png in Resources */ = {isa = PBXBuildFile; fileRef = 02DAB7D41BFA4BBC00360AED /* 723-location-arrow-toolbar-selected@3x.png */; };
		02DAB7DB1BFA4C3B00360AED /* 723-location-arrow-toolbar.png in Resources */ = {isa = PBXBuildFile; fileRef = 02DAB7D81BFA4C3B00360AED /* 723-location-arrow-toolbar.png */; };
		02DAB7DC1BFA4C3B00360AED /* 723-location-arrow-toolbar@2x.png in Resources */ = {isa = PBXBuildFile; fileRef = 02DAB7D91BFA4C3B00360AED /* 723-location-arrow-toolbar@2x.png */; };
		02DAB7DD1BFA4C3B00360AED /* 723-location-arrow-toolbar@3x.png in Resources */ = {isa = PBXBuildFile; fileRef = 02DAB7DA1BFA4C3B00360AED /* 723-location-arrow-toolbar@3x.png */; };
		02DBB4451A1C884F00732D53 /* HeightViewController.m in Sources */ = {isa = PBXBuildFile; fileRef = 02DBB4441A1C884F00732D53 /* HeightViewController.m */; };
		02DC59811671B79100213558 /* CoreText.framework in Frameworks */ = {isa = PBXBuildFile; fileRef = 02DC59801671B79100213558 /* CoreText.framework */; };
		02E626701997168800565D62 /* KeyChain.m in Sources */ = {isa = PBXBuildFile; fileRef = 02E6266F1997168800565D62 /* KeyChain.m */; };
		02E6267219973A0700565D62 /* Security.framework in Frameworks */ = {isa = PBXBuildFile; fileRef = 02E6267119973A0700565D62 /* Security.framework */; };
		02E8436519B39FAD0044AC1D /* OsmNotesDatabase.m in Sources */ = {isa = PBXBuildFile; fileRef = 02E8436419B39FAD0044AC1D /* OsmNotesDatabase.m */; };
		02E8436F19B407C40044AC1D /* WebPageView.xib in Resources */ = {isa = PBXBuildFile; fileRef = 02E8436E19B407C40044AC1D /* WebPageView.xib */; };
		02E8437C19B4DE510044AC1D /* Localizable.strings in Resources */ = {isa = PBXBuildFile; fileRef = 02E8437E19B4DE510044AC1D /* Localizable.strings */; };
		02ED19811BBF119C00A57CF4 /* Launch Screen.storyboard in Resources */ = {isa = PBXBuildFile; fileRef = 02ED19801BBF119C00A57CF4 /* Launch Screen.storyboard */; };
		02EDCC081683EC2D007F9934 /* CFNetwork.framework in Frameworks */ = {isa = PBXBuildFile; fileRef = 02EDCC071683EC2D007F9934 /* CFNetwork.framework */; };
		02F04AD21BC4D3B50044FD95 /* GpxConfigureViewController.m in Sources */ = {isa = PBXBuildFile; fileRef = 02F04AD11BC4D3B50044FD95 /* GpxConfigureViewController.m */; };
		02F371B416A4F3E6003E9548 /* HelpViewController.m in Sources */ = {isa = PBXBuildFile; fileRef = 02F371B316A4F3E6003E9548 /* HelpViewController.m */; };
		02F373F916822C2C004614D4 /* UploadViewController.m in Sources */ = {isa = PBXBuildFile; fileRef = 02F373F816822C2C004614D4 /* UploadViewController.m */; };
		02F8F4341696004B002A0820 /* NominatumViewController.m in Sources */ = {isa = PBXBuildFile; fileRef = 02F8F4331696004B002A0820 /* NominatumViewController.m */; };
		02F9A4551BC8348C0013BFBD /* OSM-Logo256.png in Resources */ = {isa = PBXBuildFile; fileRef = 02F9A4541BC8348C0013BFBD /* OSM-Logo256.png */; };
		02FFCE0B16A7360B001A5B8A /* NSMutableArray+PartialSort.mm in Sources */ = {isa = PBXBuildFile; fileRef = 02FFCE0A16A7360B001A5B8A /* NSMutableArray+PartialSort.mm */; settings = {COMPILER_FLAGS = "-fno-objc-arc"; }; };
		64348CED225E7CD900ADE7FB /* GoMapTests.swift in Sources */ = {isa = PBXBuildFile; fileRef = 64348CEC225E7CD900ADE7FB /* GoMapTests.swift */; };
		64348CFB225E867800ADE7FB /* HeadingProviderMock.swift in Sources */ = {isa = PBXBuildFile; fileRef = 64348CF7225E867800ADE7FB /* HeadingProviderMock.swift */; };
		64348CFC225E867800ADE7FB /* MeasureDirectionViewModelDelegateMock.swift in Sources */ = {isa = PBXBuildFile; fileRef = 64348CF8225E867800ADE7FB /* MeasureDirectionViewModelDelegateMock.swift */; };
		64348CFD225E867800ADE7FB /* CLHeadingMock.swift in Sources */ = {isa = PBXBuildFile; fileRef = 64348CF9225E867800ADE7FB /* CLHeadingMock.swift */; };
		64348CFE225E867800ADE7FB /* MeasureDirectionViewModelTestCase.swift in Sources */ = {isa = PBXBuildFile; fileRef = 64348CFA225E867800ADE7FB /* MeasureDirectionViewModelTestCase.swift */; };
		64348D13225EAA5D00ADE7FB /* MapViewUITestCase.swift in Sources */ = {isa = PBXBuildFile; fileRef = 64348D12225EAA5D00ADE7FB /* MapViewUITestCase.swift */; };
		6442666722540EDF00C0D545 /* Lock.swift in Sources */ = {isa = PBXBuildFile; fileRef = 6442666422540EDF00C0D545 /* Lock.swift */; };
		6442666822540EDF00C0D545 /* Disposable.swift in Sources */ = {isa = PBXBuildFile; fileRef = 6442666522540EDF00C0D545 /* Disposable.swift */; };
		6442666922540EDF00C0D545 /* Observable.swift in Sources */ = {isa = PBXBuildFile; fileRef = 6442666622540EDF00C0D545 /* Observable.swift */; };
		647F46CE2253EA4C00CEC482 /* MeasureDirectionViewModel.swift in Sources */ = {isa = PBXBuildFile; fileRef = 647F46CD2253EA4C00CEC482 /* MeasureDirectionViewModel.swift */; };
		647F46D12253F08200CEC482 /* HeadingProvider.swift in Sources */ = {isa = PBXBuildFile; fileRef = 647F46D02253F08200CEC482 /* HeadingProvider.swift */; };
		64C968452261ED3100351C0C /* Media.xcassets in Resources */ = {isa = PBXBuildFile; fileRef = 64C968442261ED3100351C0C /* Media.xcassets */; };
		64981F1F22667D7700178476 /* SettingsViewController.swift in Sources */ = {isa = PBXBuildFile; fileRef = 64981F1E22667D7700178476 /* SettingsViewController.swift */; };
		64C072FA226227D500598078 /* CommonTagKeyTestCase.swift in Sources */ = {isa = PBXBuildFile; fileRef = 64C072F9226227D500598078 /* CommonTagKeyTestCase.swift */; };
		64C072FE22622B9C00598078 /* Require.swift in Sources */ = {isa = PBXBuildFile; fileRef = 64C072FD22622B9C00598078 /* Require.swift */; };
		64D74BF32253DF49004FFD20 /* DirectionViewController.swift in Sources */ = {isa = PBXBuildFile; fileRef = 64D74BF12253DF49004FFD20 /* DirectionViewController.swift */; };
		64D74BF42253DF49004FFD20 /* DirectionViewController.xib in Resources */ = {isa = PBXBuildFile; fileRef = 64D74BF22253DF49004FFD20 /* DirectionViewController.xib */; };
		64348D01225E8D3F00ADE7FB /* OsmNode+Direction.swift in Sources */ = {isa = PBXBuildFile; fileRef = 64348D00225E8D3F00ADE7FB /* OsmNode+Direction.swift */; };
		64348D03225E8E4300ADE7FB /* OsmNode_DirectionTestCase.swift in Sources */ = {isa = PBXBuildFile; fileRef = 64348D02225E8E4300ADE7FB /* OsmNode_DirectionTestCase.swift */; };
		64E21EB322651620004605D7 /* LoginViewController.swift in Sources */ = {isa = PBXBuildFile; fileRef = 64E21EB222651620004605D7 /* LoginViewController.swift */; };
		64E21EB522651C06004605D7 /* OSMMapDataTestCase.swift in Sources */ = {isa = PBXBuildFile; fileRef = 64E21EB422651C06004605D7 /* OSMMapDataTestCase.swift */; };
		64E21EB822651F2D004605D7 /* XCTestCase+UserDefaults.swift in Sources */ = {isa = PBXBuildFile; fileRef = 64E21EB722651F2D004605D7 /* XCTestCase+UserDefaults.swift */; };
/* End PBXBuildFile section */

/* Begin PBXContainerItemProxy section */
		64348CEF225E7CD900ADE7FB /* PBXContainerItemProxy */ = {
			isa = PBXContainerItemProxy;
			containerPortal = 02ACBA2616713CCB00BB4414 /* Project object */;
			proxyType = 1;
			remoteGlobalIDString = 02ACBA2E16713CCB00BB4414;
			remoteInfo = "Go Map!!";
		};
		64348D0D225EA24E00ADE7FB /* PBXContainerItemProxy */ = {
			isa = PBXContainerItemProxy;
			containerPortal = 02ACBA2616713CCB00BB4414 /* Project object */;
			proxyType = 1;
			remoteGlobalIDString = 02ACBA2E16713CCB00BB4414;
			remoteInfo = "Go Map!!";
		};
/* End PBXContainerItemProxy section */

/* Begin PBXFileReference section */
		0205460416766808004A2A23 /* POIPresetViewController.h */ = {isa = PBXFileReference; fileEncoding = 4; lastKnownFileType = sourcecode.c.h; path = POIPresetViewController.h; sourceTree = "<group>"; };
		0205460516766808004A2A23 /* POIPresetViewController.m */ = {isa = PBXFileReference; fileEncoding = 4; lastKnownFileType = sourcecode.c.objc; path = POIPresetViewController.m; sourceTree = "<group>"; };
		02072AA51BD4465E00F1CAB4 /* 702-share.png */ = {isa = PBXFileReference; lastKnownFileType = image.png; path = "702-share.png"; sourceTree = "<group>"; };
		02072AA61BD4465E00F1CAB4 /* 702-share@2x.png */ = {isa = PBXFileReference; lastKnownFileType = image.png; path = "702-share@2x.png"; sourceTree = "<group>"; };
		02072AA71BD4465E00F1CAB4 /* 702-share@3x.png */ = {isa = PBXFileReference; lastKnownFileType = image.png; path = "702-share@3x.png"; sourceTree = "<group>"; };
		02072AAB1BD446F500F1CAB4 /* 852-map-toolbar.png */ = {isa = PBXFileReference; lastKnownFileType = image.png; path = "852-map-toolbar.png"; sourceTree = "<group>"; };
		02072AAC1BD446F500F1CAB4 /* 852-map-toolbar@2x.png */ = {isa = PBXFileReference; lastKnownFileType = image.png; path = "852-map-toolbar@2x.png"; sourceTree = "<group>"; };
		02072AAD1BD446F500F1CAB4 /* 852-map-toolbar@3x.png */ = {isa = PBXFileReference; lastKnownFileType = image.png; path = "852-map-toolbar@3x.png"; sourceTree = "<group>"; };
		02072AB11BD4494200F1CAB4 /* 845-location-target-toolbar.png */ = {isa = PBXFileReference; lastKnownFileType = image.png; path = "845-location-target-toolbar.png"; sourceTree = "<group>"; };
		02072AB21BD4494200F1CAB4 /* 845-location-target-toolbar@2x.png */ = {isa = PBXFileReference; lastKnownFileType = image.png; path = "845-location-target-toolbar@2x.png"; sourceTree = "<group>"; };
		02072AB31BD4494200F1CAB4 /* 845-location-target-toolbar@3x.png */ = {isa = PBXFileReference; lastKnownFileType = image.png; path = "845-location-target-toolbar@3x.png"; sourceTree = "<group>"; };
		02072AB71BD4497500F1CAB4 /* 732-cloud-upload-toolbar.png */ = {isa = PBXFileReference; lastKnownFileType = image.png; path = "732-cloud-upload-toolbar.png"; sourceTree = "<group>"; };
		02072AB81BD4497500F1CAB4 /* 732-cloud-upload-toolbar@2x.png */ = {isa = PBXFileReference; lastKnownFileType = image.png; path = "732-cloud-upload-toolbar@2x.png"; sourceTree = "<group>"; };
		02072AB91BD4497500F1CAB4 /* 732-cloud-upload-toolbar@3x.png */ = {isa = PBXFileReference; lastKnownFileType = image.png; path = "732-cloud-upload-toolbar@3x.png"; sourceTree = "<group>"; };
		02072ABD1BD44B2800F1CAB4 /* 1200-file-type-settings-toolbar.png */ = {isa = PBXFileReference; lastKnownFileType = image.png; path = "1200-file-type-settings-toolbar.png"; sourceTree = "<group>"; };
		02072ABE1BD44B2800F1CAB4 /* 1200-file-type-settings-toolbar@2x.png */ = {isa = PBXFileReference; lastKnownFileType = image.png; path = "1200-file-type-settings-toolbar@2x.png"; sourceTree = "<group>"; };
		02072ABF1BD44B2800F1CAB4 /* 1200-file-type-settings-toolbar@3x.png */ = {isa = PBXFileReference; lastKnownFileType = image.png; path = "1200-file-type-settings-toolbar@3x.png"; sourceTree = "<group>"; };
		02072AC31BD452F200F1CAB4 /* 982-food-toolbar.png */ = {isa = PBXFileReference; lastKnownFileType = image.png; path = "982-food-toolbar.png"; sourceTree = "<group>"; };
		02072AC41BD452F200F1CAB4 /* 982-food-toolbar@2x.png */ = {isa = PBXFileReference; lastKnownFileType = image.png; path = "982-food-toolbar@2x.png"; sourceTree = "<group>"; };
		02072AC51BD452F200F1CAB4 /* 982-food-toolbar@3x.png */ = {isa = PBXFileReference; lastKnownFileType = image.png; path = "982-food-toolbar@3x.png"; sourceTree = "<group>"; };
		02072AC91BD4546E00F1CAB4 /* 710-folder.png */ = {isa = PBXFileReference; lastKnownFileType = image.png; path = "710-folder.png"; sourceTree = "<group>"; };
		02072ACA1BD4546F00F1CAB4 /* 710-folder@2x.png */ = {isa = PBXFileReference; lastKnownFileType = image.png; path = "710-folder@2x.png"; sourceTree = "<group>"; };
		02072ACB1BD4546F00F1CAB4 /* 710-folder@3x.png */ = {isa = PBXFileReference; lastKnownFileType = image.png; path = "710-folder@3x.png"; sourceTree = "<group>"; };
		02072ACF1BD454E800F1CAB4 /* 751-eye-toolbar.png */ = {isa = PBXFileReference; lastKnownFileType = image.png; path = "751-eye-toolbar.png"; sourceTree = "<group>"; };
		02072AD01BD454E800F1CAB4 /* 751-eye-toolbar@2x.png */ = {isa = PBXFileReference; lastKnownFileType = image.png; path = "751-eye-toolbar@2x.png"; sourceTree = "<group>"; };
		02072AD11BD454E800F1CAB4 /* 751-eye-toolbar@3x.png */ = {isa = PBXFileReference; lastKnownFileType = image.png; path = "751-eye-toolbar@3x.png"; sourceTree = "<group>"; };
		02072AD51BD46B1700F1CAB4 /* StoreKit.framework */ = {isa = PBXFileReference; lastKnownFileType = wrapper.framework; name = StoreKit.framework; path = System/Library/Frameworks/StoreKit.framework; sourceTree = SDKROOT; };
		02072AE31BD5E99B00F1CAB4 /* 709-plus-toolbar.png */ = {isa = PBXFileReference; lastKnownFileType = image.png; path = "709-plus-toolbar.png"; sourceTree = "<group>"; };
		02072AE41BD5E99B00F1CAB4 /* 709-plus-toolbar@2x.png */ = {isa = PBXFileReference; lastKnownFileType = image.png; path = "709-plus-toolbar@2x.png"; sourceTree = "<group>"; };
		02072AE51BD5E99B00F1CAB4 /* 709-plus-toolbar@3x.png */ = {isa = PBXFileReference; lastKnownFileType = image.png; path = "709-plus-toolbar@3x.png"; sourceTree = "<group>"; };
		020C2A8E168A7688003F2C2A /* CreditsViewController.h */ = {isa = PBXFileReference; fileEncoding = 4; lastKnownFileType = sourcecode.c.h; lineEnding = 0; path = CreditsViewController.h; sourceTree = "<group>"; xcLanguageSpecificationIdentifier = xcode.lang.objcpp; };
		020C2A8F168A7688003F2C2A /* CreditsViewController.m */ = {isa = PBXFileReference; fileEncoding = 4; lastKnownFileType = sourcecode.c.objc; lineEnding = 0; path = CreditsViewController.m; sourceTree = "<group>"; xcLanguageSpecificationIdentifier = xcode.lang.objc; };
		020CD974169D4B5A00BF3AAF /* Default-Portrait~ipad.png */ = {isa = PBXFileReference; lastKnownFileType = image.png; name = "Default-Portrait~ipad.png"; path = "../iOS/Default-Portrait~ipad.png"; sourceTree = "<group>"; };
		020CD976169D4B7300BF3AAF /* Default-Portrait@2x~ipad.png */ = {isa = PBXFileReference; lastKnownFileType = image.png; name = "Default-Portrait@2x~ipad.png"; path = "../iOS/Default-Portrait@2x~ipad.png"; sourceTree = "<group>"; };
		020CD978169D4B7900BF3AAF /* Default-Landscape@2x~ipad.png */ = {isa = PBXFileReference; lastKnownFileType = image.png; name = "Default-Landscape@2x~ipad.png"; path = "../iOS/Default-Landscape@2x~ipad.png"; sourceTree = "<group>"; };
		020CD97A169D4BC900BF3AAF /* Default-Landscape~ipad.png */ = {isa = PBXFileReference; lastKnownFileType = image.png; name = "Default-Landscape~ipad.png"; path = "../iOS/Default-Landscape~ipad.png"; sourceTree = "<group>"; };
		02130E84196CF58500498297 /* MenuIcon.png */ = {isa = PBXFileReference; lastKnownFileType = image.png; path = MenuIcon.png; sourceTree = "<group>"; };
		0219563016DDC26E00074D15 /* GpxViewController.h */ = {isa = PBXFileReference; fileEncoding = 4; lastKnownFileType = sourcecode.c.h; lineEnding = 0; path = GpxViewController.h; sourceTree = "<group>"; xcLanguageSpecificationIdentifier = xcode.lang.objcpp; };
		0219563116DDC26E00074D15 /* GpxViewController.m */ = {isa = PBXFileReference; fileEncoding = 4; lastKnownFileType = sourcecode.c.objc; lineEnding = 0; path = GpxViewController.m; sourceTree = "<group>"; xcLanguageSpecificationIdentifier = xcode.lang.objc; };
		021B30C51973AA4400B36EFF /* OsmMapData+Edit.h */ = {isa = PBXFileReference; fileEncoding = 4; lastKnownFileType = sourcecode.c.h; lineEnding = 0; name = "OsmMapData+Edit.h"; path = "../Shared/OsmMapData+Edit.h"; sourceTree = "<group>"; xcLanguageSpecificationIdentifier = xcode.lang.objcpp; };
		021B30C61973AA4400B36EFF /* OsmMapData+Edit.m */ = {isa = PBXFileReference; fileEncoding = 4; lastKnownFileType = sourcecode.c.objc; lineEnding = 0; name = "OsmMapData+Edit.m"; path = "../Shared/OsmMapData+Edit.m"; sourceTree = "<group>"; xcLanguageSpecificationIdentifier = xcode.lang.objc; };
		021BFCE81BDF3F9E00CE255A /* VoiceAnnouncement.h */ = {isa = PBXFileReference; fileEncoding = 4; lastKnownFileType = sourcecode.c.h; lineEnding = 0; name = VoiceAnnouncement.h; path = ../Shared/VoiceAnnouncement.h; sourceTree = "<group>"; };
		021BFCE91BDF3F9E00CE255A /* VoiceAnnouncement.m */ = {isa = PBXFileReference; fileEncoding = 4; lastKnownFileType = sourcecode.c.objc; lineEnding = 0; name = VoiceAnnouncement.m; path = ../Shared/VoiceAnnouncement.m; sourceTree = "<group>"; };
		021C6AA61686145C00FB17B0 /* UndoManager.h */ = {isa = PBXFileReference; fileEncoding = 4; lastKnownFileType = sourcecode.c.h; name = UndoManager.h; path = ../Shared/UndoManager.h; sourceTree = "<group>"; };
		021C6AA71686145C00FB17B0 /* UndoManager.m */ = {isa = PBXFileReference; fileEncoding = 4; lastKnownFileType = sourcecode.c.objc; name = UndoManager.m; path = ../Shared/UndoManager.m; sourceTree = "<group>"; };
		021C6AB2168768C800FB17B0 /* MessageUI.framework */ = {isa = PBXFileReference; lastKnownFileType = wrapper.framework; name = MessageUI.framework; path = System/Library/Frameworks/MessageUI.framework; sourceTree = SDKROOT; };
		021D4E49194E0BCB002154B3 /* FpsLabel.h */ = {isa = PBXFileReference; fileEncoding = 4; lastKnownFileType = sourcecode.c.h; lineEnding = 0; path = FpsLabel.h; sourceTree = "<group>"; xcLanguageSpecificationIdentifier = xcode.lang.objcpp; };
		021D4E4A194E0BCB002154B3 /* FpsLabel.m */ = {isa = PBXFileReference; fileEncoding = 4; lastKnownFileType = sourcecode.c.objc; lineEnding = 0; path = FpsLabel.m; sourceTree = "<group>"; xcLanguageSpecificationIdentifier = xcode.lang.objc; };
		021E5D6A16C0507A00B7A02A /* transport_stop.p.64.png */ = {isa = PBXFileReference; lastKnownFileType = image.png; path = transport_stop.p.64.png; sourceTree = "<group>"; };
		02205F3A1674550D00D57D23 /* ArrowBlack.png */ = {isa = PBXFileReference; lastKnownFileType = image.png; path = ArrowBlack.png; sourceTree = "<group>"; };
		0223DB511675D53200D6F825 /* POITypeViewController.h */ = {isa = PBXFileReference; fileEncoding = 4; lastKnownFileType = sourcecode.c.h; path = POITypeViewController.h; sourceTree = "<group>"; };
		0223DB521675D53200D6F825 /* POITypeViewController.m */ = {isa = PBXFileReference; fileEncoding = 4; lastKnownFileType = sourcecode.c.objc; path = POITypeViewController.m; sourceTree = "<group>"; };
		0223DB5516765C9000D6F825 /* POICommonTagsViewController.h */ = {isa = PBXFileReference; fileEncoding = 4; lastKnownFileType = sourcecode.c.h; path = POICommonTagsViewController.h; sourceTree = "<group>"; };
		0223DB5616765C9000D6F825 /* POICommonTagsViewController.m */ = {isa = PBXFileReference; fileEncoding = 4; lastKnownFileType = sourcecode.c.objc; path = POICommonTagsViewController.m; sourceTree = "<group>"; };
		0225A36819B63EFE008B63BA /* DisplayViewController.h */ = {isa = PBXFileReference; fileEncoding = 4; lastKnownFileType = sourcecode.c.h; lineEnding = 0; path = DisplayViewController.h; sourceTree = "<group>"; xcLanguageSpecificationIdentifier = xcode.lang.objcpp; };
		0225A36919B63F0D008B63BA /* DisplayViewController.m */ = {isa = PBXFileReference; fileEncoding = 4; lastKnownFileType = sourcecode.c.objc; lineEnding = 0; path = DisplayViewController.m; sourceTree = "<group>"; xcLanguageSpecificationIdentifier = xcode.lang.objc; };
		0228442A16D8870C00A1C051 /* GpxLayer.h */ = {isa = PBXFileReference; fileEncoding = 4; lastKnownFileType = sourcecode.c.h; lineEnding = 0; name = GpxLayer.h; path = ../Shared/GpxLayer.h; sourceTree = "<group>"; xcLanguageSpecificationIdentifier = xcode.lang.objcpp; };
		0228442B16D8870C00A1C051 /* GpxLayer.m */ = {isa = PBXFileReference; fileEncoding = 4; lastKnownFileType = sourcecode.c.objc; lineEnding = 0; name = GpxLayer.m; path = ../Shared/GpxLayer.m; sourceTree = "<group>"; };
		0228444516DD339200A1C051 /* redo32@2x.png */ = {isa = PBXFileReference; lastKnownFileType = image.png; path = "redo32@2x.png"; sourceTree = "<group>"; };
		0228444616DD339300A1C051 /* undo32@2x.png */ = {isa = PBXFileReference; lastKnownFileType = image.png; path = "undo32@2x.png"; sourceTree = "<group>"; };
		022A2A52167B8F1C00D7A5AC /* POITabBarController.h */ = {isa = PBXFileReference; fileEncoding = 4; lastKnownFileType = sourcecode.c.h; path = POITabBarController.h; sourceTree = "<group>"; };
		022A2A53167B8F1C00D7A5AC /* POITabBarController.m */ = {isa = PBXFileReference; fileEncoding = 4; lastKnownFileType = sourcecode.c.objc; path = POITabBarController.m; sourceTree = "<group>"; };
		022A2A6C167D969600D7A5AC /* ClearCacheViewController.h */ = {isa = PBXFileReference; fileEncoding = 4; lastKnownFileType = sourcecode.c.h; lineEnding = 0; path = ClearCacheViewController.h; sourceTree = "<group>"; xcLanguageSpecificationIdentifier = xcode.lang.objcpp; };
		022A2A6D167D969600D7A5AC /* ClearCacheViewController.m */ = {isa = PBXFileReference; fileEncoding = 4; lastKnownFileType = sourcecode.c.objc; lineEnding = 0; path = ClearCacheViewController.m; sourceTree = "<group>"; xcLanguageSpecificationIdentifier = xcode.lang.objc; };
		022ABC9F20C1AACF002D4977 /* MultilineTableViewCell.h */ = {isa = PBXFileReference; lastKnownFileType = sourcecode.c.h; path = MultilineTableViewCell.h; sourceTree = "<group>"; };
		022ABCA020C1AACF002D4977 /* MultilineTableViewCell.m */ = {isa = PBXFileReference; lastKnownFileType = sourcecode.c.objc; path = MultilineTableViewCell.m; sourceTree = "<group>"; };
		022ABCA220C3750A002D4977 /* Buildings3DView.h */ = {isa = PBXFileReference; lastKnownFileType = sourcecode.c.h; name = Buildings3DView.h; path = ../Shared/Buildings3DView.h; sourceTree = "<group>"; };
		022ABCA320C3750A002D4977 /* Buildings3DView.m */ = {isa = PBXFileReference; lastKnownFileType = sourcecode.c.objc; name = Buildings3DView.m; path = ../Shared/Buildings3DView.m; sourceTree = "<group>"; };
		022B09A619BD3F7B0041687B /* QuadMapC.mm */ = {isa = PBXFileReference; fileEncoding = 4; lastKnownFileType = sourcecode.cpp.objcpp; name = QuadMapC.mm; path = ../Shared/QuadMapC.mm; sourceTree = "<group>"; };
		022B504716857E5F00E6619A /* OSMiOS.entitlements */ = {isa = PBXFileReference; lastKnownFileType = text.xml; path = OSMiOS.entitlements; sourceTree = "<group>"; };
		0230558919B931A50041B151 /* CustomPresetController.h */ = {isa = PBXFileReference; fileEncoding = 4; lastKnownFileType = sourcecode.c.h; lineEnding = 0; path = CustomPresetController.h; sourceTree = "<group>"; xcLanguageSpecificationIdentifier = xcode.lang.objcpp; };
		0230558A19B931B20041B151 /* CustomPresetController.m */ = {isa = PBXFileReference; fileEncoding = 4; lastKnownFileType = sourcecode.c.objc; lineEnding = 0; path = CustomPresetController.m; sourceTree = "<group>"; xcLanguageSpecificationIdentifier = xcode.lang.objc; };
		023B892A19C148790060CDB5 /* Images.xcassets */ = {isa = PBXFileReference; lastKnownFileType = folder.assetcatalog; name = Images.xcassets; path = "Go Map!!/Images.xcassets"; sourceTree = "<group>"; };
		023D1721168A36B00011FABC /* POIAttributesViewController.h */ = {isa = PBXFileReference; fileEncoding = 4; lastKnownFileType = sourcecode.c.h; path = POIAttributesViewController.h; sourceTree = "<group>"; };
		023D1722168A36B10011FABC /* POIAttributesViewController.m */ = {isa = PBXFileReference; fileEncoding = 4; lastKnownFileType = sourcecode.c.objc; path = POIAttributesViewController.m; sourceTree = "<group>"; };
		02401F351DE021EE00F32AF5 /* ExternalAccessory.framework */ = {isa = PBXFileReference; lastKnownFileType = wrapper.framework; name = ExternalAccessory.framework; path = System/Library/Frameworks/ExternalAccessory.framework; sourceTree = SDKROOT; };
		02401F371DE1369E00F32AF5 /* ExternalGPS.h */ = {isa = PBXFileReference; fileEncoding = 4; lastKnownFileType = sourcecode.c.h; lineEnding = 0; name = ExternalGPS.h; path = ../Shared/ExternalGPS.h; sourceTree = "<group>"; };
		02401F381DE1369E00F32AF5 /* ExternalGPS.m */ = {isa = PBXFileReference; fileEncoding = 4; lastKnownFileType = sourcecode.c.objc; lineEnding = 0; name = ExternalGPS.m; path = ../Shared/ExternalGPS.m; sourceTree = "<group>"; };
		02401F3A1DE157B800F32AF5 /* CoreBluetooth.framework */ = {isa = PBXFileReference; lastKnownFileType = wrapper.framework; name = CoreBluetooth.framework; path = System/Library/Frameworks/CoreBluetooth.framework; sourceTree = SDKROOT; };
		0242330F1674FDB4008A3B6A /* VectorMath.m */ = {isa = PBXFileReference; fileEncoding = 4; lastKnownFileType = sourcecode.c.objc; name = VectorMath.m; path = ../Shared/VectorMath.m; sourceTree = "<group>"; };
		0242331216750C81008A3B6A /* ArrowBlue.png */ = {isa = PBXFileReference; lastKnownFileType = image.png; path = ArrowBlue.png; sourceTree = "<group>"; };
		024ADF3A16B1B38A00875658 /* PathUtil.h */ = {isa = PBXFileReference; fileEncoding = 4; lastKnownFileType = sourcecode.c.h; lineEnding = 0; name = PathUtil.h; path = ../Shared/PathUtil.h; sourceTree = "<group>"; xcLanguageSpecificationIdentifier = xcode.lang.objcpp; };
		024ADF3B16B1B38B00875658 /* PathUtil.m */ = {isa = PBXFileReference; fileEncoding = 4; lastKnownFileType = sourcecode.c.objc; lineEnding = 0; name = PathUtil.m; path = ../Shared/PathUtil.m; sourceTree = "<group>"; xcLanguageSpecificationIdentifier = xcode.lang.objc; };
		024B4CA019BBE65F00BBA60B /* CustomPresetListViewController.h */ = {isa = PBXFileReference; fileEncoding = 4; lastKnownFileType = sourcecode.c.h; lineEnding = 0; path = CustomPresetListViewController.h; sourceTree = "<group>"; xcLanguageSpecificationIdentifier = xcode.lang.objcpp; };
		024B4CA119BBE67400BBA60B /* CustomPresetListViewController.m */ = {isa = PBXFileReference; fileEncoding = 4; lastKnownFileType = sourcecode.c.objc; lineEnding = 0; path = CustomPresetListViewController.m; sourceTree = "<group>"; xcLanguageSpecificationIdentifier = xcode.lang.objc; };
		024C323B1DEEA97100AD62AB /* OsmServerViewController.h */ = {isa = PBXFileReference; fileEncoding = 4; lastKnownFileType = sourcecode.c.h; path = OsmServerViewController.h; sourceTree = "<group>"; };
		024C323C1DEEA97100AD62AB /* OsmServerViewController.m */ = {isa = PBXFileReference; fileEncoding = 4; lastKnownFileType = sourcecode.c.objc; path = OsmServerViewController.m; sourceTree = "<group>"; };
		025224E616D7292E00B6FD53 /* RotatingNavigationController.h */ = {isa = PBXFileReference; fileEncoding = 4; lastKnownFileType = sourcecode.c.h; lineEnding = 0; path = RotatingNavigationController.h; sourceTree = "<group>"; xcLanguageSpecificationIdentifier = xcode.lang.objcpp; };
		025224E716D7292E00B6FD53 /* RotatingNavigationController.m */ = {isa = PBXFileReference; fileEncoding = 4; lastKnownFileType = sourcecode.c.objc; lineEnding = 0; path = RotatingNavigationController.m; sourceTree = "<group>"; xcLanguageSpecificationIdentifier = xcode.lang.objc; };
		0259E4061BCAEC88006C354C /* MyApplication.h */ = {isa = PBXFileReference; fileEncoding = 4; lastKnownFileType = sourcecode.c.h; lineEnding = 0; path = MyApplication.h; sourceTree = "<group>"; xcLanguageSpecificationIdentifier = xcode.lang.objcpp; };
		0259E4071BCAEC88006C354C /* MyApplication.m */ = {isa = PBXFileReference; fileEncoding = 4; lastKnownFileType = sourcecode.c.objc; lineEnding = 0; path = MyApplication.m; sourceTree = "<group>"; xcLanguageSpecificationIdentifier = xcode.lang.objc; };
		025A1CFA1690B96E002B60CB /* OSM-Logo57.png */ = {isa = PBXFileReference; lastKnownFileType = image.png; path = "OSM-Logo57.png"; sourceTree = "<group>"; };
		025A1CFB1690B96E002B60CB /* OSM-Logo114.png */ = {isa = PBXFileReference; lastKnownFileType = image.png; path = "OSM-Logo114.png"; sourceTree = "<group>"; };
		025B841619DCF55C0053C637 /* SceneKit.framework */ = {isa = PBXFileReference; lastKnownFileType = wrapper.framework; name = SceneKit.framework; path = System/Library/Frameworks/SceneKit.framework; sourceTree = SDKROOT; };
		025F1CF21BCD9B070097D7FE /* TapAndDragGesture.h */ = {isa = PBXFileReference; fileEncoding = 4; lastKnownFileType = sourcecode.c.h; lineEnding = 0; path = TapAndDragGesture.h; sourceTree = "<group>"; xcLanguageSpecificationIdentifier = xcode.lang.objcpp; };
		025F1CF31BCD9B070097D7FE /* TapAndDragGesture.m */ = {isa = PBXFileReference; fileEncoding = 4; lastKnownFileType = sourcecode.c.objc; lineEnding = 0; path = TapAndDragGesture.m; sourceTree = "<group>"; xcLanguageSpecificationIdentifier = xcode.lang.objc; };
		0260484019E66C8700415CB1 /* DisplayLink.h */ = {isa = PBXFileReference; fileEncoding = 4; lastKnownFileType = sourcecode.c.h; lineEnding = 0; name = DisplayLink.h; path = ../Shared/DisplayLink.h; sourceTree = "<group>"; };
		0260484119E66C8700415CB1 /* DisplayLink.m */ = {isa = PBXFileReference; fileEncoding = 4; lastKnownFileType = sourcecode.c.objc; lineEnding = 0; name = DisplayLink.m; path = ../Shared/DisplayLink.m; sourceTree = "<group>"; };
		0266D39116C02D9200AD9A83 /* seamark_anchor_berth.p.64.png */ = {isa = PBXFileReference; lastKnownFileType = image.png; path = seamark_anchor_berth.p.64.png; sourceTree = "<group>"; };
		0266D39216C02D9200AD9A83 /* seamark_anchorage.p.64.png */ = {isa = PBXFileReference; lastKnownFileType = image.png; path = seamark_anchorage.p.64.png; sourceTree = "<group>"; };
		0266D39316C02D9200AD9A83 /* seamark_beacon_cardinal.p.64.png */ = {isa = PBXFileReference; lastKnownFileType = image.png; path = seamark_beacon_cardinal.p.64.png; sourceTree = "<group>"; };
		0266D39416C02D9200AD9A83 /* seamark_beacon_isolated.p.64.png */ = {isa = PBXFileReference; lastKnownFileType = image.png; path = seamark_beacon_isolated.p.64.png; sourceTree = "<group>"; };
		0266D39516C02D9200AD9A83 /* seamark_beacon_lateral.p.64.png */ = {isa = PBXFileReference; lastKnownFileType = image.png; path = seamark_beacon_lateral.p.64.png; sourceTree = "<group>"; };
		0266D39616C02D9200AD9A83 /* seamark_beacon_safe_water.p.64.png */ = {isa = PBXFileReference; lastKnownFileType = image.png; path = seamark_beacon_safe_water.p.64.png; sourceTree = "<group>"; };
		0266D39716C02D9200AD9A83 /* seamark_beacon_special_purpose.p.64.png */ = {isa = PBXFileReference; lastKnownFileType = image.png; path = seamark_beacon_special_purpose.p.64.png; sourceTree = "<group>"; };
		0266D39816C02D9200AD9A83 /* seamark_buoy_cardinal.p.64.png */ = {isa = PBXFileReference; lastKnownFileType = image.png; path = seamark_buoy_cardinal.p.64.png; sourceTree = "<group>"; };
		0266D39916C02D9200AD9A83 /* seamark_buoy_isolated_danger.png */ = {isa = PBXFileReference; lastKnownFileType = image.png; path = seamark_buoy_isolated_danger.png; sourceTree = "<group>"; };
		0266D39A16C02D9200AD9A83 /* seamark_buoy_lateral.p.64.png */ = {isa = PBXFileReference; lastKnownFileType = image.png; path = seamark_buoy_lateral.p.64.png; sourceTree = "<group>"; };
		0266D39B16C02D9200AD9A83 /* seamark_buoy_safe_water.p.64.png */ = {isa = PBXFileReference; lastKnownFileType = image.png; path = seamark_buoy_safe_water.p.64.png; sourceTree = "<group>"; };
		0266D39C16C02D9200AD9A83 /* seamark_buoy_special_purpose.p.64.png */ = {isa = PBXFileReference; lastKnownFileType = image.png; path = seamark_buoy_special_purpose.p.64.png; sourceTree = "<group>"; };
		0266D39D16C02D9200AD9A83 /* seamark_fog_signal.p.64.png */ = {isa = PBXFileReference; lastKnownFileType = image.png; path = seamark_fog_signal.p.64.png; sourceTree = "<group>"; };
		0266D39E16C02D9200AD9A83 /* seamark_light_float.p.64.png */ = {isa = PBXFileReference; lastKnownFileType = image.png; path = seamark_light_float.p.64.png; sourceTree = "<group>"; };
		0266D39F16C02D9200AD9A83 /* seamark_light_major.p.64.png */ = {isa = PBXFileReference; lastKnownFileType = image.png; path = seamark_light_major.p.64.png; sourceTree = "<group>"; };
		0266D3A016C02D9200AD9A83 /* seamark_light_minor.p.64.png */ = {isa = PBXFileReference; lastKnownFileType = image.png; path = seamark_light_minor.p.64.png; sourceTree = "<group>"; };
		0266D3A116C02D9200AD9A83 /* seamark_light_vessel.p.64.png */ = {isa = PBXFileReference; lastKnownFileType = image.png; path = seamark_light_vessel.p.64.png; sourceTree = "<group>"; };
		0266D3A216C02D9200AD9A83 /* seamark_radar_station.p.64.png */ = {isa = PBXFileReference; lastKnownFileType = image.png; path = seamark_radar_station.p.64.png; sourceTree = "<group>"; };
		0266D3A316C02D9200AD9A83 /* seamark_signal_station.p.64.png */ = {isa = PBXFileReference; lastKnownFileType = image.png; path = seamark_signal_station.p.64.png; sourceTree = "<group>"; };
		0266D3A416C02D9200AD9A83 /* seamark_wreck.png */ = {isa = PBXFileReference; lastKnownFileType = image.png; path = seamark_wreck.png; sourceTree = "<group>"; };
		0266D3B916C03D7400AD9A83 /* seamark_notice.p.64.png */ = {isa = PBXFileReference; lastKnownFileType = image.png; path = seamark_notice.p.64.png; sourceTree = "<group>"; };
		02695B8B1A08C1DB0028D95E /* NotesTableViewController.h */ = {isa = PBXFileReference; fileEncoding = 4; lastKnownFileType = sourcecode.c.h; lineEnding = 0; path = NotesTableViewController.h; sourceTree = "<group>"; xcLanguageSpecificationIdentifier = xcode.lang.objcpp; };
		02695B8C1A08C1DB0028D95E /* NotesTableViewController.m */ = {isa = PBXFileReference; fileEncoding = 4; lastKnownFileType = sourcecode.c.objc; lineEnding = 0; path = NotesTableViewController.m; sourceTree = "<group>"; xcLanguageSpecificationIdentifier = xcode.lang.objc; };
		0277E29316A673CC00456BED /* OpenGLES.framework */ = {isa = PBXFileReference; lastKnownFileType = wrapper.framework; name = OpenGLES.framework; path = System/Library/Frameworks/OpenGLES.framework; sourceTree = SDKROOT; };
		027A469A1673B251000BE55C /* OSM-Logo72.png */ = {isa = PBXFileReference; lastKnownFileType = image.png; path = "OSM-Logo72.png"; sourceTree = "<group>"; };
		027A469D1673B257000BE55C /* OSM-Logo144.png */ = {isa = PBXFileReference; lastKnownFileType = image.png; path = "OSM-Logo144.png"; sourceTree = "<group>"; };
		027AD5CF19F5797400120654 /* poi */ = {isa = PBXFileReference; lastKnownFileType = folder; name = poi; path = ../poi; sourceTree = "<group>"; };
		027AD5D119F5A18700120654 /* CoreFoundation.framework */ = {isa = PBXFileReference; lastKnownFileType = wrapper.framework; name = CoreFoundation.framework; path = System/Library/Frameworks/CoreFoundation.framework; sourceTree = SDKROOT; };
		027AD5D319F5EA7D00120654 /* libobjc.A.dylib */ = {isa = PBXFileReference; lastKnownFileType = "compiled.mach-o.dylib"; name = libobjc.A.dylib; path = usr/lib/libobjc.A.dylib; sourceTree = SDKROOT; };
		027EDC5E206F3EED00D349D6 /* DDXMLDocument.h */ = {isa = PBXFileReference; fileEncoding = 4; lastKnownFileType = sourcecode.c.h; path = DDXMLDocument.h; sourceTree = "<group>"; };
		027EDC5F206F3EED00D349D6 /* DDXML.h */ = {isa = PBXFileReference; fileEncoding = 4; lastKnownFileType = sourcecode.c.h; path = DDXML.h; sourceTree = "<group>"; };
		027EDC60206F3EED00D349D6 /* DDXMLElement.m */ = {isa = PBXFileReference; fileEncoding = 4; lastKnownFileType = sourcecode.c.objc; path = DDXMLElement.m; sourceTree = "<group>"; };
		027EDC61206F3EED00D349D6 /* KissXML.h */ = {isa = PBXFileReference; fileEncoding = 4; lastKnownFileType = sourcecode.c.h; path = KissXML.h; sourceTree = "<group>"; };
		027EDC63206F3EED00D349D6 /* DDXMLElementAdditions.h */ = {isa = PBXFileReference; fileEncoding = 4; lastKnownFileType = sourcecode.c.h; path = DDXMLElementAdditions.h; sourceTree = "<group>"; };
		027EDC64206F3EED00D349D6 /* DDXMLElementAdditions.m */ = {isa = PBXFileReference; fileEncoding = 4; lastKnownFileType = sourcecode.c.objc; path = DDXMLElementAdditions.m; sourceTree = "<group>"; };
		027EDC65206F3EED00D349D6 /* DDXMLNode.m */ = {isa = PBXFileReference; fileEncoding = 4; lastKnownFileType = sourcecode.c.objc; path = DDXMLNode.m; sourceTree = "<group>"; };
		027EDC66206F3EED00D349D6 /* DDXMLDocument.m */ = {isa = PBXFileReference; fileEncoding = 4; lastKnownFileType = sourcecode.c.objc; path = DDXMLDocument.m; sourceTree = "<group>"; };
		027EDC68206F3EED00D349D6 /* DDXMLPrivate.h */ = {isa = PBXFileReference; fileEncoding = 4; lastKnownFileType = sourcecode.c.h; path = DDXMLPrivate.h; sourceTree = "<group>"; };
		027EDC69206F3EED00D349D6 /* DDXMLElement.h */ = {isa = PBXFileReference; fileEncoding = 4; lastKnownFileType = sourcecode.c.h; path = DDXMLElement.h; sourceTree = "<group>"; };
		027EDC6B206F3EED00D349D6 /* NSString+DDXML.h */ = {isa = PBXFileReference; fileEncoding = 4; lastKnownFileType = sourcecode.c.h; path = "NSString+DDXML.h"; sourceTree = "<group>"; };
		027EDC6C206F3EED00D349D6 /* NSString+DDXML.m */ = {isa = PBXFileReference; fileEncoding = 4; lastKnownFileType = sourcecode.c.objc; path = "NSString+DDXML.m"; sourceTree = "<group>"; };
		027EDC6F206F3EED00D349D6 /* DDXMLNode.h */ = {isa = PBXFileReference; fileEncoding = 4; lastKnownFileType = sourcecode.c.h; path = DDXMLNode.h; sourceTree = "<group>"; };
		027FEA3520B13B8000901E9F /* Maki Icons.xcassets */ = {isa = PBXFileReference; lastKnownFileType = folder.assetcatalog; name = "Maki Icons.xcassets"; path = "../Maki Icons.xcassets"; sourceTree = "<group>"; };
		027FEA3720B1ECDA00901E9F /* iD SVG POI.xcassets */ = {isa = PBXFileReference; lastKnownFileType = folder.assetcatalog; name = "iD SVG POI.xcassets"; path = "../iD SVG POI.xcassets"; sourceTree = "<group>"; };
		0284FDB116A0B7DA002C46A9 /* tree.p.64.png */ = {isa = PBXFileReference; lastKnownFileType = image.png; path = tree.p.64.png; sourceTree = "<group>"; };
		0284FDB316A0BB67002C46A9 /* shrub.p.64.png */ = {isa = PBXFileReference; lastKnownFileType = image.png; path = shrub.p.64.png; sourceTree = "<group>"; };
		0289D0DD16A88BA300F86151 /* DLog.h */ = {isa = PBXFileReference; fileEncoding = 4; lastKnownFileType = sourcecode.c.h; lineEnding = 0; name = DLog.h; path = ../Shared/DLog.h; sourceTree = "<group>"; xcLanguageSpecificationIdentifier = xcode.lang.objcpp; };
		028E0C0A20B2182100CEC71F /* FilterObjectsViewController.h */ = {isa = PBXFileReference; lastKnownFileType = sourcecode.c.h; path = FilterObjectsViewController.h; sourceTree = "<group>"; };
		028E0C0B20B2182100CEC71F /* FilterObjectsViewController.m */ = {isa = PBXFileReference; lastKnownFileType = sourcecode.c.objc; path = FilterObjectsViewController.m; sourceTree = "<group>"; };
		028F504319B949780093C423 /* CommonTagList.h */ = {isa = PBXFileReference; fileEncoding = 4; lastKnownFileType = sourcecode.c.h; lineEnding = 0; name = CommonTagList.h; path = ../Shared/CommonTagList.h; sourceTree = "<group>"; };
		028F504419B949780093C423 /* CommonTagList.m */ = {isa = PBXFileReference; fileEncoding = 4; lastKnownFileType = sourcecode.c.objc; lineEnding = 0; name = CommonTagList.m; path = ../Shared/CommonTagList.m; sourceTree = "<group>"; };
		028F504619BA2F460093C423 /* presets */ = {isa = PBXFileReference; lastKnownFileType = folder; name = presets; path = ../presets; sourceTree = "<group>"; };
		029043A11682797A00BE3480 /* LoginViewController.h */ = {isa = PBXFileReference; fileEncoding = 4; lastKnownFileType = sourcecode.c.h; path = LoginViewController.h; sourceTree = "<group>"; };
		029043A21682797A00BE3480 /* LoginViewController.m */ = {isa = PBXFileReference; fileEncoding = 4; lastKnownFileType = sourcecode.c.objc; path = LoginViewController.m; sourceTree = "<group>"; };
		02912D45168504AC00A541BC /* move.png */ = {isa = PBXFileReference; lastKnownFileType = image.png; path = move.png; sourceTree = "<group>"; };
		02912D4C16852AEC00A541BC /* question.png */ = {isa = PBXFileReference; lastKnownFileType = image.png; path = question.png; sourceTree = "<group>"; };
		0296873D167E30C700B8FF2C /* PushPinView.h */ = {isa = PBXFileReference; fileEncoding = 4; lastKnownFileType = sourcecode.c.h; path = PushPinView.h; sourceTree = "<group>"; };
		0296873E167E30C700B8FF2C /* PushPinView.m */ = {isa = PBXFileReference; fileEncoding = 4; lastKnownFileType = sourcecode.c.objc; path = PushPinView.m; sourceTree = "<group>"; };
		0296876A1680D57700B8FF2C /* bullseye.png */ = {isa = PBXFileReference; lastKnownFileType = image.png; path = bullseye.png; sourceTree = "<group>"; };
		0296876C1680D5D400B8FF2C /* redo32.png */ = {isa = PBXFileReference; lastKnownFileType = image.png; path = redo32.png; sourceTree = "<group>"; };
		0296876D1680D5D400B8FF2C /* undo32.png */ = {isa = PBXFileReference; lastKnownFileType = image.png; path = undo32.png; sourceTree = "<group>"; };
		02A077D0167A77A400686261 /* POIAllTagsViewController.h */ = {isa = PBXFileReference; fileEncoding = 4; lastKnownFileType = sourcecode.c.h; path = POIAllTagsViewController.h; sourceTree = "<group>"; };
		02A077D1167A77A400686261 /* POIAllTagsViewController.m */ = {isa = PBXFileReference; fileEncoding = 4; lastKnownFileType = sourcecode.c.objc; path = POIAllTagsViewController.m; sourceTree = "<group>"; };
		02A194AE19C69701002338DA /* Database.h */ = {isa = PBXFileReference; fileEncoding = 4; lastKnownFileType = sourcecode.c.h; lineEnding = 0; name = Database.h; path = ../Shared/Database.h; sourceTree = "<group>"; xcLanguageSpecificationIdentifier = xcode.lang.objcpp; };
		02A194AF19C69701002338DA /* Database.m */ = {isa = PBXFileReference; fileEncoding = 4; lastKnownFileType = sourcecode.c.objc; lineEnding = 0; name = Database.m; path = ../Shared/Database.m; sourceTree = "<group>"; xcLanguageSpecificationIdentifier = xcode.lang.objc; };
		02A194B119C6A432002338DA /* libsqlite3.0.dylib */ = {isa = PBXFileReference; lastKnownFileType = "compiled.mach-o.dylib"; name = libsqlite3.0.dylib; path = usr/lib/libsqlite3.0.dylib; sourceTree = SDKROOT; };
		02A8613C20A95C16008C465F /* NetworkStatus.m */ = {isa = PBXFileReference; lastKnownFileType = sourcecode.c.objc; name = NetworkStatus.m; path = ../Shared/NetworkStatus.m; sourceTree = "<group>"; };
		02A8613E20A95C2B008C465F /* NetworkStatus.h */ = {isa = PBXFileReference; fileEncoding = 4; lastKnownFileType = sourcecode.c.h; name = NetworkStatus.h; path = ../Shared/NetworkStatus.h; sourceTree = "<group>"; };
		02ACBA2F16713CCB00BB4414 /* Go Map!!.app */ = {isa = PBXFileReference; explicitFileType = wrapper.application; includeInIndex = 0; path = "Go Map!!.app"; sourceTree = BUILT_PRODUCTS_DIR; };
		02ACBA3316713CCB00BB4414 /* UIKit.framework */ = {isa = PBXFileReference; lastKnownFileType = wrapper.framework; name = UIKit.framework; path = System/Library/Frameworks/UIKit.framework; sourceTree = SDKROOT; };
		02ACBA3516713CCB00BB4414 /* Foundation.framework */ = {isa = PBXFileReference; lastKnownFileType = wrapper.framework; name = Foundation.framework; path = System/Library/Frameworks/Foundation.framework; sourceTree = SDKROOT; };
		02ACBA3716713CCB00BB4414 /* CoreGraphics.framework */ = {isa = PBXFileReference; lastKnownFileType = wrapper.framework; name = CoreGraphics.framework; path = System/Library/Frameworks/CoreGraphics.framework; sourceTree = SDKROOT; };
		02ACBA3B16713CCB00BB4414 /* Go Map!!-Info.plist */ = {isa = PBXFileReference; lastKnownFileType = text.plist.xml; path = "Go Map!!-Info.plist"; sourceTree = "<group>"; };
		02ACBA3D16713CCB00BB4414 /* en */ = {isa = PBXFileReference; lastKnownFileType = text.plist.strings; name = en; path = en.lproj/InfoPlist.strings; sourceTree = "<group>"; };
		02ACBA3F16713CCB00BB4414 /* main.m */ = {isa = PBXFileReference; lastKnownFileType = sourcecode.c.objc; path = main.m; sourceTree = "<group>"; };
		02ACBA4116713CCB00BB4414 /* Go Map!!-Prefix.pch */ = {isa = PBXFileReference; lastKnownFileType = sourcecode.c.h; path = "Go Map!!-Prefix.pch"; sourceTree = "<group>"; };
		02ACBA4216713CCB00BB4414 /* AppDelegate.h */ = {isa = PBXFileReference; lastKnownFileType = sourcecode.c.h; lineEnding = 0; path = AppDelegate.h; sourceTree = "<group>"; xcLanguageSpecificationIdentifier = xcode.lang.objcpp; };
		02ACBA4316713CCB00BB4414 /* AppDelegate.m */ = {isa = PBXFileReference; lastKnownFileType = sourcecode.c.objc; lineEnding = 0; path = AppDelegate.m; sourceTree = "<group>"; xcLanguageSpecificationIdentifier = xcode.lang.objc; };
		02ACBA4516713CCB00BB4414 /* Default.png */ = {isa = PBXFileReference; lastKnownFileType = image.png; name = Default.png; path = ../iOS/Default.png; sourceTree = "<group>"; };
		02ACBA4716713CCB00BB4414 /* Default@2x.png */ = {isa = PBXFileReference; lastKnownFileType = image.png; name = "Default@2x.png"; path = "../iOS/Default@2x.png"; sourceTree = "<group>"; };
		02ACBA4916713CCB00BB4414 /* Default-568h@2x.png */ = {isa = PBXFileReference; lastKnownFileType = image.png; name = "Default-568h@2x.png"; path = "../iOS/Default-568h@2x.png"; sourceTree = "<group>"; };
		02ACBA5116713CCB00BB4414 /* MapViewController.h */ = {isa = PBXFileReference; lastKnownFileType = sourcecode.c.h; path = MapViewController.h; sourceTree = "<group>"; };
		02ACBA5216713CCB00BB4414 /* MapViewController.m */ = {isa = PBXFileReference; lastKnownFileType = sourcecode.c.objc; path = MapViewController.m; sourceTree = "<group>"; };
		02ACBA5816713CCB00BB4414 /* SettingsViewController.h */ = {isa = PBXFileReference; lastKnownFileType = sourcecode.c.h; path = SettingsViewController.h; sourceTree = "<group>"; };
		02ACBA5916713CCB00BB4414 /* SettingsViewController.m */ = {isa = PBXFileReference; lastKnownFileType = sourcecode.c.objc; path = SettingsViewController.m; sourceTree = "<group>"; };
		02ACBA6D16713F2A00BB4414 /* BingMapsGeometry.h */ = {isa = PBXFileReference; fileEncoding = 4; lastKnownFileType = sourcecode.c.h; lineEnding = 0; name = BingMapsGeometry.h; path = ../Shared/BingMapsGeometry.h; sourceTree = "<group>"; xcLanguageSpecificationIdentifier = xcode.lang.objcpp; };
		02ACBA6E16713F2A00BB4414 /* BingPlaceholderImage.png */ = {isa = PBXFileReference; lastKnownFileType = image.png; path = BingPlaceholderImage.png; sourceTree = "<group>"; };
		02ACBA6F16713F2A00BB4414 /* BlueBall.png */ = {isa = PBXFileReference; lastKnownFileType = image.png; path = BlueBall.png; sourceTree = "<group>"; };
		02ACBA7016713F2A00BB4414 /* changeset.xsl */ = {isa = PBXFileReference; fileEncoding = 4; lastKnownFileType = text.xml; name = changeset.xsl; path = ../Shared/changeset.xsl; sourceTree = "<group>"; };
		02ACBA7116713F2A00BB4414 /* CurvedTextLayer.h */ = {isa = PBXFileReference; fileEncoding = 4; lastKnownFileType = sourcecode.c.h; lineEnding = 0; name = CurvedTextLayer.h; path = ../Shared/CurvedTextLayer.h; sourceTree = "<group>"; xcLanguageSpecificationIdentifier = xcode.lang.objcpp; };
		02ACBA7216713F2A00BB4414 /* CurvedTextLayer.m */ = {isa = PBXFileReference; fileEncoding = 4; lastKnownFileType = sourcecode.c.objc; lineEnding = 0; name = CurvedTextLayer.m; path = ../Shared/CurvedTextLayer.m; sourceTree = "<group>"; };
		02ACBA7316713F2A00BB4414 /* DownloadThreadPool.h */ = {isa = PBXFileReference; fileEncoding = 4; lastKnownFileType = sourcecode.c.h; lineEnding = 0; name = DownloadThreadPool.h; path = ../Shared/DownloadThreadPool.h; sourceTree = "<group>"; xcLanguageSpecificationIdentifier = xcode.lang.objcpp; };
		02ACBA7416713F2A00BB4414 /* DownloadThreadPool.m */ = {isa = PBXFileReference; fileEncoding = 4; lastKnownFileType = sourcecode.c.objc; lineEnding = 0; name = DownloadThreadPool.m; path = ../Shared/DownloadThreadPool.m; sourceTree = "<group>"; xcLanguageSpecificationIdentifier = xcode.lang.objc; };
		02ACBA7516713F2A00BB4414 /* EditorMapLayer.h */ = {isa = PBXFileReference; fileEncoding = 4; lastKnownFileType = sourcecode.c.h; lineEnding = 0; name = EditorMapLayer.h; path = ../Shared/EditorMapLayer.h; sourceTree = "<group>"; };
		02ACBA7616713F2A00BB4414 /* EditorMapLayer.m */ = {isa = PBXFileReference; fileEncoding = 4; lastKnownFileType = sourcecode.c.objc; lineEnding = 0; name = EditorMapLayer.m; path = ../Shared/EditorMapLayer.m; sourceTree = "<group>"; };
		02ACBA7F16713F2A00BB4414 /* MapView.h */ = {isa = PBXFileReference; fileEncoding = 4; lastKnownFileType = sourcecode.c.h; name = MapView.h; path = ../Shared/MapView.h; sourceTree = "<group>"; };
		02ACBA8016713F2A00BB4414 /* MapView.m */ = {isa = PBXFileReference; fileEncoding = 4; lastKnownFileType = sourcecode.c.objc; name = MapView.m; path = ../Shared/MapView.m; sourceTree = "<group>"; };
		02ACBA8116713F2A00BB4414 /* MercatorTileLayer.h */ = {isa = PBXFileReference; fileEncoding = 4; lastKnownFileType = sourcecode.c.h; name = MercatorTileLayer.h; path = ../Shared/MercatorTileLayer.h; sourceTree = "<group>"; };
		02ACBA8216713F2A00BB4414 /* MercatorTileLayer.m */ = {isa = PBXFileReference; fileEncoding = 4; lastKnownFileType = sourcecode.c.objc; name = MercatorTileLayer.m; path = ../Shared/MercatorTileLayer.m; sourceTree = "<group>"; };
		02ACBA8316713F2A00BB4414 /* OsmMapData.h */ = {isa = PBXFileReference; fileEncoding = 4; lastKnownFileType = sourcecode.c.h; name = OsmMapData.h; path = ../Shared/OsmMapData.h; sourceTree = "<group>"; };
		02ACBA8416713F2A00BB4414 /* OsmMapData.m */ = {isa = PBXFileReference; fileEncoding = 4; lastKnownFileType = sourcecode.c.objc; name = OsmMapData.m; path = ../Shared/OsmMapData.m; sourceTree = "<group>"; };
		02ACBA8516713F2A00BB4414 /* OsmObjects.h */ = {isa = PBXFileReference; fileEncoding = 4; lastKnownFileType = sourcecode.c.h; name = OsmObjects.h; path = ../Shared/OsmObjects.h; sourceTree = "<group>"; };
		02ACBA8616713F2A00BB4414 /* OsmObjects.m */ = {isa = PBXFileReference; fileEncoding = 4; lastKnownFileType = sourcecode.c.objc; name = OsmObjects.m; path = ../Shared/OsmObjects.m; sourceTree = "<group>"; };
		02ACBA8816713F2A00BB4414 /* accommodation_alpinehut.p.64.png */ = {isa = PBXFileReference; lastKnownFileType = image.png; path = accommodation_alpinehut.p.64.png; sourceTree = "<group>"; };
		02ACBA8916713F2A00BB4414 /* accommodation_bed_and_breakfast.p.64.png */ = {isa = PBXFileReference; lastKnownFileType = image.png; path = accommodation_bed_and_breakfast.p.64.png; sourceTree = "<group>"; };
		02ACBA8A16713F2A00BB4414 /* accommodation_bed_and_breakfast2.p.64.png */ = {isa = PBXFileReference; lastKnownFileType = image.png; path = accommodation_bed_and_breakfast2.p.64.png; sourceTree = "<group>"; };
		02ACBA8B16713F2A00BB4414 /* accommodation_camping.p.64.png */ = {isa = PBXFileReference; lastKnownFileType = image.png; path = accommodation_camping.p.64.png; sourceTree = "<group>"; };
		02ACBA8C16713F2A00BB4414 /* accommodation_caravan_park.p.64.png */ = {isa = PBXFileReference; lastKnownFileType = image.png; path = accommodation_caravan_park.p.64.png; sourceTree = "<group>"; };
		02ACBA8D16713F2A00BB4414 /* accommodation_chalet.p.64.png */ = {isa = PBXFileReference; lastKnownFileType = image.png; path = accommodation_chalet.p.64.png; sourceTree = "<group>"; };
		02ACBA8E16713F2A00BB4414 /* accommodation_chalet2.p.64.png */ = {isa = PBXFileReference; lastKnownFileType = image.png; path = accommodation_chalet2.p.64.png; sourceTree = "<group>"; };
		02ACBA8F16713F2A00BB4414 /* accommodation_hostel.p.64.png */ = {isa = PBXFileReference; lastKnownFileType = image.png; path = accommodation_hostel.p.64.png; sourceTree = "<group>"; };
		02ACBA9016713F2A00BB4414 /* accommodation_hotel.p.64.png */ = {isa = PBXFileReference; lastKnownFileType = image.png; path = accommodation_hotel.p.64.png; sourceTree = "<group>"; };
		02ACBA9116713F2A00BB4414 /* accommodation_hotel2.p.64.png */ = {isa = PBXFileReference; lastKnownFileType = image.png; path = accommodation_hotel2.p.64.png; sourceTree = "<group>"; };
		02ACBA9216713F2A00BB4414 /* accommodation_motel.p.64.png */ = {isa = PBXFileReference; lastKnownFileType = image.png; path = accommodation_motel.p.64.png; sourceTree = "<group>"; };
		02ACBA9316713F2A00BB4414 /* accommodation_shelter.p.64.png */ = {isa = PBXFileReference; lastKnownFileType = image.png; path = accommodation_shelter.p.64.png; sourceTree = "<group>"; };
		02ACBA9416713F2A00BB4414 /* accommodation_shelter2.p.64.png */ = {isa = PBXFileReference; lastKnownFileType = image.png; path = accommodation_shelter2.p.64.png; sourceTree = "<group>"; };
		02ACBA9516713F2A00BB4414 /* accommodation_youth_hostel.p.64.png */ = {isa = PBXFileReference; lastKnownFileType = image.png; path = accommodation_youth_hostel.p.64.png; sourceTree = "<group>"; };
		02ACBA9616713F2A00BB4414 /* amenity_bench.p.64.png */ = {isa = PBXFileReference; lastKnownFileType = image.png; path = amenity_bench.p.64.png; sourceTree = "<group>"; };
		02ACBA9716713F2A00BB4414 /* amenity_court.p.64.png */ = {isa = PBXFileReference; lastKnownFileType = image.png; path = amenity_court.p.64.png; sourceTree = "<group>"; };
		02ACBA9816713F2A00BB4414 /* amenity_firestation.p.64.png */ = {isa = PBXFileReference; lastKnownFileType = image.png; path = amenity_firestation.p.64.png; sourceTree = "<group>"; };
		02ACBA9916713F2A00BB4414 /* amenity_firestation2.p.64.png */ = {isa = PBXFileReference; lastKnownFileType = image.png; path = amenity_firestation2.p.64.png; sourceTree = "<group>"; };
		02ACBA9A16713F2A00BB4414 /* amenity_firestation3.p.64.png */ = {isa = PBXFileReference; lastKnownFileType = image.png; path = amenity_firestation3.p.64.png; sourceTree = "<group>"; };
		02ACBA9B16713F2A00BB4414 /* amenity_fountain.p.64.png */ = {isa = PBXFileReference; lastKnownFileType = image.png; path = amenity_fountain.p.64.png; sourceTree = "<group>"; };
		02ACBA9C16713F2A00BB4414 /* amenity_fountain2.p.64.png */ = {isa = PBXFileReference; lastKnownFileType = image.png; path = amenity_fountain2.p.64.png; sourceTree = "<group>"; };
		02ACBA9D16713F2A00BB4414 /* amenity_library.p.64.png */ = {isa = PBXFileReference; lastKnownFileType = image.png; path = amenity_library.p.64.png; sourceTree = "<group>"; };
		02ACBA9E16713F2A00BB4414 /* amenity_library2.p.64.png */ = {isa = PBXFileReference; lastKnownFileType = image.png; path = amenity_library2.p.64.png; sourceTree = "<group>"; };
		02ACBA9F16713F2A00BB4414 /* amenity_playground.p.64.png */ = {isa = PBXFileReference; lastKnownFileType = image.png; path = amenity_playground.p.64.png; sourceTree = "<group>"; };
		02ACBAA016713F2A00BB4414 /* amenity_police.p.64.png */ = {isa = PBXFileReference; lastKnownFileType = image.png; path = amenity_police.p.64.png; sourceTree = "<group>"; };
		02ACBAA116713F2A00BB4414 /* amenity_police2.p.64.png */ = {isa = PBXFileReference; lastKnownFileType = image.png; path = amenity_police2.p.64.png; sourceTree = "<group>"; };
		02ACBAA216713F2A00BB4414 /* amenity_post_box.p.64.png */ = {isa = PBXFileReference; lastKnownFileType = image.png; path = amenity_post_box.p.64.png; sourceTree = "<group>"; };
		02ACBAA316713F2A00BB4414 /* amenity_post_office.p.64.png */ = {isa = PBXFileReference; lastKnownFileType = image.png; path = amenity_post_office.p.64.png; sourceTree = "<group>"; };
		02ACBAA416713F2A00BB4414 /* amenity_prison.p.64.png */ = {isa = PBXFileReference; lastKnownFileType = image.png; path = amenity_prison.p.64.png; sourceTree = "<group>"; };
		02ACBAA516713F2A00BB4414 /* amenity_public_building.p.64.png */ = {isa = PBXFileReference; lastKnownFileType = image.png; path = amenity_public_building.p.64.png; sourceTree = "<group>"; };
		02ACBAA616713F2A00BB4414 /* amenity_public_building2.p.64.png */ = {isa = PBXFileReference; lastKnownFileType = image.png; path = amenity_public_building2.p.64.png; sourceTree = "<group>"; };
		02ACBAA716713F2A00BB4414 /* amenity_recycling.p.64.png */ = {isa = PBXFileReference; lastKnownFileType = image.png; path = amenity_recycling.p.64.png; sourceTree = "<group>"; };
		02ACBAA816713F2A00BB4414 /* amenity_survey_point.p.64.png */ = {isa = PBXFileReference; lastKnownFileType = image.png; path = amenity_survey_point.p.64.png; sourceTree = "<group>"; };
		02ACBAA916713F2A00BB4414 /* amenity_telephone.p.64.png */ = {isa = PBXFileReference; lastKnownFileType = image.png; path = amenity_telephone.p.64.png; sourceTree = "<group>"; };
		02ACBAAA16713F2A00BB4414 /* amenity_toilets.p.64.png */ = {isa = PBXFileReference; lastKnownFileType = image.png; path = amenity_toilets.p.64.png; sourceTree = "<group>"; };
		02ACBAAB16713F2A00BB4414 /* amenity_toilets_disabled.p.64.png */ = {isa = PBXFileReference; lastKnownFileType = image.png; path = amenity_toilets_disabled.p.64.png; sourceTree = "<group>"; };
		02ACBAAC16713F2A00BB4414 /* amenity_toilets_men.p.64.png */ = {isa = PBXFileReference; lastKnownFileType = image.png; path = amenity_toilets_men.p.64.png; sourceTree = "<group>"; };
		02ACBAAD16713F2A00BB4414 /* amenity_toilets_women.p.64.png */ = {isa = PBXFileReference; lastKnownFileType = image.png; path = amenity_toilets_women.p.64.png; sourceTree = "<group>"; };
		02ACBAAE16713F2A00BB4414 /* amenity_town_hall.p.64.png */ = {isa = PBXFileReference; lastKnownFileType = image.png; path = amenity_town_hall.p.64.png; sourceTree = "<group>"; };
		02ACBAAF16713F2A00BB4414 /* amenity_town_hall2.p.64.png */ = {isa = PBXFileReference; lastKnownFileType = image.png; path = amenity_town_hall2.p.64.png; sourceTree = "<group>"; };
		02ACBAB016713F2A00BB4414 /* amenity_waste_bin.p.64.png */ = {isa = PBXFileReference; lastKnownFileType = image.png; path = amenity_waste_bin.p.64.png; sourceTree = "<group>"; };
		02ACBAB116713F2A00BB4414 /* barrier_blocks.p.64.png */ = {isa = PBXFileReference; lastKnownFileType = image.png; path = barrier_blocks.p.64.png; sourceTree = "<group>"; };
		02ACBAB216713F2A00BB4414 /* barrier_bollard.p.64.png */ = {isa = PBXFileReference; lastKnownFileType = image.png; path = barrier_bollard.p.64.png; sourceTree = "<group>"; };
		02ACBAB316713F2A00BB4414 /* barrier_cattle_grid.p.64.png */ = {isa = PBXFileReference; lastKnownFileType = image.png; path = barrier_cattle_grid.p.64.png; sourceTree = "<group>"; };
		02ACBAB416713F2A00BB4414 /* barrier_cycle_barrier.p.64.png */ = {isa = PBXFileReference; lastKnownFileType = image.png; path = barrier_cycle_barrier.p.64.png; sourceTree = "<group>"; };
		02ACBAB516713F2A00BB4414 /* barrier_entrance.p.64.png */ = {isa = PBXFileReference; lastKnownFileType = image.png; path = barrier_entrance.p.64.png; sourceTree = "<group>"; };
		02ACBAB616713F2A00BB4414 /* barrier_exit.p.64.png */ = {isa = PBXFileReference; lastKnownFileType = image.png; path = barrier_exit.p.64.png; sourceTree = "<group>"; };
		02ACBAB716713F2A00BB4414 /* barrier_gate.p.64.png */ = {isa = PBXFileReference; lastKnownFileType = image.png; path = barrier_gate.p.64.png; sourceTree = "<group>"; };
		02ACBAB816713F2A00BB4414 /* barrier_kissing_gate.p.64.png */ = {isa = PBXFileReference; lastKnownFileType = image.png; path = barrier_kissing_gate.p.64.png; sourceTree = "<group>"; };
		02ACBAB916713F2A00BB4414 /* barrier_lift_gate.p.64.png */ = {isa = PBXFileReference; lastKnownFileType = image.png; path = barrier_lift_gate.p.64.png; sourceTree = "<group>"; };
		02ACBABA16713F2A00BB4414 /* barrier_steps.p.64.png */ = {isa = PBXFileReference; lastKnownFileType = image.png; path = barrier_steps.p.64.png; sourceTree = "<group>"; };
		02ACBABB16713F2A00BB4414 /* barrier_stile.p.64.png */ = {isa = PBXFileReference; lastKnownFileType = image.png; path = barrier_stile.p.64.png; sourceTree = "<group>"; };
		02ACBABC16713F2A00BB4414 /* barrier_toll_booth.p.64.png */ = {isa = PBXFileReference; lastKnownFileType = image.png; path = barrier_toll_booth.p.64.png; sourceTree = "<group>"; };
		02ACBABD16713F2A00BB4414 /* education_college.p.64.png */ = {isa = PBXFileReference; lastKnownFileType = image.png; path = education_college.p.64.png; sourceTree = "<group>"; };
		02ACBABE16713F2A00BB4414 /* education_college_vocational.p.64.png */ = {isa = PBXFileReference; lastKnownFileType = image.png; path = education_college_vocational.p.64.png; sourceTree = "<group>"; };
		02ACBABF16713F2A00BB4414 /* education_nursery.p.64.png */ = {isa = PBXFileReference; lastKnownFileType = image.png; path = education_nursery.p.64.png; sourceTree = "<group>"; };
		02ACBAC016713F2A00BB4414 /* education_nursery2.p.64.png */ = {isa = PBXFileReference; lastKnownFileType = image.png; path = education_nursery2.p.64.png; sourceTree = "<group>"; };
		02ACBAC116713F2A00BB4414 /* education_nursery3.p.64.png */ = {isa = PBXFileReference; lastKnownFileType = image.png; path = education_nursery3.p.64.png; sourceTree = "<group>"; };
		02ACBAC216713F2A00BB4414 /* education_school.p.64.png */ = {isa = PBXFileReference; lastKnownFileType = image.png; path = education_school.p.64.png; sourceTree = "<group>"; };
		02ACBAC316713F2A00BB4414 /* education_school_primary.p.64.png */ = {isa = PBXFileReference; lastKnownFileType = image.png; path = education_school_primary.p.64.png; sourceTree = "<group>"; };
		02ACBAC416713F2A00BB4414 /* education_school_secondary.p.64.png */ = {isa = PBXFileReference; lastKnownFileType = image.png; path = education_school_secondary.p.64.png; sourceTree = "<group>"; };
		02ACBAC516713F2A00BB4414 /* education_university.p.64.png */ = {isa = PBXFileReference; lastKnownFileType = image.png; path = education_university.p.64.png; sourceTree = "<group>"; };
		02ACBAC616713F2A00BB4414 /* food_bar.p.64.png */ = {isa = PBXFileReference; lastKnownFileType = image.png; path = food_bar.p.64.png; sourceTree = "<group>"; };
		02ACBAC716713F2A00BB4414 /* food_biergarten.p.64.png */ = {isa = PBXFileReference; lastKnownFileType = image.png; path = food_biergarten.p.64.png; sourceTree = "<group>"; };
		02ACBAC816713F2A00BB4414 /* food_cafe.p.64.png */ = {isa = PBXFileReference; lastKnownFileType = image.png; path = food_cafe.p.64.png; sourceTree = "<group>"; };
		02ACBAC916713F2A00BB4414 /* food_drinkingtap.p.64.png */ = {isa = PBXFileReference; lastKnownFileType = image.png; path = food_drinkingtap.p.64.png; sourceTree = "<group>"; };
		02ACBACA16713F2A00BB4414 /* food_fastfood.p.64.png */ = {isa = PBXFileReference; lastKnownFileType = image.png; path = food_fastfood.p.64.png; sourceTree = "<group>"; };
		02ACBACB16713F2A00BB4414 /* food_fastfood2.p.64.png */ = {isa = PBXFileReference; lastKnownFileType = image.png; path = food_fastfood2.p.64.png; sourceTree = "<group>"; };
		02ACBACC16713F2A00BB4414 /* food_fastfood_pizza.p.64.png */ = {isa = PBXFileReference; lastKnownFileType = image.png; path = food_fastfood_pizza.p.64.png; sourceTree = "<group>"; };
		02ACBACD16713F2A00BB4414 /* food_ice_cream.p.64.png */ = {isa = PBXFileReference; lastKnownFileType = image.png; path = food_ice_cream.p.64.png; sourceTree = "<group>"; };
		02ACBACE16713F2A00BB4414 /* food_pizza.p.64.png */ = {isa = PBXFileReference; lastKnownFileType = image.png; path = food_pizza.p.64.png; sourceTree = "<group>"; };
		02ACBACF16713F2A00BB4414 /* food_pub.p.64.png */ = {isa = PBXFileReference; lastKnownFileType = image.png; path = food_pub.p.64.png; sourceTree = "<group>"; };
		02ACBAD016713F2A00BB4414 /* food_restaurant.p.64.png */ = {isa = PBXFileReference; lastKnownFileType = image.png; path = food_restaurant.p.64.png; sourceTree = "<group>"; };
		02ACBAD116713F2A00BB4414 /* health_dentist.p.64.png */ = {isa = PBXFileReference; lastKnownFileType = image.png; path = health_dentist.p.64.png; sourceTree = "<group>"; };
		02ACBAD216713F2A00BB4414 /* health_doctors.p.64.png */ = {isa = PBXFileReference; lastKnownFileType = image.png; path = health_doctors.p.64.png; sourceTree = "<group>"; };
		02ACBAD316713F2A00BB4414 /* health_doctors2.p.64.png */ = {isa = PBXFileReference; lastKnownFileType = image.png; path = health_doctors2.p.64.png; sourceTree = "<group>"; };
		02ACBAD416713F2A00BB4414 /* health_hospital.p.64.png */ = {isa = PBXFileReference; lastKnownFileType = image.png; path = health_hospital.p.64.png; sourceTree = "<group>"; };
		02ACBAD516713F2A00BB4414 /* health_hospital_emergency.p.64.png */ = {isa = PBXFileReference; lastKnownFileType = image.png; path = health_hospital_emergency.p.64.png; sourceTree = "<group>"; };
		02ACBAD616713F2A00BB4414 /* health_hospital_emergency2.p.64.png */ = {isa = PBXFileReference; lastKnownFileType = image.png; path = health_hospital_emergency2.p.64.png; sourceTree = "<group>"; };
		02ACBAD716713F2A00BB4414 /* health_opticians.p.64.png */ = {isa = PBXFileReference; lastKnownFileType = image.png; path = health_opticians.p.64.png; sourceTree = "<group>"; };
		02ACBAD816713F2A00BB4414 /* health_pharmacy.p.64.png */ = {isa = PBXFileReference; lastKnownFileType = image.png; path = health_pharmacy.p.64.png; sourceTree = "<group>"; };
		02ACBAD916713F2A00BB4414 /* health_pharmacy_dispencing.p.64.png */ = {isa = PBXFileReference; lastKnownFileType = image.png; path = health_pharmacy_dispencing.p.64.png; sourceTree = "<group>"; };
		02ACBADA16713F2A00BB4414 /* health_veterinary.p.64.png */ = {isa = PBXFileReference; lastKnownFileType = image.png; path = health_veterinary.p.64.png; sourceTree = "<group>"; };
		02ACBADB16713F2A00BB4414 /* landuse_coniferous.p.64.png */ = {isa = PBXFileReference; lastKnownFileType = image.png; path = landuse_coniferous.p.64.png; sourceTree = "<group>"; };
		02ACBADC16713F2A00BB4414 /* landuse_coniferous_and_deciduous.p.64.png */ = {isa = PBXFileReference; lastKnownFileType = image.png; path = landuse_coniferous_and_deciduous.p.64.png; sourceTree = "<group>"; };
		02ACBADD16713F2A00BB4414 /* landuse_deciduous.p.64.png */ = {isa = PBXFileReference; lastKnownFileType = image.png; path = landuse_deciduous.p.64.png; sourceTree = "<group>"; };
		02ACBADE16713F2A00BB4414 /* landuse_grass.p.64.png */ = {isa = PBXFileReference; lastKnownFileType = image.png; path = landuse_grass.p.64.png; sourceTree = "<group>"; };
		02ACBADF16713F2A00BB4414 /* landuse_hills.p.64.png */ = {isa = PBXFileReference; lastKnownFileType = image.png; path = landuse_hills.p.64.png; sourceTree = "<group>"; };
		02ACBAE016713F2A00BB4414 /* landuse_quary.p.64.png */ = {isa = PBXFileReference; lastKnownFileType = image.png; path = landuse_quary.p.64.png; sourceTree = "<group>"; };
		02ACBAE116713F2A00BB4414 /* landuse_scrub.p.64.png */ = {isa = PBXFileReference; lastKnownFileType = image.png; path = landuse_scrub.p.64.png; sourceTree = "<group>"; };
		02ACBAE216713F2A00BB4414 /* landuse_swamp.p.64.png */ = {isa = PBXFileReference; lastKnownFileType = image.png; path = landuse_swamp.p.64.png; sourceTree = "<group>"; };
		02ACBAE316713F2A00BB4414 /* money_atm.p.64.png */ = {isa = PBXFileReference; lastKnownFileType = image.png; path = money_atm.p.64.png; sourceTree = "<group>"; };
		02ACBAE416713F2A00BB4414 /* money_atm2.p.64.png */ = {isa = PBXFileReference; lastKnownFileType = image.png; path = money_atm2.p.64.png; sourceTree = "<group>"; };
		02ACBAE516713F2A00BB4414 /* money_bank.p.64.png */ = {isa = PBXFileReference; lastKnownFileType = image.png; path = money_bank.p.64.png; sourceTree = "<group>"; };
		02ACBAE616713F2A00BB4414 /* money_bank2.p.64.png */ = {isa = PBXFileReference; lastKnownFileType = image.png; path = money_bank2.p.64.png; sourceTree = "<group>"; };
		02ACBAE716713F2A00BB4414 /* money_currency_exchange.p.64.png */ = {isa = PBXFileReference; lastKnownFileType = image.png; path = money_currency_exchange.p.64.png; sourceTree = "<group>"; };
		02ACBAE816713F2A00BB4414 /* place_of_worship_bahai.p.64.png */ = {isa = PBXFileReference; lastKnownFileType = image.png; path = place_of_worship_bahai.p.64.png; sourceTree = "<group>"; };
		02ACBAE916713F2A00BB4414 /* place_of_worship_bahai3.p.64.png */ = {isa = PBXFileReference; lastKnownFileType = image.png; path = place_of_worship_bahai3.p.64.png; sourceTree = "<group>"; };
		02ACBAEA16713F2A00BB4414 /* place_of_worship_buddhist.p.64.png */ = {isa = PBXFileReference; lastKnownFileType = image.png; path = place_of_worship_buddhist.p.64.png; sourceTree = "<group>"; };
		02ACBAEB16713F2A00BB4414 /* place_of_worship_buddhist3.p.64.png */ = {isa = PBXFileReference; lastKnownFileType = image.png; path = place_of_worship_buddhist3.p.64.png; sourceTree = "<group>"; };
		02ACBAEC16713F2A00BB4414 /* place_of_worship_christian.p.64.png */ = {isa = PBXFileReference; lastKnownFileType = image.png; path = place_of_worship_christian.p.64.png; sourceTree = "<group>"; };
		02ACBAED16713F2A00BB4414 /* place_of_worship_christian3.p.64.png */ = {isa = PBXFileReference; lastKnownFileType = image.png; path = place_of_worship_christian3.p.64.png; sourceTree = "<group>"; };
		02ACBAEE16713F2A00BB4414 /* place_of_worship_hindu.p.64.png */ = {isa = PBXFileReference; lastKnownFileType = image.png; path = place_of_worship_hindu.p.64.png; sourceTree = "<group>"; };
		02ACBAEF16713F2A00BB4414 /* place_of_worship_hindu3.p.64.png */ = {isa = PBXFileReference; lastKnownFileType = image.png; path = place_of_worship_hindu3.p.64.png; sourceTree = "<group>"; };
		02ACBAF016713F2A00BB4414 /* place_of_worship_islamic.p.64.png */ = {isa = PBXFileReference; lastKnownFileType = image.png; path = place_of_worship_islamic.p.64.png; sourceTree = "<group>"; };
		02ACBAF116713F2A00BB4414 /* place_of_worship_islamic3.p.64.png */ = {isa = PBXFileReference; lastKnownFileType = image.png; path = place_of_worship_islamic3.p.64.png; sourceTree = "<group>"; };
		02ACBAF216713F2A00BB4414 /* place_of_worship_jain.p.64.png */ = {isa = PBXFileReference; lastKnownFileType = image.png; path = place_of_worship_jain.p.64.png; sourceTree = "<group>"; };
		02ACBAF316713F2A00BB4414 /* place_of_worship_jain3.p.64.png */ = {isa = PBXFileReference; lastKnownFileType = image.png; path = place_of_worship_jain3.p.64.png; sourceTree = "<group>"; };
		02ACBAF416713F2A00BB4414 /* place_of_worship_jewish.p.64.png */ = {isa = PBXFileReference; lastKnownFileType = image.png; path = place_of_worship_jewish.p.64.png; sourceTree = "<group>"; };
		02ACBAF516713F2A00BB4414 /* place_of_worship_jewish3.p.64.png */ = {isa = PBXFileReference; lastKnownFileType = image.png; path = place_of_worship_jewish3.p.64.png; sourceTree = "<group>"; };
		02ACBAF616713F2A00BB4414 /* place_of_worship_shinto.p.64.png */ = {isa = PBXFileReference; lastKnownFileType = image.png; path = place_of_worship_shinto.p.64.png; sourceTree = "<group>"; };
		02ACBAF716713F2A00BB4414 /* place_of_worship_shinto3.p.64.png */ = {isa = PBXFileReference; lastKnownFileType = image.png; path = place_of_worship_shinto3.p.64.png; sourceTree = "<group>"; };
		02ACBAF816713F2A00BB4414 /* place_of_worship_sikh.p.64.png */ = {isa = PBXFileReference; lastKnownFileType = image.png; path = place_of_worship_sikh.p.64.png; sourceTree = "<group>"; };
		02ACBAF916713F2A00BB4414 /* place_of_worship_sikh3.p.64.png */ = {isa = PBXFileReference; lastKnownFileType = image.png; path = place_of_worship_sikh3.p.64.png; sourceTree = "<group>"; };
		02ACBAFA16713F2A00BB4414 /* place_of_worship_unknown.p.64.png */ = {isa = PBXFileReference; lastKnownFileType = image.png; path = place_of_worship_unknown.p.64.png; sourceTree = "<group>"; };
		02ACBAFB16713F2A00BB4414 /* place_of_worship_unknown3.p.64.png */ = {isa = PBXFileReference; lastKnownFileType = image.png; path = place_of_worship_unknown3.p.64.png; sourceTree = "<group>"; };
		02ACBAFC16713F2A00BB4414 /* poi_boundary_administrative.p.64.png */ = {isa = PBXFileReference; lastKnownFileType = image.png; path = poi_boundary_administrative.p.64.png; sourceTree = "<group>"; };
		02ACBAFD16713F2A00BB4414 /* poi_cave.p.64.png */ = {isa = PBXFileReference; lastKnownFileType = image.png; path = poi_cave.p.64.png; sourceTree = "<group>"; };
		02ACBAFE16713F2A00BB4414 /* poi_crane.p.64.png */ = {isa = PBXFileReference; lastKnownFileType = image.png; path = poi_crane.p.64.png; sourceTree = "<group>"; };
		02ACBAFF16713F2A00BB4414 /* poi_embassy.p.64.png */ = {isa = PBXFileReference; lastKnownFileType = image.png; path = poi_embassy.p.64.png; sourceTree = "<group>"; };
		02ACBB0016713F2A00BB4414 /* poi_embassy2.p.64.png */ = {isa = PBXFileReference; lastKnownFileType = image.png; path = poi_embassy2.p.64.png; sourceTree = "<group>"; };
		02ACBB0116713F2A00BB4414 /* poi_military_bunker.p.64.png */ = {isa = PBXFileReference; lastKnownFileType = image.png; path = poi_military_bunker.p.64.png; sourceTree = "<group>"; };
		02ACBB0216713F2A00BB4414 /* poi_mine.p.64.png */ = {isa = PBXFileReference; lastKnownFileType = image.png; path = poi_mine.p.64.png; sourceTree = "<group>"; };
		02ACBB0316713F2A00BB4414 /* poi_mine_abandoned.p.64.png */ = {isa = PBXFileReference; lastKnownFileType = image.png; path = poi_mine_abandoned.p.64.png; sourceTree = "<group>"; };
		02ACBB0416713F2A00BB4414 /* poi_mountain_pass.p.64.png */ = {isa = PBXFileReference; lastKnownFileType = image.png; path = poi_mountain_pass.p.64.png; sourceTree = "<group>"; };
		02ACBB0516713F2A00BB4414 /* poi_peak.p.64.png */ = {isa = PBXFileReference; lastKnownFileType = image.png; path = poi_peak.p.64.png; sourceTree = "<group>"; };
		02ACBB0616713F2A00BB4414 /* poi_peak2.p.64.png */ = {isa = PBXFileReference; lastKnownFileType = image.png; path = poi_peak2.p.64.png; sourceTree = "<group>"; };
		02ACBB0716713F2A00BB4414 /* poi_place_city.p.64.png */ = {isa = PBXFileReference; lastKnownFileType = image.png; path = poi_place_city.p.64.png; sourceTree = "<group>"; };
		02ACBB0816713F2A00BB4414 /* poi_place_hamlet.p.64.png */ = {isa = PBXFileReference; lastKnownFileType = image.png; path = poi_place_hamlet.p.64.png; sourceTree = "<group>"; };
		02ACBB0916713F2A00BB4414 /* poi_place_suburb.p.64.png */ = {isa = PBXFileReference; lastKnownFileType = image.png; path = poi_place_suburb.p.64.png; sourceTree = "<group>"; };
		02ACBB0A16713F2A00BB4414 /* poi_place_town.p.64.png */ = {isa = PBXFileReference; lastKnownFileType = image.png; path = poi_place_town.p.64.png; sourceTree = "<group>"; };
		02ACBB0B16713F2A00BB4414 /* poi_place_village.p.64.png */ = {isa = PBXFileReference; lastKnownFileType = image.png; path = poi_place_village.p.64.png; sourceTree = "<group>"; };
		02ACBB0C16713F2A00BB4414 /* poi_point_of_interest.p.64.png */ = {isa = PBXFileReference; lastKnownFileType = image.png; path = poi_point_of_interest.p.64.png; sourceTree = "<group>"; };
		02ACBB0D16713F2A00BB4414 /* poi_tower_communications.p.64.png */ = {isa = PBXFileReference; lastKnownFileType = image.png; path = poi_tower_communications.p.64.png; sourceTree = "<group>"; };
		02ACBB0E16713F2A00BB4414 /* poi_tower_lookout.p.64.png */ = {isa = PBXFileReference; lastKnownFileType = image.png; path = poi_tower_lookout.p.64.png; sourceTree = "<group>"; };
		02ACBB0F16713F2A00BB4414 /* poi_tower_power.p.64.png */ = {isa = PBXFileReference; lastKnownFileType = image.png; path = poi_tower_power.p.64.png; sourceTree = "<group>"; };
		02ACBB1016713F2A00BB4414 /* poi_tower_water.p.64.png */ = {isa = PBXFileReference; lastKnownFileType = image.png; path = poi_tower_water.p.64.png; sourceTree = "<group>"; };
		02ACBB1116713F2A00BB4414 /* power_station_coal.p.64.png */ = {isa = PBXFileReference; lastKnownFileType = image.png; path = power_station_coal.p.64.png; sourceTree = "<group>"; };
		02ACBB1216713F2A00BB4414 /* power_station_gas.p.64.png */ = {isa = PBXFileReference; lastKnownFileType = image.png; path = power_station_gas.p.64.png; sourceTree = "<group>"; };
		02ACBB1316713F2A00BB4414 /* power_station_solar.p.64.png */ = {isa = PBXFileReference; lastKnownFileType = image.png; path = power_station_solar.p.64.png; sourceTree = "<group>"; };
		02ACBB1416713F2A00BB4414 /* power_station_water.p.64.png */ = {isa = PBXFileReference; lastKnownFileType = image.png; path = power_station_water.p.64.png; sourceTree = "<group>"; };
		02ACBB1516713F2A00BB4414 /* power_station_wind.p.64.png */ = {isa = PBXFileReference; lastKnownFileType = image.png; path = power_station_wind.p.64.png; sourceTree = "<group>"; };
		02ACBB1616713F2A00BB4414 /* power_substation.p.64.png */ = {isa = PBXFileReference; lastKnownFileType = image.png; path = power_substation.p.64.png; sourceTree = "<group>"; };
		02ACBB1716713F2A00BB4414 /* power_tower_high.p.64.png */ = {isa = PBXFileReference; lastKnownFileType = image.png; path = power_tower_high.p.64.png; sourceTree = "<group>"; };
		02ACBB1816713F2A00BB4414 /* power_tower_high2.p.64.png */ = {isa = PBXFileReference; lastKnownFileType = image.png; path = power_tower_high2.p.64.png; sourceTree = "<group>"; };
		02ACBB1916713F2A00BB4414 /* power_tower_low.p.64.png */ = {isa = PBXFileReference; lastKnownFileType = image.png; path = power_tower_low.p.64.png; sourceTree = "<group>"; };
		02ACBB1A16713F2A00BB4414 /* power_transformer.p.64.png */ = {isa = PBXFileReference; lastKnownFileType = image.png; path = power_transformer.p.64.png; sourceTree = "<group>"; };
		02ACBB1B16713F2A00BB4414 /* shopping_alcohol.p.64.png */ = {isa = PBXFileReference; lastKnownFileType = image.png; path = shopping_alcohol.p.64.png; sourceTree = "<group>"; };
		02ACBB1C16713F2A00BB4414 /* shopping_bakery.p.64.png */ = {isa = PBXFileReference; lastKnownFileType = image.png; path = shopping_bakery.p.64.png; sourceTree = "<group>"; };
		02ACBB1D16713F2A00BB4414 /* shopping_bicycle.p.64.png */ = {isa = PBXFileReference; lastKnownFileType = image.png; path = shopping_bicycle.p.64.png; sourceTree = "<group>"; };
		02ACBB1E16713F2A00BB4414 /* shopping_book.p.64.png */ = {isa = PBXFileReference; lastKnownFileType = image.png; path = shopping_book.p.64.png; sourceTree = "<group>"; };
		02ACBB1F16713F2A00BB4414 /* shopping_butcher.p.64.png */ = {isa = PBXFileReference; lastKnownFileType = image.png; path = shopping_butcher.p.64.png; sourceTree = "<group>"; };
		02ACBB2016713F2A00BB4414 /* shopping_butcher2.p.64.png */ = {isa = PBXFileReference; lastKnownFileType = image.png; path = shopping_butcher2.p.64.png; sourceTree = "<group>"; };
		02ACBB2116713F2A00BB4414 /* shopping_car.p.64.png */ = {isa = PBXFileReference; lastKnownFileType = image.png; path = shopping_car.p.64.png; sourceTree = "<group>"; };
		02ACBB2216713F2A00BB4414 /* shopping_car_repair.p.64.png */ = {isa = PBXFileReference; lastKnownFileType = image.png; path = shopping_car_repair.p.64.png; sourceTree = "<group>"; };
		02ACBB2316713F2A00BB4414 /* shopping_clothes.p.64.png */ = {isa = PBXFileReference; lastKnownFileType = image.png; path = shopping_clothes.p.64.png; sourceTree = "<group>"; };
		02ACBB2416713F2A00BB4414 /* shopping_computer.p.64.png */ = {isa = PBXFileReference; lastKnownFileType = image.png; path = shopping_computer.p.64.png; sourceTree = "<group>"; };
		02ACBB2516713F2A00BB4414 /* shopping_confectionery.p.64.png */ = {isa = PBXFileReference; lastKnownFileType = image.png; path = shopping_confectionery.p.64.png; sourceTree = "<group>"; };
		02ACBB2616713F2A00BB4414 /* shopping_convenience.p.64.png */ = {isa = PBXFileReference; lastKnownFileType = image.png; path = shopping_convenience.p.64.png; sourceTree = "<group>"; };
		02ACBB2716713F2A00BB4414 /* shopping_copyshop.p.64.png */ = {isa = PBXFileReference; lastKnownFileType = image.png; path = shopping_copyshop.p.64.png; sourceTree = "<group>"; };
		02ACBB2816713F2A00BB4414 /* shopping_department_store.p.64.png */ = {isa = PBXFileReference; lastKnownFileType = image.png; path = shopping_department_store.p.64.png; sourceTree = "<group>"; };
		02ACBB2916713F2A00BB4414 /* shopping_diy.p.64.png */ = {isa = PBXFileReference; lastKnownFileType = image.png; path = shopping_diy.p.64.png; sourceTree = "<group>"; };
		02ACBB2A16713F2A00BB4414 /* shopping_estateagent.p.64.png */ = {isa = PBXFileReference; lastKnownFileType = image.png; path = shopping_estateagent.p.64.png; sourceTree = "<group>"; };
		02ACBB2B16713F2A00BB4414 /* shopping_estateagent2.p.64.png */ = {isa = PBXFileReference; lastKnownFileType = image.png; path = shopping_estateagent2.p.64.png; sourceTree = "<group>"; };
		02ACBB2C16713F2A00BB4414 /* shopping_estateagent3.p.64.png */ = {isa = PBXFileReference; lastKnownFileType = image.png; path = shopping_estateagent3.p.64.png; sourceTree = "<group>"; };
		02ACBB2D16713F2A00BB4414 /* shopping_fish.p.64.png */ = {isa = PBXFileReference; lastKnownFileType = image.png; path = shopping_fish.p.64.png; sourceTree = "<group>"; };
		02ACBB2E16713F2A00BB4414 /* shopping_florist.p.64.png */ = {isa = PBXFileReference; lastKnownFileType = image.png; path = shopping_florist.p.64.png; sourceTree = "<group>"; };
		02ACBB2F16713F2A00BB4414 /* shopping_garden_centre.p.64.png */ = {isa = PBXFileReference; lastKnownFileType = image.png; path = shopping_garden_centre.p.64.png; sourceTree = "<group>"; };
		02ACBB3016713F2A00BB4414 /* shopping_gift.p.64.png */ = {isa = PBXFileReference; lastKnownFileType = image.png; path = shopping_gift.p.64.png; sourceTree = "<group>"; };
		02ACBB3116713F2A00BB4414 /* shopping_greengrocer.p.64.png */ = {isa = PBXFileReference; lastKnownFileType = image.png; path = shopping_greengrocer.p.64.png; sourceTree = "<group>"; };
		02ACBB3216713F2A00BB4414 /* shopping_hairdresser.p.64.png */ = {isa = PBXFileReference; lastKnownFileType = image.png; path = shopping_hairdresser.p.64.png; sourceTree = "<group>"; };
		02ACBB3316713F2A00BB4414 /* shopping_hearing_aids.p.64.png */ = {isa = PBXFileReference; lastKnownFileType = image.png; path = shopping_hearing_aids.p.64.png; sourceTree = "<group>"; };
		02ACBB3416713F2A00BB4414 /* shopping_hifi.p.64.png */ = {isa = PBXFileReference; lastKnownFileType = image.png; path = shopping_hifi.p.64.png; sourceTree = "<group>"; };
		02ACBB3516713F2A00BB4414 /* shopping_jewelry.p.64.png */ = {isa = PBXFileReference; lastKnownFileType = image.png; path = shopping_jewelry.p.64.png; sourceTree = "<group>"; };
		02ACBB3616713F2A00BB4414 /* shopping_jewelry2.p.64.png */ = {isa = PBXFileReference; lastKnownFileType = image.png; path = shopping_jewelry2.p.64.png; sourceTree = "<group>"; };
		02ACBB3716713F2A00BB4414 /* shopping_kiosk.p.64.png */ = {isa = PBXFileReference; lastKnownFileType = image.png; path = shopping_kiosk.p.64.png; sourceTree = "<group>"; };
		02ACBB3816713F2A00BB4414 /* shopping_laundrette.p.64.png */ = {isa = PBXFileReference; lastKnownFileType = image.png; path = shopping_laundrette.p.64.png; sourceTree = "<group>"; };
		02ACBB3916713F2A00BB4414 /* shopping_marketplace.p.64.png */ = {isa = PBXFileReference; lastKnownFileType = image.png; path = shopping_marketplace.p.64.png; sourceTree = "<group>"; };
		02ACBB3A16713F2A00BB4414 /* shopping_mobile_phone.p.64.png */ = {isa = PBXFileReference; lastKnownFileType = image.png; path = shopping_mobile_phone.p.64.png; sourceTree = "<group>"; };
		02ACBB3B16713F2A00BB4414 /* shopping_motorcycle.p.64.png */ = {isa = PBXFileReference; lastKnownFileType = image.png; path = shopping_motorcycle.p.64.png; sourceTree = "<group>"; };
		02ACBB3C16713F2A00BB4414 /* shopping_music.p.64.png */ = {isa = PBXFileReference; lastKnownFileType = image.png; path = shopping_music.p.64.png; sourceTree = "<group>"; };
		02ACBB3D16713F2A00BB4414 /* shopping_newspaper.p.64.png */ = {isa = PBXFileReference; lastKnownFileType = image.png; path = shopping_newspaper.p.64.png; sourceTree = "<group>"; };
		02ACBB3E16713F2A00BB4414 /* shopping_pet.p.64.png */ = {isa = PBXFileReference; lastKnownFileType = image.png; path = shopping_pet.p.64.png; sourceTree = "<group>"; };
		02ACBB3F16713F2A00BB4414 /* shopping_pet2.p.64.png */ = {isa = PBXFileReference; lastKnownFileType = image.png; path = shopping_pet2.p.64.png; sourceTree = "<group>"; };
		02ACBB4016713F2A00BB4414 /* shopping_photo.p.64.png */ = {isa = PBXFileReference; lastKnownFileType = image.png; path = shopping_photo.p.64.png; sourceTree = "<group>"; };
		02ACBB4116713F2A00BB4414 /* shopping_supermarket.p.64.png */ = {isa = PBXFileReference; lastKnownFileType = image.png; path = shopping_supermarket.p.64.png; sourceTree = "<group>"; };
		02ACBB4216713F2A00BB4414 /* shopping_tackle.p.64.png */ = {isa = PBXFileReference; lastKnownFileType = image.png; path = shopping_tackle.p.64.png; sourceTree = "<group>"; };
		02ACBB4316713F2A00BB4414 /* shopping_tobacco.p.64.png */ = {isa = PBXFileReference; lastKnownFileType = image.png; path = shopping_tobacco.p.64.png; sourceTree = "<group>"; };
		02ACBB4416713F2A00BB4414 /* shopping_toys.p.64.png */ = {isa = PBXFileReference; lastKnownFileType = image.png; path = shopping_toys.p.64.png; sourceTree = "<group>"; };
		02ACBB4516713F2A00BB4414 /* shopping_vending_machine.p.64.png */ = {isa = PBXFileReference; lastKnownFileType = image.png; path = shopping_vending_machine.p.64.png; sourceTree = "<group>"; };
		02ACBB4616713F2A00BB4414 /* shopping_video_rental.p.64.png */ = {isa = PBXFileReference; lastKnownFileType = image.png; path = shopping_video_rental.p.64.png; sourceTree = "<group>"; };
		02ACBB4716713F2A00BB4414 /* sport_archery.p.64.png */ = {isa = PBXFileReference; lastKnownFileType = image.png; path = sport_archery.p.64.png; sourceTree = "<group>"; };
		02ACBB4816713F2A00BB4414 /* sport_baseball.p.64.png */ = {isa = PBXFileReference; lastKnownFileType = image.png; path = sport_baseball.p.64.png; sourceTree = "<group>"; };
		02ACBB4916713F2A00BB4414 /* sport_canoe.p.64.png */ = {isa = PBXFileReference; lastKnownFileType = image.png; path = sport_canoe.p.64.png; sourceTree = "<group>"; };
		02ACBB4A16713F2A00BB4414 /* sport_cricket.p.64.png */ = {isa = PBXFileReference; lastKnownFileType = image.png; path = sport_cricket.p.64.png; sourceTree = "<group>"; };
		02ACBB4B16713F2A00BB4414 /* sport_diving.p.64.png */ = {isa = PBXFileReference; lastKnownFileType = image.png; path = sport_diving.p.64.png; sourceTree = "<group>"; };
		02ACBB4C16713F2A00BB4414 /* sport_golf.p.64.png */ = {isa = PBXFileReference; lastKnownFileType = image.png; path = sport_golf.p.64.png; sourceTree = "<group>"; };
		02ACBB4D16713F2A00BB4414 /* sport_gym.p.64.png */ = {isa = PBXFileReference; lastKnownFileType = image.png; path = sport_gym.p.64.png; sourceTree = "<group>"; };
		02ACBB4E16713F2A00BB4414 /* sport_gymnasium.p.64.png */ = {isa = PBXFileReference; lastKnownFileType = image.png; path = sport_gymnasium.p.64.png; sourceTree = "<group>"; };
		02ACBB4F16713F2A00BB4414 /* sport_gymnasium2.p.64.png */ = {isa = PBXFileReference; lastKnownFileType = image.png; path = sport_gymnasium2.p.64.png; sourceTree = "<group>"; };
		02ACBB5016713F2A00BB4414 /* sport_hillclimbing.p.64.png */ = {isa = PBXFileReference; lastKnownFileType = image.png; path = sport_hillclimbing.p.64.png; sourceTree = "<group>"; };
		02ACBB5116713F2A00BB4414 /* sport_horse_racing.p.64.png */ = {isa = PBXFileReference; lastKnownFileType = image.png; path = sport_horse_racing.p.64.png; sourceTree = "<group>"; };
		02ACBB5216713F2A00BB4414 /* sport_iceskating.p.64.png */ = {isa = PBXFileReference; lastKnownFileType = image.png; path = sport_iceskating.p.64.png; sourceTree = "<group>"; };
		02ACBB5316713F2A00BB4414 /* sport_jetski.p.64.png */ = {isa = PBXFileReference; lastKnownFileType = image.png; path = sport_jetski.p.64.png; sourceTree = "<group>"; };
		02ACBB5416713F2A00BB4414 /* sport_leisure_centre.p.64.png */ = {isa = PBXFileReference; lastKnownFileType = image.png; path = sport_leisure_centre.p.64.png; sourceTree = "<group>"; };
		02ACBB5516713F2A00BB4414 /* sport_minature_golf.p.64.png */ = {isa = PBXFileReference; lastKnownFileType = image.png; path = sport_minature_golf.p.64.png; sourceTree = "<group>"; };
		02ACBB5616713F2A00BB4414 /* sport_motorracing.p.64.png */ = {isa = PBXFileReference; lastKnownFileType = image.png; path = sport_motorracing.p.64.png; sourceTree = "<group>"; };
		02ACBB5716713F2A00BB4414 /* sport_playground.p.64.png */ = {isa = PBXFileReference; lastKnownFileType = image.png; path = sport_playground.p.64.png; sourceTree = "<group>"; };
		02ACBB5816713F2A00BB4414 /* sport_sailing.p.64.png */ = {isa = PBXFileReference; lastKnownFileType = image.png; path = sport_sailing.p.64.png; sourceTree = "<group>"; };
		02ACBB5916713F2A00BB4414 /* sport_shooting.p.64.png */ = {isa = PBXFileReference; lastKnownFileType = image.png; path = sport_shooting.p.64.png; sourceTree = "<group>"; };
		02ACBB5A16713F2A00BB4414 /* sport_skiing_crosscountry.p.64.png */ = {isa = PBXFileReference; lastKnownFileType = image.png; path = sport_skiing_crosscountry.p.64.png; sourceTree = "<group>"; };
		02ACBB5B16713F2A00BB4414 /* sport_skiing_downhill.p.64.png */ = {isa = PBXFileReference; lastKnownFileType = image.png; path = sport_skiing_downhill.p.64.png; sourceTree = "<group>"; };
		02ACBB5C16713F2A00BB4414 /* sport_snooker.p.64.png */ = {isa = PBXFileReference; lastKnownFileType = image.png; path = sport_snooker.p.64.png; sourceTree = "<group>"; };
		02ACBB5D16713F2A00BB4414 /* sport_soccer.p.64.png */ = {isa = PBXFileReference; lastKnownFileType = image.png; path = sport_soccer.p.64.png; sourceTree = "<group>"; };
		02ACBB5E16713F2A00BB4414 /* sport_stadium.p.64.png */ = {isa = PBXFileReference; lastKnownFileType = image.png; path = sport_stadium.p.64.png; sourceTree = "<group>"; };
		02ACBB5F16713F2A00BB4414 /* sport_swimming_indoor.p.64.png */ = {isa = PBXFileReference; lastKnownFileType = image.png; path = sport_swimming_indoor.p.64.png; sourceTree = "<group>"; };
		02ACBB6016713F2A00BB4414 /* sport_swimming_outdoor.p.64.png */ = {isa = PBXFileReference; lastKnownFileType = image.png; path = sport_swimming_outdoor.p.64.png; sourceTree = "<group>"; };
		02ACBB6116713F2A00BB4414 /* sport_tennis.p.64.png */ = {isa = PBXFileReference; lastKnownFileType = image.png; path = sport_tennis.p.64.png; sourceTree = "<group>"; };
		02ACBB6216713F2A00BB4414 /* sport_windsurfing.p.64.png */ = {isa = PBXFileReference; lastKnownFileType = image.png; path = sport_windsurfing.p.64.png; sourceTree = "<group>"; };
		02ACBB6316713F2A00BB4414 /* tourist_archaeological.p.64.png */ = {isa = PBXFileReference; lastKnownFileType = image.png; path = tourist_archaeological.p.64.png; sourceTree = "<group>"; };
		02ACBB6416713F2A00BB4414 /* tourist_archaeological2.p.64.png */ = {isa = PBXFileReference; lastKnownFileType = image.png; path = tourist_archaeological2.p.64.png; sourceTree = "<group>"; };
		02ACBB6516713F2A00BB4414 /* tourist_art_gallery.p.64.png */ = {isa = PBXFileReference; lastKnownFileType = image.png; path = tourist_art_gallery.p.64.png; sourceTree = "<group>"; };
		02ACBB6616713F2A00BB4414 /* tourist_art_gallery2.p.64.png */ = {isa = PBXFileReference; lastKnownFileType = image.png; path = tourist_art_gallery2.p.64.png; sourceTree = "<group>"; };
		02ACBB6716713F2A00BB4414 /* tourist_attraction.p.64.png */ = {isa = PBXFileReference; lastKnownFileType = image.png; path = tourist_attraction.p.64.png; sourceTree = "<group>"; };
		02ACBB6816713F2A00BB4414 /* tourist_battlefield.p.64.png */ = {isa = PBXFileReference; lastKnownFileType = image.png; path = tourist_battlefield.p.64.png; sourceTree = "<group>"; };
		02ACBB6916713F2A00BB4414 /* tourist_beach.p.64.png */ = {isa = PBXFileReference; lastKnownFileType = image.png; path = tourist_beach.p.64.png; sourceTree = "<group>"; };
		02ACBB6A16713F2A00BB4414 /* tourist_casino.p.64.png */ = {isa = PBXFileReference; lastKnownFileType = image.png; path = tourist_casino.p.64.png; sourceTree = "<group>"; };
		02ACBB6B16713F2A00BB4414 /* tourist_castle.p.64.png */ = {isa = PBXFileReference; lastKnownFileType = image.png; path = tourist_castle.p.64.png; sourceTree = "<group>"; };
		02ACBB6C16713F2A00BB4414 /* tourist_castle2.p.64.png */ = {isa = PBXFileReference; lastKnownFileType = image.png; path = tourist_castle2.p.64.png; sourceTree = "<group>"; };
		02ACBB6D16713F2A00BB4414 /* tourist_cinema.p.64.png */ = {isa = PBXFileReference; lastKnownFileType = image.png; path = tourist_cinema.p.64.png; sourceTree = "<group>"; };
		02ACBB6E16713F2A00BB4414 /* tourist_cinema2.p.64.png */ = {isa = PBXFileReference; lastKnownFileType = image.png; path = tourist_cinema2.p.64.png; sourceTree = "<group>"; };
		02ACBB6F16713F2A00BB4414 /* tourist_clock.p.64.png */ = {isa = PBXFileReference; lastKnownFileType = image.png; path = tourist_clock.p.64.png; sourceTree = "<group>"; };
		02ACBB7016713F2A00BB4414 /* tourist_fountain.p.64.png */ = {isa = PBXFileReference; lastKnownFileType = image.png; path = tourist_fountain.p.64.png; sourceTree = "<group>"; };
		02ACBB7116713F2A00BB4414 /* tourist_guidepost.p.64.png */ = {isa = PBXFileReference; lastKnownFileType = image.png; path = tourist_guidepost.p.64.png; sourceTree = "<group>"; };
		02ACBB7216713F2A00BB4414 /* tourist_information.p.64.png */ = {isa = PBXFileReference; lastKnownFileType = image.png; path = tourist_information.p.64.png; sourceTree = "<group>"; };
		02ACBB7316713F2A00BB4414 /* tourist_map.p.64.png */ = {isa = PBXFileReference; lastKnownFileType = image.png; path = tourist_map.p.64.png; sourceTree = "<group>"; };
		02ACBB7416713F2A00BB4414 /* tourist_memorial.p.64.png */ = {isa = PBXFileReference; lastKnownFileType = image.png; path = tourist_memorial.p.64.png; sourceTree = "<group>"; };
		02ACBB7516713F2A00BB4414 /* tourist_monument.p.64.png */ = {isa = PBXFileReference; lastKnownFileType = image.png; path = tourist_monument.p.64.png; sourceTree = "<group>"; };
		02ACBB7616713F2A00BB4414 /* tourist_museum.p.64.png */ = {isa = PBXFileReference; lastKnownFileType = image.png; path = tourist_museum.p.64.png; sourceTree = "<group>"; };
		02ACBB7716713F2A00BB4414 /* tourist_picnic.p.64.png */ = {isa = PBXFileReference; lastKnownFileType = image.png; path = tourist_picnic.p.64.png; sourceTree = "<group>"; };
		02ACBB7816713F2A00BB4414 /* tourist_ruin.p.64.png */ = {isa = PBXFileReference; lastKnownFileType = image.png; path = tourist_ruin.p.64.png; sourceTree = "<group>"; };
		02ACBB7916713F2A00BB4414 /* tourist_steam_train.p.64.png */ = {isa = PBXFileReference; lastKnownFileType = image.png; path = tourist_steam_train.p.64.png; sourceTree = "<group>"; };
		02ACBB7A16713F2A00BB4414 /* tourist_theatre.p.64.png */ = {isa = PBXFileReference; lastKnownFileType = image.png; path = tourist_theatre.p.64.png; sourceTree = "<group>"; };
		02ACBB7B16713F2A00BB4414 /* tourist_theme_park.p.64.png */ = {isa = PBXFileReference; lastKnownFileType = image.png; path = tourist_theme_park.p.64.png; sourceTree = "<group>"; };
		02ACBB7C16713F2A00BB4414 /* tourist_view_point.p.64.png */ = {isa = PBXFileReference; lastKnownFileType = image.png; path = tourist_view_point.p.64.png; sourceTree = "<group>"; };
		02ACBB7D16713F2A00BB4414 /* tourist_waterwheel.p.64.png */ = {isa = PBXFileReference; lastKnownFileType = image.png; path = tourist_waterwheel.p.64.png; sourceTree = "<group>"; };
		02ACBB7E16713F2A00BB4414 /* tourist_wayside_cross.p.64.png */ = {isa = PBXFileReference; lastKnownFileType = image.png; path = tourist_wayside_cross.p.64.png; sourceTree = "<group>"; };
		02ACBB7F16713F2A00BB4414 /* tourist_wayside_shrine.p.64.png */ = {isa = PBXFileReference; lastKnownFileType = image.png; path = tourist_wayside_shrine.p.64.png; sourceTree = "<group>"; };
		02ACBB8016713F2A00BB4414 /* tourist_windmill.p.64.png */ = {isa = PBXFileReference; lastKnownFileType = image.png; path = tourist_windmill.p.64.png; sourceTree = "<group>"; };
		02ACBB8116713F2A00BB4414 /* tourist_wreck.p.64.png */ = {isa = PBXFileReference; lastKnownFileType = image.png; path = tourist_wreck.p.64.png; sourceTree = "<group>"; };
		02ACBB8216713F2A00BB4414 /* tourist_zoo.p.64.png */ = {isa = PBXFileReference; lastKnownFileType = image.png; path = tourist_zoo.p.64.png; sourceTree = "<group>"; };
		02ACBB8316713F2A00BB4414 /* transport_aerodrome.p.64.png */ = {isa = PBXFileReference; lastKnownFileType = image.png; path = transport_aerodrome.p.64.png; sourceTree = "<group>"; };
		02ACBB8416713F2A00BB4414 /* transport_aerodrome2.p.64.png */ = {isa = PBXFileReference; lastKnownFileType = image.png; path = transport_aerodrome2.p.64.png; sourceTree = "<group>"; };
		02ACBB8516713F2A00BB4414 /* transport_airport.p.64.png */ = {isa = PBXFileReference; lastKnownFileType = image.png; path = transport_airport.p.64.png; sourceTree = "<group>"; };
		02ACBB8616713F2A00BB4414 /* transport_airport2.p.64.png */ = {isa = PBXFileReference; lastKnownFileType = image.png; path = transport_airport2.p.64.png; sourceTree = "<group>"; };
		02ACBB8716713F2A00BB4414 /* transport_airport_gate.p.64.png */ = {isa = PBXFileReference; lastKnownFileType = image.png; path = transport_airport_gate.p.64.png; sourceTree = "<group>"; };
		02ACBB8816713F2A00BB4414 /* transport_airport_terminal.p.64.png */ = {isa = PBXFileReference; lastKnownFileType = image.png; path = transport_airport_terminal.p.64.png; sourceTree = "<group>"; };
		02ACBB8916713F2A00BB4414 /* transport_bus_station.p.64.png */ = {isa = PBXFileReference; lastKnownFileType = image.png; path = transport_bus_station.p.64.png; sourceTree = "<group>"; };
		02ACBB8A16713F2A00BB4414 /* transport_bus_stop.p.64.png */ = {isa = PBXFileReference; lastKnownFileType = image.png; path = transport_bus_stop.p.64.png; sourceTree = "<group>"; };
		02ACBB8B16713F2A00BB4414 /* transport_bus_stop2.p.64.png */ = {isa = PBXFileReference; lastKnownFileType = image.png; path = transport_bus_stop2.p.64.png; sourceTree = "<group>"; };
		02ACBB8C16713F2A00BB4414 /* transport_car_share.p.64.png */ = {isa = PBXFileReference; lastKnownFileType = image.png; path = transport_car_share.p.64.png; sourceTree = "<group>"; };
		02ACBB8D16713F2A00BB4414 /* transport_emergency_phone.p.64.png */ = {isa = PBXFileReference; lastKnownFileType = image.png; path = transport_emergency_phone.p.64.png; sourceTree = "<group>"; };
		02ACBB8E16713F2A00BB4414 /* transport_ford.p.64.png */ = {isa = PBXFileReference; lastKnownFileType = image.png; path = transport_ford.p.64.png; sourceTree = "<group>"; };
		02ACBB8F16713F2A00BB4414 /* transport_fuel.p.64.png */ = {isa = PBXFileReference; lastKnownFileType = image.png; path = transport_fuel.p.64.png; sourceTree = "<group>"; };
		02ACBB9016713F2A00BB4414 /* transport_fuel_lpg.p.64.png */ = {isa = PBXFileReference; lastKnownFileType = image.png; path = transport_fuel_lpg.p.64.png; sourceTree = "<group>"; };
		02ACBB9116713F2A00BB4414 /* transport_helicopter.p.64.png */ = {isa = PBXFileReference; lastKnownFileType = image.png; path = transport_helicopter.p.64.png; sourceTree = "<group>"; };
		02ACBB9216713F2A00BB4414 /* transport_helicopter_pad.p.64.png */ = {isa = PBXFileReference; lastKnownFileType = image.png; path = transport_helicopter_pad.p.64.png; sourceTree = "<group>"; };
		02ACBB9316713F2A00BB4414 /* transport_lighthouse.p.64.png */ = {isa = PBXFileReference; lastKnownFileType = image.png; path = transport_lighthouse.p.64.png; sourceTree = "<group>"; };
		02ACBB9416713F2A00BB4414 /* transport_marina.p.64.png */ = {isa = PBXFileReference; lastKnownFileType = image.png; path = transport_marina.p.64.png; sourceTree = "<group>"; };
		02ACBB9516713F2A00BB4414 /* transport_miniroundabout_anticlockwise.p.64.png */ = {isa = PBXFileReference; lastKnownFileType = image.png; path = transport_miniroundabout_anticlockwise.p.64.png; sourceTree = "<group>"; };
		02ACBB9616713F2A00BB4414 /* transport_miniroundabout_clockwise.p.64.png */ = {isa = PBXFileReference; lastKnownFileType = image.png; path = transport_miniroundabout_clockwise.p.64.png; sourceTree = "<group>"; };
		02ACBB9716713F2A00BB4414 /* transport_parking.p.64.png */ = {isa = PBXFileReference; lastKnownFileType = image.png; path = transport_parking.p.64.png; sourceTree = "<group>"; };
		02ACBB9816713F2A00BB4414 /* transport_parking_bicycle.p.64.png */ = {isa = PBXFileReference; lastKnownFileType = image.png; path = transport_parking_bicycle.p.64.png; sourceTree = "<group>"; };
		02ACBB9916713F2A00BB4414 /* transport_parking_car.p.64.png */ = {isa = PBXFileReference; lastKnownFileType = image.png; path = transport_parking_car.p.64.png; sourceTree = "<group>"; };
		02ACBB9A16713F2A00BB4414 /* transport_parking_car_paid.p.64.png */ = {isa = PBXFileReference; lastKnownFileType = image.png; path = transport_parking_car_paid.p.64.png; sourceTree = "<group>"; };
		02ACBB9B16713F2A00BB4414 /* transport_parking_disabled.p.64.png */ = {isa = PBXFileReference; lastKnownFileType = image.png; path = transport_parking_disabled.p.64.png; sourceTree = "<group>"; };
		02ACBB9C16713F2A00BB4414 /* transport_parking_private.p.64.png */ = {isa = PBXFileReference; lastKnownFileType = image.png; path = transport_parking_private.p.64.png; sourceTree = "<group>"; };
		02ACBB9D16713F2A00BB4414 /* transport_parking_private2.p.64.png */ = {isa = PBXFileReference; lastKnownFileType = image.png; path = transport_parking_private2.p.64.png; sourceTree = "<group>"; };
		02ACBB9E16713F2A00BB4414 /* transport_parking_private3.p.64.png */ = {isa = PBXFileReference; lastKnownFileType = image.png; path = transport_parking_private3.p.64.png; sourceTree = "<group>"; };
		02ACBB9F16713F2A00BB4414 /* transport_port.p.64.png */ = {isa = PBXFileReference; lastKnownFileType = image.png; path = transport_port.p.64.png; sourceTree = "<group>"; };
		02ACBBA016713F2A00BB4414 /* transport_rental_bicycle.p.64.png */ = {isa = PBXFileReference; lastKnownFileType = image.png; path = transport_rental_bicycle.p.64.png; sourceTree = "<group>"; };
		02ACBBA116713F2A00BB4414 /* transport_rental_car.p.64.png */ = {isa = PBXFileReference; lastKnownFileType = image.png; path = transport_rental_car.p.64.png; sourceTree = "<group>"; };
		02ACBBA216713F2A00BB4414 /* transport_roundabout_anticlockwise.p.64.png */ = {isa = PBXFileReference; lastKnownFileType = image.png; path = transport_roundabout_anticlockwise.p.64.png; sourceTree = "<group>"; };
		02ACBBA316713F2A00BB4414 /* transport_roundabout_clockwise.p.64.png */ = {isa = PBXFileReference; lastKnownFileType = image.png; path = transport_roundabout_clockwise.p.64.png; sourceTree = "<group>"; };
		02ACBBA416713F2A00BB4414 /* transport_slipway.p.64.png */ = {isa = PBXFileReference; lastKnownFileType = image.png; path = transport_slipway.p.64.png; sourceTree = "<group>"; };
		02ACBBA516713F2A00BB4414 /* transport_speedbump.p.64.png */ = {isa = PBXFileReference; lastKnownFileType = image.png; path = transport_speedbump.p.64.png; sourceTree = "<group>"; };
		02ACBBA616713F2A00BB4414 /* transport_subway.p.64.png */ = {isa = PBXFileReference; lastKnownFileType = image.png; path = transport_subway.p.64.png; sourceTree = "<group>"; };
		02ACBBA716713F2A00BB4414 /* transport_taxi_rank.p.64.png */ = {isa = PBXFileReference; lastKnownFileType = image.png; path = transport_taxi_rank.p.64.png; sourceTree = "<group>"; };
		02ACBBA816713F2A00BB4414 /* transport_traffic_lights.p.64.png */ = {isa = PBXFileReference; lastKnownFileType = image.png; path = transport_traffic_lights.p.64.png; sourceTree = "<group>"; };
		02ACBBA916713F2A00BB4414 /* transport_train_station.p.64.png */ = {isa = PBXFileReference; lastKnownFileType = image.png; path = transport_train_station.p.64.png; sourceTree = "<group>"; };
		02ACBBAA16713F2A00BB4414 /* transport_train_station2.p.64.png */ = {isa = PBXFileReference; lastKnownFileType = image.png; path = transport_train_station2.p.64.png; sourceTree = "<group>"; };
		02ACBBAB16713F2A00BB4414 /* transport_tram_stop.p.64.png */ = {isa = PBXFileReference; lastKnownFileType = image.png; path = transport_tram_stop.p.64.png; sourceTree = "<group>"; };
		02ACBBAC16713F2A00BB4414 /* transport_turning_circle.p.64.png */ = {isa = PBXFileReference; lastKnownFileType = image.png; path = transport_turning_circle.p.64.png; sourceTree = "<group>"; };
		02ACBBAD16713F2A00BB4414 /* transport_walking.p.64.png */ = {isa = PBXFileReference; lastKnownFileType = image.png; path = transport_walking.p.64.png; sourceTree = "<group>"; };
		02ACBBAE16713F2A00BB4414 /* transport_zebra_crossing.p.64.png */ = {isa = PBXFileReference; lastKnownFileType = image.png; path = transport_zebra_crossing.p.64.png; sourceTree = "<group>"; };
		02ACBBAF16713F2A00BB4414 /* water_dam.p.64.png */ = {isa = PBXFileReference; lastKnownFileType = image.png; path = water_dam.p.64.png; sourceTree = "<group>"; };
		02ACBBB016713F2A00BB4414 /* water_tower.p.64.png */ = {isa = PBXFileReference; lastKnownFileType = image.png; path = water_tower.p.64.png; sourceTree = "<group>"; };
		02ACBBB116713F2A00BB4414 /* water_weir.p.64.png */ = {isa = PBXFileReference; lastKnownFileType = image.png; path = water_weir.p.64.png; sourceTree = "<group>"; };
		02ACBBB216713F2A00BB4414 /* QuadMap.h */ = {isa = PBXFileReference; fileEncoding = 4; lastKnownFileType = sourcecode.c.h; name = QuadMap.h; path = ../Shared/QuadMap.h; sourceTree = "<group>"; };
		02ACBBB316713F2A00BB4414 /* QuadMap.m */ = {isa = PBXFileReference; fileEncoding = 4; lastKnownFileType = sourcecode.c.objc; name = QuadMap.m; path = ../Shared/QuadMap.m; sourceTree = "<group>"; };
		02ACBBB416713F2A00BB4414 /* RulerLayer.h */ = {isa = PBXFileReference; fileEncoding = 4; lastKnownFileType = sourcecode.c.h; name = RulerLayer.h; path = ../Shared/RulerLayer.h; sourceTree = "<group>"; };
		02ACBBB516713F2A00BB4414 /* RulerLayer.m */ = {isa = PBXFileReference; fileEncoding = 4; lastKnownFileType = sourcecode.c.objc; name = RulerLayer.m; path = ../Shared/RulerLayer.m; sourceTree = "<group>"; };
		02ACBBB616713F2A00BB4414 /* SpeechBalloonLayer.h */ = {isa = PBXFileReference; fileEncoding = 4; lastKnownFileType = sourcecode.c.h; name = SpeechBalloonLayer.h; path = ../Shared/SpeechBalloonLayer.h; sourceTree = "<group>"; };
		02ACBBB716713F2A00BB4414 /* SpeechBalloonLayer.m */ = {isa = PBXFileReference; fileEncoding = 4; lastKnownFileType = sourcecode.c.objc; name = SpeechBalloonLayer.m; path = ../Shared/SpeechBalloonLayer.m; sourceTree = "<group>"; };
		02ACBBBA16713F2A00BB4414 /* TagInfo.menu.xml */ = {isa = PBXFileReference; fileEncoding = 4; lastKnownFileType = text.xml; name = TagInfo.menu.xml; path = ../Shared/TagInfo.menu.xml; sourceTree = "<group>"; };
		02ACBBBB16713F2A00BB4414 /* TagInfo.xml */ = {isa = PBXFileReference; fileEncoding = 4; lastKnownFileType = text.xml; name = TagInfo.xml; path = ../Shared/TagInfo.xml; sourceTree = "<group>"; };
		02ACBBBD16713F2A00BB4414 /* VectorMath.h */ = {isa = PBXFileReference; fileEncoding = 4; lastKnownFileType = sourcecode.c.h; name = VectorMath.h; path = ../Shared/VectorMath.h; sourceTree = "<group>"; };
		02ACBD0016713FCF00BB4414 /* iosapi.h */ = {isa = PBXFileReference; fileEncoding = 4; lastKnownFileType = sourcecode.c.h; name = iosapi.h; path = ../Shared/iosapi.h; sourceTree = "<group>"; };
		02ACBD181671737300BB4414 /* libxml2.dylib */ = {isa = PBXFileReference; lastKnownFileType = "compiled.mach-o.dylib"; name = libxml2.dylib; path = usr/lib/libxml2.dylib; sourceTree = SDKROOT; };
		02ACBD1E16717BBB00BB4414 /* QuartzCore.framework */ = {isa = PBXFileReference; lastKnownFileType = wrapper.framework; name = QuartzCore.framework; path = System/Library/Frameworks/QuartzCore.framework; sourceTree = SDKROOT; };
		02ACBD2016717BC500BB4414 /* CoreLocation.framework */ = {isa = PBXFileReference; lastKnownFileType = wrapper.framework; name = CoreLocation.framework; path = System/Library/Frameworks/CoreLocation.framework; sourceTree = SDKROOT; };
		02ACBD2216717D6F00BB4414 /* TagInfo.h */ = {isa = PBXFileReference; fileEncoding = 4; lastKnownFileType = sourcecode.c.h; name = TagInfo.h; path = ../Shared/TagInfo.h; sourceTree = "<group>"; };
		02ACBD2316717D7000BB4414 /* TagInfo.m */ = {isa = PBXFileReference; fileEncoding = 4; lastKnownFileType = sourcecode.c.objc; name = TagInfo.m; path = ../Shared/TagInfo.m; sourceTree = "<group>"; };
		02B69D0A1BF42411002605A3 /* HtmlAlertViewController.h */ = {isa = PBXFileReference; fileEncoding = 4; lastKnownFileType = sourcecode.c.h; lineEnding = 0; path = HtmlAlertViewController.h; sourceTree = "<group>"; xcLanguageSpecificationIdentifier = xcode.lang.objcpp; };
		02B69D0B1BF42411002605A3 /* HtmlAlertViewController.m */ = {isa = PBXFileReference; fileEncoding = 4; lastKnownFileType = sourcecode.c.objc; lineEnding = 0; path = HtmlAlertViewController.m; sourceTree = "<group>"; xcLanguageSpecificationIdentifier = xcode.lang.objc; };
		02B69D0E1BF5A66B002605A3 /* LanguageTableViewController.h */ = {isa = PBXFileReference; fileEncoding = 4; lastKnownFileType = sourcecode.c.h; lineEnding = 0; path = LanguageTableViewController.h; sourceTree = "<group>"; xcLanguageSpecificationIdentifier = xcode.lang.objcpp; };
		02B69D0F1BF5A66B002605A3 /* LanguageTableViewController.m */ = {isa = PBXFileReference; fileEncoding = 4; lastKnownFileType = sourcecode.c.objc; lineEnding = 0; path = LanguageTableViewController.m; sourceTree = "<group>"; xcLanguageSpecificationIdentifier = xcode.lang.objc; };
		02B6F71519ACE878002FAEE6 /* SystemConfiguration.framework */ = {isa = PBXFileReference; lastKnownFileType = wrapper.framework; name = SystemConfiguration.framework; path = System/Library/Frameworks/SystemConfiguration.framework; sourceTree = SDKROOT; };
		02BACD22205A1DDB00C74A49 /* Go Map!!.entitlements */ = {isa = PBXFileReference; lastKnownFileType = text.plist.entitlements; name = "Go Map!!.entitlements"; path = "Go Map!!/Go Map!!.entitlements"; sourceTree = "<group>"; };
		02BCC5A1206AEDDC00B4478B /* compass.png */ = {isa = PBXFileReference; lastKnownFileType = image.png; path = compass.png; sourceTree = "<group>"; };
		02BED988168B6F2F00357B94 /* WebPageViewController.h */ = {isa = PBXFileReference; fileEncoding = 4; lastKnownFileType = sourcecode.c.h; path = WebPageViewController.h; sourceTree = "<group>"; };
		02BED989168B6F2F00357B94 /* WebPageViewController.m */ = {isa = PBXFileReference; fileEncoding = 4; lastKnownFileType = sourcecode.c.objc; path = WebPageViewController.m; sourceTree = "<group>"; };
		02BED98C168BF87100357B94 /* NearbyMappersViewController.h */ = {isa = PBXFileReference; fileEncoding = 4; lastKnownFileType = sourcecode.c.h; path = NearbyMappersViewController.h; sourceTree = "<group>"; };
		02BED98D168BF87200357B94 /* NearbyMappersViewController.m */ = {isa = PBXFileReference; fileEncoding = 4; lastKnownFileType = sourcecode.c.objc; path = NearbyMappersViewController.m; sourceTree = "<group>"; };
		02BED99A168CBC5300357B94 /* LocationBallLayer.h */ = {isa = PBXFileReference; fileEncoding = 4; lastKnownFileType = sourcecode.c.h; name = LocationBallLayer.h; path = ../Shared/LocationBallLayer.h; sourceTree = "<group>"; };
		02BED99B168CBC5400357B94 /* LocationBallLayer.m */ = {isa = PBXFileReference; fileEncoding = 4; lastKnownFileType = sourcecode.c.objc; name = LocationBallLayer.m; path = ../Shared/LocationBallLayer.m; sourceTree = "<group>"; };
		02BED99D168D102600357B94 /* OfflineViewController.h */ = {isa = PBXFileReference; fileEncoding = 4; lastKnownFileType = sourcecode.c.h; path = OfflineViewController.h; sourceTree = "<group>"; };
		02BED99E168D102600357B94 /* OfflineViewController.m */ = {isa = PBXFileReference; fileEncoding = 4; lastKnownFileType = sourcecode.c.objc; path = OfflineViewController.m; sourceTree = "<group>"; };
		02BF744F20793EE10028ED6A /* TurnRestrictHwyView.h */ = {isa = PBXFileReference; fileEncoding = 4; lastKnownFileType = sourcecode.c.h; path = TurnRestrictHwyView.h; sourceTree = "<group>"; };
		02BF745020793EE20028ED6A /* TurnRestrictHwyView.m */ = {isa = PBXFileReference; fileEncoding = 4; lastKnownFileType = sourcecode.c.objc; path = TurnRestrictHwyView.m; sourceTree = "<group>"; };
		02BF745220793F0A0028ED6A /* TurnRestrictController.h */ = {isa = PBXFileReference; fileEncoding = 4; lastKnownFileType = sourcecode.c.h; path = TurnRestrictController.h; sourceTree = "<group>"; };
		02BF745320793F0A0028ED6A /* TurnRestrictController.m */ = {isa = PBXFileReference; fileEncoding = 4; lastKnownFileType = sourcecode.c.objc; path = TurnRestrictController.m; sourceTree = "<group>"; };
		02C19B331699E8BF00F75E3C /* BingMetadataViewController.h */ = {isa = PBXFileReference; fileEncoding = 4; lastKnownFileType = sourcecode.c.h; lineEnding = 0; path = BingMetadataViewController.h; sourceTree = "<group>"; xcLanguageSpecificationIdentifier = xcode.lang.objcpp; };
		02C19B341699E8C000F75E3C /* BingMetadataViewController.m */ = {isa = PBXFileReference; fileEncoding = 4; lastKnownFileType = sourcecode.c.objc; lineEnding = 0; path = BingMetadataViewController.m; sourceTree = "<group>"; xcLanguageSpecificationIdentifier = xcode.lang.objc; };
		02C3C73219A5A40C003B6783 /* AerialListViewController.h */ = {isa = PBXFileReference; fileEncoding = 4; lastKnownFileType = sourcecode.c.h; lineEnding = 0; path = AerialListViewController.h; sourceTree = "<group>"; xcLanguageSpecificationIdentifier = xcode.lang.objcpp; };
		02C3C73319A5A40C003B6783 /* AerialListViewController.m */ = {isa = PBXFileReference; fileEncoding = 4; lastKnownFileType = sourcecode.c.objc; lineEnding = 0; path = AerialListViewController.m; sourceTree = "<group>"; xcLanguageSpecificationIdentifier = xcode.lang.objc; };
		02C3C73519A5D679003B6783 /* AerialEditViewController.h */ = {isa = PBXFileReference; fileEncoding = 4; lastKnownFileType = sourcecode.c.h; lineEnding = 0; path = AerialEditViewController.h; sourceTree = "<group>"; xcLanguageSpecificationIdentifier = xcode.lang.objcpp; };
		02C3C73619A5D679003B6783 /* AerialEditViewController.m */ = {isa = PBXFileReference; fileEncoding = 4; lastKnownFileType = sourcecode.c.objc; lineEnding = 0; path = AerialEditViewController.m; sourceTree = "<group>"; xcLanguageSpecificationIdentifier = xcode.lang.objc; };
		02C3C73819A6DCEA003B6783 /* AerialList.h */ = {isa = PBXFileReference; fileEncoding = 4; lastKnownFileType = sourcecode.c.h; lineEnding = 0; name = AerialList.h; path = ../Shared/AerialList.h; sourceTree = "<group>"; xcLanguageSpecificationIdentifier = xcode.lang.objcpp; };
		02C3C73919A6DCEA003B6783 /* AerialList.m */ = {isa = PBXFileReference; fileEncoding = 4; lastKnownFileType = sourcecode.c.objc; lineEnding = 0; name = AerialList.m; path = ../Shared/AerialList.m; sourceTree = "<group>"; };
		02C4255116796B5800761C54 /* SpeechBalloonView.h */ = {isa = PBXFileReference; fileEncoding = 4; lastKnownFileType = sourcecode.c.h; name = SpeechBalloonView.h; path = ../Shared/SpeechBalloonView.h; sourceTree = "<group>"; };
		02C4255216796B5800761C54 /* SpeechBalloonView.m */ = {isa = PBXFileReference; fileEncoding = 4; lastKnownFileType = sourcecode.c.objc; name = SpeechBalloonView.m; path = ../Shared/SpeechBalloonView.m; sourceTree = "<group>"; };
		02CB5B6316BF1F9C00432914 /* AutocompleteTextField.h */ = {isa = PBXFileReference; fileEncoding = 4; lastKnownFileType = sourcecode.c.h; lineEnding = 0; path = AutocompleteTextField.h; sourceTree = "<group>"; xcLanguageSpecificationIdentifier = xcode.lang.objcpp; };
		02CB5B6416BF1F9C00432914 /* AutocompleteTextField.m */ = {isa = PBXFileReference; fileEncoding = 4; lastKnownFileType = sourcecode.c.objc; lineEnding = 0; path = AutocompleteTextField.m; sourceTree = "<group>"; xcLanguageSpecificationIdentifier = xcode.lang.objc; };
		02DAB7D21BFA4BBC00360AED /* 723-location-arrow-toolbar-selected.png */ = {isa = PBXFileReference; lastKnownFileType = image.png; path = "723-location-arrow-toolbar-selected.png"; sourceTree = "<group>"; };
		02DAB7D31BFA4BBC00360AED /* 723-location-arrow-toolbar-selected@2x.png */ = {isa = PBXFileReference; lastKnownFileType = image.png; path = "723-location-arrow-toolbar-selected@2x.png"; sourceTree = "<group>"; };
		02DAB7D41BFA4BBC00360AED /* 723-location-arrow-toolbar-selected@3x.png */ = {isa = PBXFileReference; lastKnownFileType = image.png; path = "723-location-arrow-toolbar-selected@3x.png"; sourceTree = "<group>"; };
		02DAB7D81BFA4C3B00360AED /* 723-location-arrow-toolbar.png */ = {isa = PBXFileReference; lastKnownFileType = image.png; path = "723-location-arrow-toolbar.png"; sourceTree = "<group>"; };
		02DAB7D91BFA4C3B00360AED /* 723-location-arrow-toolbar@2x.png */ = {isa = PBXFileReference; lastKnownFileType = image.png; path = "723-location-arrow-toolbar@2x.png"; sourceTree = "<group>"; };
		02DAB7DA1BFA4C3B00360AED /* 723-location-arrow-toolbar@3x.png */ = {isa = PBXFileReference; lastKnownFileType = image.png; path = "723-location-arrow-toolbar@3x.png"; sourceTree = "<group>"; };
		02DBB4431A1C884F00732D53 /* HeightViewController.h */ = {isa = PBXFileReference; fileEncoding = 4; lastKnownFileType = sourcecode.c.h; lineEnding = 0; path = HeightViewController.h; sourceTree = "<group>"; xcLanguageSpecificationIdentifier = xcode.lang.objcpp; };
		02DBB4441A1C884F00732D53 /* HeightViewController.m */ = {isa = PBXFileReference; fileEncoding = 4; lastKnownFileType = sourcecode.c.objc; lineEnding = 0; path = HeightViewController.m; sourceTree = "<group>"; xcLanguageSpecificationIdentifier = xcode.lang.objc; };
		02DC59801671B79100213558 /* CoreText.framework */ = {isa = PBXFileReference; lastKnownFileType = wrapper.framework; name = CoreText.framework; path = System/Library/Frameworks/CoreText.framework; sourceTree = SDKROOT; };
		02E6266E1997168800565D62 /* KeyChain.h */ = {isa = PBXFileReference; fileEncoding = 4; lastKnownFileType = sourcecode.c.h; lineEnding = 0; name = KeyChain.h; path = ../Shared/KeyChain.h; sourceTree = "<group>"; xcLanguageSpecificationIdentifier = xcode.lang.objcpp; };
		02E6266F1997168800565D62 /* KeyChain.m */ = {isa = PBXFileReference; fileEncoding = 4; lastKnownFileType = sourcecode.c.objc; lineEnding = 0; name = KeyChain.m; path = ../Shared/KeyChain.m; sourceTree = "<group>"; xcLanguageSpecificationIdentifier = xcode.lang.objc; };
		02E6267119973A0700565D62 /* Security.framework */ = {isa = PBXFileReference; lastKnownFileType = wrapper.framework; name = Security.framework; path = System/Library/Frameworks/Security.framework; sourceTree = SDKROOT; };
		02E8436019B2F4A20044AC1D /* Go Map!!-Bridging-Header.h */ = {isa = PBXFileReference; lastKnownFileType = sourcecode.c.h; path = "Go Map!!-Bridging-Header.h"; sourceTree = "<group>"; };
		02E8436319B39FAD0044AC1D /* OsmNotesDatabase.h */ = {isa = PBXFileReference; fileEncoding = 4; lastKnownFileType = sourcecode.c.h; lineEnding = 0; name = OsmNotesDatabase.h; path = ../Shared/OsmNotesDatabase.h; sourceTree = "<group>"; xcLanguageSpecificationIdentifier = xcode.lang.objcpp; };
		02E8436419B39FAD0044AC1D /* OsmNotesDatabase.m */ = {isa = PBXFileReference; fileEncoding = 4; lastKnownFileType = sourcecode.c.objc; lineEnding = 0; name = OsmNotesDatabase.m; path = ../Shared/OsmNotesDatabase.m; sourceTree = "<group>"; xcLanguageSpecificationIdentifier = xcode.lang.objc; };
		02E8436E19B407C40044AC1D /* WebPageView.xib */ = {isa = PBXFileReference; fileEncoding = 4; lastKnownFileType = file.xib; path = WebPageView.xib; sourceTree = "<group>"; };
		02E8437919B4DD730044AC1D /* Base */ = {isa = PBXFileReference; lastKnownFileType = file.storyboard; name = Base; path = Base.lproj/MainStoryboard.storyboard; sourceTree = "<group>"; };
		02E8438219B4DF960044AC1D /* Base */ = {isa = PBXFileReference; lastKnownFileType = text.plist.strings; lineEnding = 0; name = Base; path = Base.lproj/Localizable.strings; sourceTree = "<group>"; xcLanguageSpecificationIdentifier = xcode.lang.simpleColoring; };
		02ED19801BBF119C00A57CF4 /* Launch Screen.storyboard */ = {isa = PBXFileReference; fileEncoding = 4; lastKnownFileType = file.storyboard; path = "Launch Screen.storyboard"; sourceTree = "<group>"; };
		02EDCC071683EC2D007F9934 /* CFNetwork.framework */ = {isa = PBXFileReference; lastKnownFileType = wrapper.framework; name = CFNetwork.framework; path = System/Library/Frameworks/CFNetwork.framework; sourceTree = SDKROOT; };
		02F04AD01BC4D3B50044FD95 /* GpxConfigureViewController.h */ = {isa = PBXFileReference; fileEncoding = 4; lastKnownFileType = sourcecode.c.h; lineEnding = 0; path = GpxConfigureViewController.h; sourceTree = "<group>"; xcLanguageSpecificationIdentifier = xcode.lang.objcpp; };
		02F04AD11BC4D3B50044FD95 /* GpxConfigureViewController.m */ = {isa = PBXFileReference; fileEncoding = 4; lastKnownFileType = sourcecode.c.objc; lineEnding = 0; path = GpxConfigureViewController.m; sourceTree = "<group>"; xcLanguageSpecificationIdentifier = xcode.lang.objc; };
		02F371B216A4F3E6003E9548 /* HelpViewController.h */ = {isa = PBXFileReference; fileEncoding = 4; lastKnownFileType = sourcecode.c.h; lineEnding = 0; path = HelpViewController.h; sourceTree = "<group>"; xcLanguageSpecificationIdentifier = xcode.lang.objcpp; };
		02F371B316A4F3E6003E9548 /* HelpViewController.m */ = {isa = PBXFileReference; fileEncoding = 4; lastKnownFileType = sourcecode.c.objc; lineEnding = 0; path = HelpViewController.m; sourceTree = "<group>"; xcLanguageSpecificationIdentifier = xcode.lang.objc; };
		02F373F716822C2C004614D4 /* UploadViewController.h */ = {isa = PBXFileReference; fileEncoding = 4; lastKnownFileType = sourcecode.c.h; path = UploadViewController.h; sourceTree = "<group>"; };
		02F373F816822C2C004614D4 /* UploadViewController.m */ = {isa = PBXFileReference; fileEncoding = 4; lastKnownFileType = sourcecode.c.objc; path = UploadViewController.m; sourceTree = "<group>"; };
		02F8F4321696004B002A0820 /* NominatumViewController.h */ = {isa = PBXFileReference; fileEncoding = 4; lastKnownFileType = sourcecode.c.h; path = NominatumViewController.h; sourceTree = "<group>"; };
		02F8F4331696004B002A0820 /* NominatumViewController.m */ = {isa = PBXFileReference; fileEncoding = 4; lastKnownFileType = sourcecode.c.objc; path = NominatumViewController.m; sourceTree = "<group>"; };
		02F9A4541BC8348C0013BFBD /* OSM-Logo256.png */ = {isa = PBXFileReference; lastKnownFileType = image.png; path = "OSM-Logo256.png"; sourceTree = "<group>"; };
		02FFCE0916A7360B001A5B8A /* NSMutableArray+PartialSort.h */ = {isa = PBXFileReference; fileEncoding = 4; lastKnownFileType = sourcecode.c.h; name = "NSMutableArray+PartialSort.h"; path = "../Shared/NSMutableArray+PartialSort.h"; sourceTree = "<group>"; };
		02FFCE0A16A7360B001A5B8A /* NSMutableArray+PartialSort.mm */ = {isa = PBXFileReference; fileEncoding = 4; lastKnownFileType = sourcecode.cpp.objcpp; name = "NSMutableArray+PartialSort.mm"; path = "../Shared/NSMutableArray+PartialSort.mm"; sourceTree = "<group>"; };
		64348CEA225E7CD900ADE7FB /* GoMapTests.xctest */ = {isa = PBXFileReference; explicitFileType = wrapper.cfbundle; includeInIndex = 0; path = GoMapTests.xctest; sourceTree = BUILT_PRODUCTS_DIR; };
		64348CEC225E7CD900ADE7FB /* GoMapTests.swift */ = {isa = PBXFileReference; lastKnownFileType = sourcecode.swift; path = GoMapTests.swift; sourceTree = "<group>"; };
		64348CEE225E7CD900ADE7FB /* Info.plist */ = {isa = PBXFileReference; lastKnownFileType = text.plist.xml; path = Info.plist; sourceTree = "<group>"; };
		64348CF7225E867800ADE7FB /* HeadingProviderMock.swift */ = {isa = PBXFileReference; fileEncoding = 4; lastKnownFileType = sourcecode.swift; path = HeadingProviderMock.swift; sourceTree = "<group>"; };
		64348CF8225E867800ADE7FB /* MeasureDirectionViewModelDelegateMock.swift */ = {isa = PBXFileReference; fileEncoding = 4; lastKnownFileType = sourcecode.swift; path = MeasureDirectionViewModelDelegateMock.swift; sourceTree = "<group>"; };
		64348CF9225E867800ADE7FB /* CLHeadingMock.swift */ = {isa = PBXFileReference; fileEncoding = 4; lastKnownFileType = sourcecode.swift; path = CLHeadingMock.swift; sourceTree = "<group>"; };
		64348CFA225E867800ADE7FB /* MeasureDirectionViewModelTestCase.swift */ = {isa = PBXFileReference; fileEncoding = 4; lastKnownFileType = sourcecode.swift; path = MeasureDirectionViewModelTestCase.swift; sourceTree = "<group>"; };
		64348D08225EA24E00ADE7FB /* GoMapUITests.xctest */ = {isa = PBXFileReference; explicitFileType = wrapper.cfbundle; includeInIndex = 0; path = GoMapUITests.xctest; sourceTree = BUILT_PRODUCTS_DIR; };
		64348D0C225EA24E00ADE7FB /* Info.plist */ = {isa = PBXFileReference; lastKnownFileType = text.plist.xml; path = Info.plist; sourceTree = "<group>"; };
		64348D12225EAA5D00ADE7FB /* MapViewUITestCase.swift */ = {isa = PBXFileReference; lastKnownFileType = sourcecode.swift; path = MapViewUITestCase.swift; sourceTree = "<group>"; };
		6442666422540EDF00C0D545 /* Lock.swift */ = {isa = PBXFileReference; fileEncoding = 4; lastKnownFileType = sourcecode.swift; path = Lock.swift; sourceTree = "<group>"; };
		6442666522540EDF00C0D545 /* Disposable.swift */ = {isa = PBXFileReference; fileEncoding = 4; lastKnownFileType = sourcecode.swift; path = Disposable.swift; sourceTree = "<group>"; };
		6442666622540EDF00C0D545 /* Observable.swift */ = {isa = PBXFileReference; fileEncoding = 4; lastKnownFileType = sourcecode.swift; path = Observable.swift; sourceTree = "<group>"; };
		647F46CD2253EA4C00CEC482 /* MeasureDirectionViewModel.swift */ = {isa = PBXFileReference; lastKnownFileType = sourcecode.swift; path = MeasureDirectionViewModel.swift; sourceTree = "<group>"; };
		647F46D02253F08200CEC482 /* HeadingProvider.swift */ = {isa = PBXFileReference; lastKnownFileType = sourcecode.swift; path = HeadingProvider.swift; sourceTree = "<group>"; };
		64C968442261ED3100351C0C /* Media.xcassets */ = {isa = PBXFileReference; lastKnownFileType = folder.assetcatalog; path = Media.xcassets; sourceTree = "<group>"; };
		64981F1E22667D7700178476 /* SettingsViewController.swift */ = {isa = PBXFileReference; fileEncoding = 4; lastKnownFileType = sourcecode.swift; path = SettingsViewController.swift; sourceTree = "<group>"; };
		64C072F9226227D500598078 /* CommonTagKeyTestCase.swift */ = {isa = PBXFileReference; lastKnownFileType = sourcecode.swift; path = CommonTagKeyTestCase.swift; sourceTree = "<group>"; };
		64C072FD22622B9C00598078 /* Require.swift */ = {isa = PBXFileReference; fileEncoding = 4; lastKnownFileType = sourcecode.swift; path = Require.swift; sourceTree = "<group>"; };
		64D74BF12253DF49004FFD20 /* DirectionViewController.swift */ = {isa = PBXFileReference; lastKnownFileType = sourcecode.swift; path = DirectionViewController.swift; sourceTree = "<group>"; };
		64D74BF22253DF49004FFD20 /* DirectionViewController.xib */ = {isa = PBXFileReference; lastKnownFileType = file.xib; path = DirectionViewController.xib; sourceTree = "<group>"; };
		64348D00225E8D3F00ADE7FB /* OsmNode+Direction.swift */ = {isa = PBXFileReference; lastKnownFileType = sourcecode.swift; path = "OsmNode+Direction.swift"; sourceTree = "<group>"; };
		64348D02225E8E4300ADE7FB /* OsmNode_DirectionTestCase.swift */ = {isa = PBXFileReference; lastKnownFileType = sourcecode.swift; path = OsmNode_DirectionTestCase.swift; sourceTree = "<group>"; };
		64E21EB222651620004605D7 /* LoginViewController.swift */ = {isa = PBXFileReference; lastKnownFileType = sourcecode.swift; path = LoginViewController.swift; sourceTree = "<group>"; };
		64E21EB422651C06004605D7 /* OSMMapDataTestCase.swift */ = {isa = PBXFileReference; lastKnownFileType = sourcecode.swift; path = OSMMapDataTestCase.swift; sourceTree = "<group>"; };
		64E21EB722651F2D004605D7 /* XCTestCase+UserDefaults.swift */ = {isa = PBXFileReference; lastKnownFileType = sourcecode.swift; path = "XCTestCase+UserDefaults.swift"; sourceTree = "<group>"; };
/* End PBXFileReference section */

/* Begin PBXFrameworksBuildPhase section */
		02ACBA2C16713CCB00BB4414 /* Frameworks */ = {
			isa = PBXFrameworksBuildPhase;
			buildActionMask = 2147483647;
			files = (
				022ABCA520C37618002D4977 /* SceneKit.framework in Frameworks */,
				02401F361DE021EE00F32AF5 /* ExternalAccessory.framework in Frameworks */,
				02EDCC081683EC2D007F9934 /* CFNetwork.framework in Frameworks */,
				027AD5D219F5A18700120654 /* CoreFoundation.framework in Frameworks */,
				02ACBA3816713CCB00BB4414 /* CoreGraphics.framework in Frameworks */,
				02ACBD2116717BC500BB4414 /* CoreLocation.framework in Frameworks */,
				02DC59811671B79100213558 /* CoreText.framework in Frameworks */,
				02ACBA3616713CCB00BB4414 /* Foundation.framework in Frameworks */,
				021C6AB3168768C800FB17B0 /* MessageUI.framework in Frameworks */,
				0277E29416A673CC00456BED /* OpenGLES.framework in Frameworks */,
				02ACBD1F16717BBB00BB4414 /* QuartzCore.framework in Frameworks */,
				02E6267219973A0700565D62 /* Security.framework in Frameworks */,
				02ACBA3416713CCB00BB4414 /* UIKit.framework in Frameworks */,
				02A194B219C6A432002338DA /* libsqlite3.0.dylib in Frameworks */,
				02ACBD191671737300BB4414 /* libxml2.dylib in Frameworks */,
			);
			runOnlyForDeploymentPostprocessing = 0;
		};
		64348CE7225E7CD900ADE7FB /* Frameworks */ = {
			isa = PBXFrameworksBuildPhase;
			buildActionMask = 2147483647;
			files = (
			);
			runOnlyForDeploymentPostprocessing = 0;
		};
		64348D05225EA24E00ADE7FB /* Frameworks */ = {
			isa = PBXFrameworksBuildPhase;
			buildActionMask = 2147483647;
			files = (
			);
			runOnlyForDeploymentPostprocessing = 0;
		};
/* End PBXFrameworksBuildPhase section */

/* Begin PBXGroup section */
		025A1D001690DC32002B60CB /* Images */ = {
			isa = PBXGroup;
			children = (
				02072AA51BD4465E00F1CAB4 /* 702-share.png */,
				02072AA61BD4465E00F1CAB4 /* 702-share@2x.png */,
				02072AA71BD4465E00F1CAB4 /* 702-share@3x.png */,
				02072AE31BD5E99B00F1CAB4 /* 709-plus-toolbar.png */,
				02072AE41BD5E99B00F1CAB4 /* 709-plus-toolbar@2x.png */,
				02072AE51BD5E99B00F1CAB4 /* 709-plus-toolbar@3x.png */,
				02072AC91BD4546E00F1CAB4 /* 710-folder.png */,
				02072ACA1BD4546F00F1CAB4 /* 710-folder@2x.png */,
				02072ACB1BD4546F00F1CAB4 /* 710-folder@3x.png */,
				02DAB7D21BFA4BBC00360AED /* 723-location-arrow-toolbar-selected.png */,
				02DAB7D31BFA4BBC00360AED /* 723-location-arrow-toolbar-selected@2x.png */,
				02DAB7D41BFA4BBC00360AED /* 723-location-arrow-toolbar-selected@3x.png */,
				02DAB7D81BFA4C3B00360AED /* 723-location-arrow-toolbar.png */,
				02DAB7D91BFA4C3B00360AED /* 723-location-arrow-toolbar@2x.png */,
				02DAB7DA1BFA4C3B00360AED /* 723-location-arrow-toolbar@3x.png */,
				02072AB71BD4497500F1CAB4 /* 732-cloud-upload-toolbar.png */,
				02072AB81BD4497500F1CAB4 /* 732-cloud-upload-toolbar@2x.png */,
				02072AB91BD4497500F1CAB4 /* 732-cloud-upload-toolbar@3x.png */,
				02072ACF1BD454E800F1CAB4 /* 751-eye-toolbar.png */,
				02072AD01BD454E800F1CAB4 /* 751-eye-toolbar@2x.png */,
				02072AD11BD454E800F1CAB4 /* 751-eye-toolbar@3x.png */,
				02072AB11BD4494200F1CAB4 /* 845-location-target-toolbar.png */,
				02072AB21BD4494200F1CAB4 /* 845-location-target-toolbar@2x.png */,
				02072AB31BD4494200F1CAB4 /* 845-location-target-toolbar@3x.png */,
				02072AAB1BD446F500F1CAB4 /* 852-map-toolbar.png */,
				02072AAC1BD446F500F1CAB4 /* 852-map-toolbar@2x.png */,
				02072AAD1BD446F500F1CAB4 /* 852-map-toolbar@3x.png */,
				02072AC31BD452F200F1CAB4 /* 982-food-toolbar.png */,
				02072AC41BD452F200F1CAB4 /* 982-food-toolbar@2x.png */,
				02072AC51BD452F200F1CAB4 /* 982-food-toolbar@3x.png */,
				02072ABD1BD44B2800F1CAB4 /* 1200-file-type-settings-toolbar.png */,
				02072ABE1BD44B2800F1CAB4 /* 1200-file-type-settings-toolbar@2x.png */,
				02072ABF1BD44B2800F1CAB4 /* 1200-file-type-settings-toolbar@3x.png */,
				02205F3A1674550D00D57D23 /* ArrowBlack.png */,
				0242331216750C81008A3B6A /* ArrowBlue.png */,
				02ACBA6E16713F2A00BB4414 /* BingPlaceholderImage.png */,
				02ACBA6F16713F2A00BB4414 /* BlueBall.png */,
				0296876A1680D57700B8FF2C /* bullseye.png */,
				02BCC5A1206AEDDC00B4478B /* compass.png */,
				0284FDB016A08AB6002C46A9 /* Launch */,
				02130E84196CF58500498297 /* MenuIcon.png */,
				02912D45168504AC00A541BC /* move.png */,
				02912D4C16852AEC00A541BC /* question.png */,
				0296876C1680D5D400B8FF2C /* redo32.png */,
				0228444516DD339200A1C051 /* redo32@2x.png */,
				0296876D1680D5D400B8FF2C /* undo32.png */,
				0228444616DD339300A1C051 /* undo32@2x.png */,
			);
			name = Images;
			path = ../Images;
			sourceTree = "<group>";
		};
		0266D39016C02D9200AD9A83 /* seamark */ = {
			isa = PBXGroup;
			children = (
				0266D3B916C03D7400AD9A83 /* seamark_notice.p.64.png */,
				0266D39116C02D9200AD9A83 /* seamark_anchor_berth.p.64.png */,
				0266D39216C02D9200AD9A83 /* seamark_anchorage.p.64.png */,
				0266D39316C02D9200AD9A83 /* seamark_beacon_cardinal.p.64.png */,
				0266D39416C02D9200AD9A83 /* seamark_beacon_isolated.p.64.png */,
				0266D39516C02D9200AD9A83 /* seamark_beacon_lateral.p.64.png */,
				0266D39616C02D9200AD9A83 /* seamark_beacon_safe_water.p.64.png */,
				0266D39716C02D9200AD9A83 /* seamark_beacon_special_purpose.p.64.png */,
				0266D39816C02D9200AD9A83 /* seamark_buoy_cardinal.p.64.png */,
				0266D39916C02D9200AD9A83 /* seamark_buoy_isolated_danger.png */,
				0266D39A16C02D9200AD9A83 /* seamark_buoy_lateral.p.64.png */,
				0266D39B16C02D9200AD9A83 /* seamark_buoy_safe_water.p.64.png */,
				0266D39C16C02D9200AD9A83 /* seamark_buoy_special_purpose.p.64.png */,
				0266D39D16C02D9200AD9A83 /* seamark_fog_signal.p.64.png */,
				0266D39E16C02D9200AD9A83 /* seamark_light_float.p.64.png */,
				0266D39F16C02D9200AD9A83 /* seamark_light_major.p.64.png */,
				0266D3A016C02D9200AD9A83 /* seamark_light_minor.p.64.png */,
				0266D3A116C02D9200AD9A83 /* seamark_light_vessel.p.64.png */,
				0266D3A216C02D9200AD9A83 /* seamark_radar_station.p.64.png */,
				0266D3A316C02D9200AD9A83 /* seamark_signal_station.p.64.png */,
				0266D3A416C02D9200AD9A83 /* seamark_wreck.png */,
			);
			path = seamark;
			sourceTree = "<group>";
		};
		027EDC5D206F3EED00D349D6 /* KissXML */ = {
			isa = PBXGroup;
			children = (
				027EDC62206F3EED00D349D6 /* Additions */,
				027EDC6A206F3EED00D349D6 /* Categories */,
				027EDC5F206F3EED00D349D6 /* DDXML.h */,
				027EDC5E206F3EED00D349D6 /* DDXMLDocument.h */,
				027EDC66206F3EED00D349D6 /* DDXMLDocument.m */,
				027EDC69206F3EED00D349D6 /* DDXMLElement.h */,
				027EDC60206F3EED00D349D6 /* DDXMLElement.m */,
				027EDC6F206F3EED00D349D6 /* DDXMLNode.h */,
				027EDC65206F3EED00D349D6 /* DDXMLNode.m */,
				027EDC61206F3EED00D349D6 /* KissXML.h */,
				027EDC67206F3EED00D349D6 /* Private */,
			);
			path = KissXML;
			sourceTree = "<group>";
		};
		027EDC62206F3EED00D349D6 /* Additions */ = {
			isa = PBXGroup;
			children = (
				027EDC63206F3EED00D349D6 /* DDXMLElementAdditions.h */,
				027EDC64206F3EED00D349D6 /* DDXMLElementAdditions.m */,
			);
			path = Additions;
			sourceTree = "<group>";
		};
		027EDC67206F3EED00D349D6 /* Private */ = {
			isa = PBXGroup;
			children = (
				027EDC68206F3EED00D349D6 /* DDXMLPrivate.h */,
			);
			path = Private;
			sourceTree = "<group>";
		};
		027EDC6A206F3EED00D349D6 /* Categories */ = {
			isa = PBXGroup;
			children = (
				027EDC6B206F3EED00D349D6 /* NSString+DDXML.h */,
				027EDC6C206F3EED00D349D6 /* NSString+DDXML.m */,
			);
			path = Categories;
			sourceTree = "<group>";
		};
		0284FDB016A08AB6002C46A9 /* Launch */ = {
			isa = PBXGroup;
			children = (
				02ACBA4916713CCB00BB4414 /* Default-568h@2x.png */,
				020CD978169D4B7900BF3AAF /* Default-Landscape@2x~ipad.png */,
				020CD97A169D4BC900BF3AAF /* Default-Landscape~ipad.png */,
				020CD976169D4B7300BF3AAF /* Default-Portrait@2x~ipad.png */,
				020CD974169D4B5A00BF3AAF /* Default-Portrait~ipad.png */,
				02ACBA4516713CCB00BB4414 /* Default.png */,
				02ACBA4716713CCB00BB4414 /* Default@2x.png */,
			);
			name = Launch;
			sourceTree = "<group>";
		};
		02ACBA2416713CCB00BB4414 = {
			isa = PBXGroup;
			children = (
				02BACD22205A1DDB00C74A49 /* Go Map!!.entitlements */,
				02ACBA3916713CCB00BB4414 /* Go Map! */,
				64348CEB225E7CD900ADE7FB /* GoMapTests */,
				64348D09225EA24E00ADE7FB /* GoMapUITests */,
				02ACBA3216713CCB00BB4414 /* Frameworks */,
				02ACBA3016713CCB00BB4414 /* Products */,
			);
			sourceTree = "<group>";
		};
		02ACBA3016713CCB00BB4414 /* Products */ = {
			isa = PBXGroup;
			children = (
				02ACBA2F16713CCB00BB4414 /* Go Map!!.app */,
				64348CEA225E7CD900ADE7FB /* GoMapTests.xctest */,
				64348D08225EA24E00ADE7FB /* GoMapUITests.xctest */,
			);
			name = Products;
			sourceTree = "<group>";
		};
		02ACBA3216713CCB00BB4414 /* Frameworks */ = {
			isa = PBXGroup;
			children = (
				02401F3A1DE157B800F32AF5 /* CoreBluetooth.framework */,
				02401F351DE021EE00F32AF5 /* ExternalAccessory.framework */,
				02072AD51BD46B1700F1CAB4 /* StoreKit.framework */,
				027AD5D319F5EA7D00120654 /* libobjc.A.dylib */,
				027AD5D119F5A18700120654 /* CoreFoundation.framework */,
				025B841619DCF55C0053C637 /* SceneKit.framework */,
				02A194B119C6A432002338DA /* libsqlite3.0.dylib */,
				02B6F71519ACE878002FAEE6 /* SystemConfiguration.framework */,
				02E6267119973A0700565D62 /* Security.framework */,
				02EDCC071683EC2D007F9934 /* CFNetwork.framework */,
				02ACBA3716713CCB00BB4414 /* CoreGraphics.framework */,
				02ACBD2016717BC500BB4414 /* CoreLocation.framework */,
				02DC59801671B79100213558 /* CoreText.framework */,
				02ACBA3516713CCB00BB4414 /* Foundation.framework */,
				02ACBD181671737300BB4414 /* libxml2.dylib */,
				021C6AB2168768C800FB17B0 /* MessageUI.framework */,
				0277E29316A673CC00456BED /* OpenGLES.framework */,
				02ACBD1E16717BBB00BB4414 /* QuartzCore.framework */,
				02ACBA3316713CCB00BB4414 /* UIKit.framework */,
			);
			name = Frameworks;
			sourceTree = "<group>";
		};
		02ACBA3916713CCB00BB4414 /* Go Map! */ = {
			isa = PBXGroup;
			children = (
<<<<<<< HEAD
				64E21EB122651615004605D7 /* Extensions */,
=======
				64981F1D22667D7700178476 /* Extensions */,
>>>>>>> be543e66
				64D74BF02253DF39004FFD20 /* Direction */,
				02C3C73519A5D679003B6783 /* AerialEditViewController.h */,
				02C3C73619A5D679003B6783 /* AerialEditViewController.m */,
				02C3C73219A5A40C003B6783 /* AerialListViewController.h */,
				02C3C73319A5A40C003B6783 /* AerialListViewController.m */,
				02ACBA4216713CCB00BB4414 /* AppDelegate.h */,
				02ACBA4316713CCB00BB4414 /* AppDelegate.m */,
				02CB5B6316BF1F9C00432914 /* AutocompleteTextField.h */,
				02CB5B6416BF1F9C00432914 /* AutocompleteTextField.m */,
				02C19B331699E8BF00F75E3C /* BingMetadataViewController.h */,
				02C19B341699E8C000F75E3C /* BingMetadataViewController.m */,
				022A2A6C167D969600D7A5AC /* ClearCacheViewController.h */,
				022A2A6D167D969600D7A5AC /* ClearCacheViewController.m */,
				020C2A8E168A7688003F2C2A /* CreditsViewController.h */,
				020C2A8F168A7688003F2C2A /* CreditsViewController.m */,
				0230558919B931A50041B151 /* CustomPresetController.h */,
				0230558A19B931B20041B151 /* CustomPresetController.m */,
				024B4CA019BBE65F00BBA60B /* CustomPresetListViewController.h */,
				024B4CA119BBE67400BBA60B /* CustomPresetListViewController.m */,
				0225A36819B63EFE008B63BA /* DisplayViewController.h */,
				0225A36919B63F0D008B63BA /* DisplayViewController.m */,
				028E0C0A20B2182100CEC71F /* FilterObjectsViewController.h */,
				028E0C0B20B2182100CEC71F /* FilterObjectsViewController.m */,
				021D4E49194E0BCB002154B3 /* FpsLabel.h */,
				021D4E4A194E0BCB002154B3 /* FpsLabel.m */,
				02F04AD01BC4D3B50044FD95 /* GpxConfigureViewController.h */,
				02F04AD11BC4D3B50044FD95 /* GpxConfigureViewController.m */,
				0219563016DDC26E00074D15 /* GpxViewController.h */,
				0219563116DDC26E00074D15 /* GpxViewController.m */,
				02DBB4431A1C884F00732D53 /* HeightViewController.h */,
				02DBB4441A1C884F00732D53 /* HeightViewController.m */,
				02F371B216A4F3E6003E9548 /* HelpViewController.h */,
				02F371B316A4F3E6003E9548 /* HelpViewController.m */,
				02B69D0A1BF42411002605A3 /* HtmlAlertViewController.h */,
				02B69D0B1BF42411002605A3 /* HtmlAlertViewController.m */,
				025A1D001690DC32002B60CB /* Images */,
				027EDC5D206F3EED00D349D6 /* KissXML */,
				02B69D0E1BF5A66B002605A3 /* LanguageTableViewController.h */,
				02B69D0F1BF5A66B002605A3 /* LanguageTableViewController.m */,
				02ED19801BBF119C00A57CF4 /* Launch Screen.storyboard */,
				02E8437E19B4DE510044AC1D /* Localizable.strings */,
				029043A11682797A00BE3480 /* LoginViewController.h */,
				029043A21682797A00BE3480 /* LoginViewController.m */,
				02ACBA4B16713CCB00BB4414 /* MainStoryboard.storyboard */,
				02ACBA5116713CCB00BB4414 /* MapViewController.h */,
				02ACBA5216713CCB00BB4414 /* MapViewController.m */,
				022ABC9F20C1AACF002D4977 /* MultilineTableViewCell.h */,
				022ABCA020C1AACF002D4977 /* MultilineTableViewCell.m */,
				02BED98C168BF87100357B94 /* NearbyMappersViewController.h */,
				02BED98D168BF87200357B94 /* NearbyMappersViewController.m */,
				02F8F4321696004B002A0820 /* NominatumViewController.h */,
				02F8F4331696004B002A0820 /* NominatumViewController.m */,
				02695B8B1A08C1DB0028D95E /* NotesTableViewController.h */,
				02695B8C1A08C1DB0028D95E /* NotesTableViewController.m */,
				02BED99D168D102600357B94 /* OfflineViewController.h */,
				02BED99E168D102600357B94 /* OfflineViewController.m */,
				024C323B1DEEA97100AD62AB /* OsmServerViewController.h */,
				024C323C1DEEA97100AD62AB /* OsmServerViewController.m */,
				02A077D0167A77A400686261 /* POIAllTagsViewController.h */,
				02A077D1167A77A400686261 /* POIAllTagsViewController.m */,
				023D1721168A36B00011FABC /* POIAttributesViewController.h */,
				023D1722168A36B10011FABC /* POIAttributesViewController.m */,
				0223DB5516765C9000D6F825 /* POICommonTagsViewController.h */,
				0223DB5616765C9000D6F825 /* POICommonTagsViewController.m */,
				0205460416766808004A2A23 /* POIPresetViewController.h */,
				0205460516766808004A2A23 /* POIPresetViewController.m */,
				022A2A52167B8F1C00D7A5AC /* POITabBarController.h */,
				022A2A53167B8F1C00D7A5AC /* POITabBarController.m */,
				0223DB511675D53200D6F825 /* POITypeViewController.h */,
				0223DB521675D53200D6F825 /* POITypeViewController.m */,
				028F504619BA2F460093C423 /* presets */,
				0296873D167E30C700B8FF2C /* PushPinView.h */,
				0296873E167E30C700B8FF2C /* PushPinView.m */,
				025224E616D7292E00B6FD53 /* RotatingNavigationController.h */,
				025224E716D7292E00B6FD53 /* RotatingNavigationController.m */,
				02ACBA5816713CCB00BB4414 /* SettingsViewController.h */,
				02ACBA5916713CCB00BB4414 /* SettingsViewController.m */,
				02ACBCFF16713F7F00BB4414 /* Shared */,
				02ACBA3A16713CCB00BB4414 /* Supporting Files */,
				02BF745220793F0A0028ED6A /* TurnRestrictController.h */,
				02BF745320793F0A0028ED6A /* TurnRestrictController.m */,
				02F373F716822C2C004614D4 /* UploadViewController.h */,
				02F373F816822C2C004614D4 /* UploadViewController.m */,
				02E8436E19B407C40044AC1D /* WebPageView.xib */,
				02BED988168B6F2F00357B94 /* WebPageViewController.h */,
				02BED989168B6F2F00357B94 /* WebPageViewController.m */,
				64C968442261ED3100351C0C /* Media.xcassets */,
			);
			name = "Go Map!";
			sourceTree = "<group>";
		};
		02ACBA3A16713CCB00BB4414 /* Supporting Files */ = {
			isa = PBXGroup;
			children = (
				02ACBA3B16713CCB00BB4414 /* Go Map!!-Info.plist */,
				02ACBA4116713CCB00BB4414 /* Go Map!!-Prefix.pch */,
				023B892A19C148790060CDB5 /* Images.xcassets */,
				02ACBA3C16713CCB00BB4414 /* InfoPlist.strings */,
				02ACBA3F16713CCB00BB4414 /* main.m */,
				027FEA3520B13B8000901E9F /* Maki Icons.xcassets */,
				025A1CFA1690B96E002B60CB /* OSM-Logo57.png */,
				027A469A1673B251000BE55C /* OSM-Logo72.png */,
				025A1CFB1690B96E002B60CB /* OSM-Logo114.png */,
				027A469D1673B257000BE55C /* OSM-Logo144.png */,
				02F9A4541BC8348C0013BFBD /* OSM-Logo256.png */,
				022B504716857E5F00E6619A /* OSMiOS.entitlements */,
				027FEA3720B1ECDA00901E9F /* iD SVG POI.xcassets */,
			);
			name = "Supporting Files";
			sourceTree = "<group>";
		};
		02ACBA8716713F2A00BB4414 /* png */ = {
			isa = PBXGroup;
			children = (
				027AD5CF19F5797400120654 /* poi */,
				0266D39016C02D9200AD9A83 /* seamark */,
				02ACBA8816713F2A00BB4414 /* accommodation_alpinehut.p.64.png */,
				02ACBA8916713F2A00BB4414 /* accommodation_bed_and_breakfast.p.64.png */,
				02ACBA8A16713F2A00BB4414 /* accommodation_bed_and_breakfast2.p.64.png */,
				02ACBA8B16713F2A00BB4414 /* accommodation_camping.p.64.png */,
				02ACBA8C16713F2A00BB4414 /* accommodation_caravan_park.p.64.png */,
				02ACBA8D16713F2A00BB4414 /* accommodation_chalet.p.64.png */,
				02ACBA8E16713F2A00BB4414 /* accommodation_chalet2.p.64.png */,
				02ACBA8F16713F2A00BB4414 /* accommodation_hostel.p.64.png */,
				02ACBA9016713F2A00BB4414 /* accommodation_hotel.p.64.png */,
				02ACBA9116713F2A00BB4414 /* accommodation_hotel2.p.64.png */,
				02ACBA9216713F2A00BB4414 /* accommodation_motel.p.64.png */,
				02ACBA9316713F2A00BB4414 /* accommodation_shelter.p.64.png */,
				02ACBA9416713F2A00BB4414 /* accommodation_shelter2.p.64.png */,
				02ACBA9516713F2A00BB4414 /* accommodation_youth_hostel.p.64.png */,
				02ACBA9616713F2A00BB4414 /* amenity_bench.p.64.png */,
				02ACBA9716713F2A00BB4414 /* amenity_court.p.64.png */,
				02ACBA9816713F2A00BB4414 /* amenity_firestation.p.64.png */,
				02ACBA9916713F2A00BB4414 /* amenity_firestation2.p.64.png */,
				02ACBA9A16713F2A00BB4414 /* amenity_firestation3.p.64.png */,
				02ACBA9B16713F2A00BB4414 /* amenity_fountain.p.64.png */,
				02ACBA9C16713F2A00BB4414 /* amenity_fountain2.p.64.png */,
				02ACBA9D16713F2A00BB4414 /* amenity_library.p.64.png */,
				02ACBA9E16713F2A00BB4414 /* amenity_library2.p.64.png */,
				02ACBA9F16713F2A00BB4414 /* amenity_playground.p.64.png */,
				02ACBAA016713F2A00BB4414 /* amenity_police.p.64.png */,
				02ACBAA116713F2A00BB4414 /* amenity_police2.p.64.png */,
				02ACBAA216713F2A00BB4414 /* amenity_post_box.p.64.png */,
				02ACBAA316713F2A00BB4414 /* amenity_post_office.p.64.png */,
				02ACBAA416713F2A00BB4414 /* amenity_prison.p.64.png */,
				02ACBAA516713F2A00BB4414 /* amenity_public_building.p.64.png */,
				02ACBAA616713F2A00BB4414 /* amenity_public_building2.p.64.png */,
				02ACBAA716713F2A00BB4414 /* amenity_recycling.p.64.png */,
				02ACBAA816713F2A00BB4414 /* amenity_survey_point.p.64.png */,
				02ACBAA916713F2A00BB4414 /* amenity_telephone.p.64.png */,
				02ACBAAA16713F2A00BB4414 /* amenity_toilets.p.64.png */,
				02ACBAAB16713F2A00BB4414 /* amenity_toilets_disabled.p.64.png */,
				02ACBAAC16713F2A00BB4414 /* amenity_toilets_men.p.64.png */,
				02ACBAAD16713F2A00BB4414 /* amenity_toilets_women.p.64.png */,
				02ACBAAE16713F2A00BB4414 /* amenity_town_hall.p.64.png */,
				02ACBAAF16713F2A00BB4414 /* amenity_town_hall2.p.64.png */,
				02ACBAB016713F2A00BB4414 /* amenity_waste_bin.p.64.png */,
				02ACBAB116713F2A00BB4414 /* barrier_blocks.p.64.png */,
				02ACBAB216713F2A00BB4414 /* barrier_bollard.p.64.png */,
				02ACBAB316713F2A00BB4414 /* barrier_cattle_grid.p.64.png */,
				02ACBAB416713F2A00BB4414 /* barrier_cycle_barrier.p.64.png */,
				02ACBAB516713F2A00BB4414 /* barrier_entrance.p.64.png */,
				02ACBAB616713F2A00BB4414 /* barrier_exit.p.64.png */,
				02ACBAB716713F2A00BB4414 /* barrier_gate.p.64.png */,
				02ACBAB816713F2A00BB4414 /* barrier_kissing_gate.p.64.png */,
				02ACBAB916713F2A00BB4414 /* barrier_lift_gate.p.64.png */,
				02ACBABA16713F2A00BB4414 /* barrier_steps.p.64.png */,
				02ACBABB16713F2A00BB4414 /* barrier_stile.p.64.png */,
				02ACBABC16713F2A00BB4414 /* barrier_toll_booth.p.64.png */,
				02ACBABD16713F2A00BB4414 /* education_college.p.64.png */,
				02ACBABE16713F2A00BB4414 /* education_college_vocational.p.64.png */,
				02ACBABF16713F2A00BB4414 /* education_nursery.p.64.png */,
				02ACBAC016713F2A00BB4414 /* education_nursery2.p.64.png */,
				02ACBAC116713F2A00BB4414 /* education_nursery3.p.64.png */,
				02ACBAC216713F2A00BB4414 /* education_school.p.64.png */,
				02ACBAC316713F2A00BB4414 /* education_school_primary.p.64.png */,
				02ACBAC416713F2A00BB4414 /* education_school_secondary.p.64.png */,
				02ACBAC516713F2A00BB4414 /* education_university.p.64.png */,
				02ACBAC616713F2A00BB4414 /* food_bar.p.64.png */,
				02ACBAC716713F2A00BB4414 /* food_biergarten.p.64.png */,
				02ACBAC816713F2A00BB4414 /* food_cafe.p.64.png */,
				02ACBAC916713F2A00BB4414 /* food_drinkingtap.p.64.png */,
				02ACBACA16713F2A00BB4414 /* food_fastfood.p.64.png */,
				02ACBACB16713F2A00BB4414 /* food_fastfood2.p.64.png */,
				02ACBACC16713F2A00BB4414 /* food_fastfood_pizza.p.64.png */,
				02ACBACD16713F2A00BB4414 /* food_ice_cream.p.64.png */,
				02ACBACE16713F2A00BB4414 /* food_pizza.p.64.png */,
				02ACBACF16713F2A00BB4414 /* food_pub.p.64.png */,
				02ACBAD016713F2A00BB4414 /* food_restaurant.p.64.png */,
				02ACBAD116713F2A00BB4414 /* health_dentist.p.64.png */,
				02ACBAD216713F2A00BB4414 /* health_doctors.p.64.png */,
				02ACBAD316713F2A00BB4414 /* health_doctors2.p.64.png */,
				02ACBAD416713F2A00BB4414 /* health_hospital.p.64.png */,
				02ACBAD516713F2A00BB4414 /* health_hospital_emergency.p.64.png */,
				02ACBAD616713F2A00BB4414 /* health_hospital_emergency2.p.64.png */,
				02ACBAD716713F2A00BB4414 /* health_opticians.p.64.png */,
				02ACBAD816713F2A00BB4414 /* health_pharmacy.p.64.png */,
				02ACBAD916713F2A00BB4414 /* health_pharmacy_dispencing.p.64.png */,
				02ACBADA16713F2A00BB4414 /* health_veterinary.p.64.png */,
				02ACBADB16713F2A00BB4414 /* landuse_coniferous.p.64.png */,
				02ACBADC16713F2A00BB4414 /* landuse_coniferous_and_deciduous.p.64.png */,
				02ACBADD16713F2A00BB4414 /* landuse_deciduous.p.64.png */,
				02ACBADE16713F2A00BB4414 /* landuse_grass.p.64.png */,
				02ACBADF16713F2A00BB4414 /* landuse_hills.p.64.png */,
				02ACBAE016713F2A00BB4414 /* landuse_quary.p.64.png */,
				02ACBAE116713F2A00BB4414 /* landuse_scrub.p.64.png */,
				02ACBAE216713F2A00BB4414 /* landuse_swamp.p.64.png */,
				0284FDB116A0B7DA002C46A9 /* tree.p.64.png */,
				02ACBAE316713F2A00BB4414 /* money_atm.p.64.png */,
				02ACBAE416713F2A00BB4414 /* money_atm2.p.64.png */,
				02ACBAE516713F2A00BB4414 /* money_bank.p.64.png */,
				02ACBAE616713F2A00BB4414 /* money_bank2.p.64.png */,
				0284FDB316A0BB67002C46A9 /* shrub.p.64.png */,
				02ACBAE716713F2A00BB4414 /* money_currency_exchange.p.64.png */,
				02ACBAE816713F2A00BB4414 /* place_of_worship_bahai.p.64.png */,
				02ACBAE916713F2A00BB4414 /* place_of_worship_bahai3.p.64.png */,
				02ACBAEA16713F2A00BB4414 /* place_of_worship_buddhist.p.64.png */,
				02ACBAEB16713F2A00BB4414 /* place_of_worship_buddhist3.p.64.png */,
				02ACBAEC16713F2A00BB4414 /* place_of_worship_christian.p.64.png */,
				02ACBAED16713F2A00BB4414 /* place_of_worship_christian3.p.64.png */,
				02ACBAEE16713F2A00BB4414 /* place_of_worship_hindu.p.64.png */,
				02ACBAEF16713F2A00BB4414 /* place_of_worship_hindu3.p.64.png */,
				02ACBAF016713F2A00BB4414 /* place_of_worship_islamic.p.64.png */,
				02ACBAF116713F2A00BB4414 /* place_of_worship_islamic3.p.64.png */,
				02ACBAF216713F2A00BB4414 /* place_of_worship_jain.p.64.png */,
				02ACBAF316713F2A00BB4414 /* place_of_worship_jain3.p.64.png */,
				02ACBAF416713F2A00BB4414 /* place_of_worship_jewish.p.64.png */,
				02ACBAF516713F2A00BB4414 /* place_of_worship_jewish3.p.64.png */,
				02ACBAF616713F2A00BB4414 /* place_of_worship_shinto.p.64.png */,
				02ACBAF716713F2A00BB4414 /* place_of_worship_shinto3.p.64.png */,
				02ACBAF816713F2A00BB4414 /* place_of_worship_sikh.p.64.png */,
				02ACBAF916713F2A00BB4414 /* place_of_worship_sikh3.p.64.png */,
				02ACBAFA16713F2A00BB4414 /* place_of_worship_unknown.p.64.png */,
				02ACBAFB16713F2A00BB4414 /* place_of_worship_unknown3.p.64.png */,
				02ACBAFC16713F2A00BB4414 /* poi_boundary_administrative.p.64.png */,
				02ACBAFD16713F2A00BB4414 /* poi_cave.p.64.png */,
				02ACBAFE16713F2A00BB4414 /* poi_crane.p.64.png */,
				02ACBAFF16713F2A00BB4414 /* poi_embassy.p.64.png */,
				02ACBB0016713F2A00BB4414 /* poi_embassy2.p.64.png */,
				02ACBB0116713F2A00BB4414 /* poi_military_bunker.p.64.png */,
				02ACBB0216713F2A00BB4414 /* poi_mine.p.64.png */,
				02ACBB0316713F2A00BB4414 /* poi_mine_abandoned.p.64.png */,
				02ACBB0416713F2A00BB4414 /* poi_mountain_pass.p.64.png */,
				02ACBB0516713F2A00BB4414 /* poi_peak.p.64.png */,
				02ACBB0616713F2A00BB4414 /* poi_peak2.p.64.png */,
				02ACBB0716713F2A00BB4414 /* poi_place_city.p.64.png */,
				02ACBB0816713F2A00BB4414 /* poi_place_hamlet.p.64.png */,
				02ACBB0916713F2A00BB4414 /* poi_place_suburb.p.64.png */,
				02ACBB0A16713F2A00BB4414 /* poi_place_town.p.64.png */,
				02ACBB0B16713F2A00BB4414 /* poi_place_village.p.64.png */,
				02ACBB0C16713F2A00BB4414 /* poi_point_of_interest.p.64.png */,
				02ACBB0D16713F2A00BB4414 /* poi_tower_communications.p.64.png */,
				02ACBB0E16713F2A00BB4414 /* poi_tower_lookout.p.64.png */,
				02ACBB0F16713F2A00BB4414 /* poi_tower_power.p.64.png */,
				02ACBB1016713F2A00BB4414 /* poi_tower_water.p.64.png */,
				02ACBB1116713F2A00BB4414 /* power_station_coal.p.64.png */,
				02ACBB1216713F2A00BB4414 /* power_station_gas.p.64.png */,
				02ACBB1316713F2A00BB4414 /* power_station_solar.p.64.png */,
				02ACBB1416713F2A00BB4414 /* power_station_water.p.64.png */,
				02ACBB1516713F2A00BB4414 /* power_station_wind.p.64.png */,
				02ACBB1616713F2A00BB4414 /* power_substation.p.64.png */,
				02ACBB1716713F2A00BB4414 /* power_tower_high.p.64.png */,
				02ACBB1816713F2A00BB4414 /* power_tower_high2.p.64.png */,
				02ACBB1916713F2A00BB4414 /* power_tower_low.p.64.png */,
				02ACBB1A16713F2A00BB4414 /* power_transformer.p.64.png */,
				02ACBB1B16713F2A00BB4414 /* shopping_alcohol.p.64.png */,
				02ACBB1C16713F2A00BB4414 /* shopping_bakery.p.64.png */,
				02ACBB1D16713F2A00BB4414 /* shopping_bicycle.p.64.png */,
				02ACBB1E16713F2A00BB4414 /* shopping_book.p.64.png */,
				02ACBB1F16713F2A00BB4414 /* shopping_butcher.p.64.png */,
				02ACBB2016713F2A00BB4414 /* shopping_butcher2.p.64.png */,
				02ACBB2116713F2A00BB4414 /* shopping_car.p.64.png */,
				02ACBB2216713F2A00BB4414 /* shopping_car_repair.p.64.png */,
				02ACBB2316713F2A00BB4414 /* shopping_clothes.p.64.png */,
				02ACBB2416713F2A00BB4414 /* shopping_computer.p.64.png */,
				02ACBB2516713F2A00BB4414 /* shopping_confectionery.p.64.png */,
				02ACBB2616713F2A00BB4414 /* shopping_convenience.p.64.png */,
				02ACBB2716713F2A00BB4414 /* shopping_copyshop.p.64.png */,
				02ACBB2816713F2A00BB4414 /* shopping_department_store.p.64.png */,
				02ACBB2916713F2A00BB4414 /* shopping_diy.p.64.png */,
				02ACBB2A16713F2A00BB4414 /* shopping_estateagent.p.64.png */,
				02ACBB2B16713F2A00BB4414 /* shopping_estateagent2.p.64.png */,
				02ACBB2C16713F2A00BB4414 /* shopping_estateagent3.p.64.png */,
				02ACBB2D16713F2A00BB4414 /* shopping_fish.p.64.png */,
				02ACBB2E16713F2A00BB4414 /* shopping_florist.p.64.png */,
				02ACBB2F16713F2A00BB4414 /* shopping_garden_centre.p.64.png */,
				02ACBB3016713F2A00BB4414 /* shopping_gift.p.64.png */,
				02ACBB3116713F2A00BB4414 /* shopping_greengrocer.p.64.png */,
				02ACBB3216713F2A00BB4414 /* shopping_hairdresser.p.64.png */,
				02ACBB3316713F2A00BB4414 /* shopping_hearing_aids.p.64.png */,
				02ACBB3416713F2A00BB4414 /* shopping_hifi.p.64.png */,
				02ACBB3516713F2A00BB4414 /* shopping_jewelry.p.64.png */,
				02ACBB3616713F2A00BB4414 /* shopping_jewelry2.p.64.png */,
				02ACBB3716713F2A00BB4414 /* shopping_kiosk.p.64.png */,
				02ACBB3816713F2A00BB4414 /* shopping_laundrette.p.64.png */,
				02ACBB3916713F2A00BB4414 /* shopping_marketplace.p.64.png */,
				02ACBB3A16713F2A00BB4414 /* shopping_mobile_phone.p.64.png */,
				02ACBB3B16713F2A00BB4414 /* shopping_motorcycle.p.64.png */,
				02ACBB3C16713F2A00BB4414 /* shopping_music.p.64.png */,
				02ACBB3D16713F2A00BB4414 /* shopping_newspaper.p.64.png */,
				02ACBB3E16713F2A00BB4414 /* shopping_pet.p.64.png */,
				02ACBB3F16713F2A00BB4414 /* shopping_pet2.p.64.png */,
				02ACBB4016713F2A00BB4414 /* shopping_photo.p.64.png */,
				02ACBB4116713F2A00BB4414 /* shopping_supermarket.p.64.png */,
				02ACBB4216713F2A00BB4414 /* shopping_tackle.p.64.png */,
				02ACBB4316713F2A00BB4414 /* shopping_tobacco.p.64.png */,
				02ACBB4416713F2A00BB4414 /* shopping_toys.p.64.png */,
				02ACBB4516713F2A00BB4414 /* shopping_vending_machine.p.64.png */,
				02ACBB4616713F2A00BB4414 /* shopping_video_rental.p.64.png */,
				02ACBB4716713F2A00BB4414 /* sport_archery.p.64.png */,
				02ACBB4816713F2A00BB4414 /* sport_baseball.p.64.png */,
				02ACBB4916713F2A00BB4414 /* sport_canoe.p.64.png */,
				02ACBB4A16713F2A00BB4414 /* sport_cricket.p.64.png */,
				02ACBB4B16713F2A00BB4414 /* sport_diving.p.64.png */,
				02ACBB4C16713F2A00BB4414 /* sport_golf.p.64.png */,
				02ACBB4D16713F2A00BB4414 /* sport_gym.p.64.png */,
				02ACBB4E16713F2A00BB4414 /* sport_gymnasium.p.64.png */,
				02ACBB4F16713F2A00BB4414 /* sport_gymnasium2.p.64.png */,
				02ACBB5016713F2A00BB4414 /* sport_hillclimbing.p.64.png */,
				02ACBB5116713F2A00BB4414 /* sport_horse_racing.p.64.png */,
				02ACBB5216713F2A00BB4414 /* sport_iceskating.p.64.png */,
				02ACBB5316713F2A00BB4414 /* sport_jetski.p.64.png */,
				02ACBB5416713F2A00BB4414 /* sport_leisure_centre.p.64.png */,
				02ACBB5516713F2A00BB4414 /* sport_minature_golf.p.64.png */,
				02ACBB5616713F2A00BB4414 /* sport_motorracing.p.64.png */,
				02ACBB5716713F2A00BB4414 /* sport_playground.p.64.png */,
				02ACBB5816713F2A00BB4414 /* sport_sailing.p.64.png */,
				02ACBB5916713F2A00BB4414 /* sport_shooting.p.64.png */,
				02ACBB5A16713F2A00BB4414 /* sport_skiing_crosscountry.p.64.png */,
				02ACBB5B16713F2A00BB4414 /* sport_skiing_downhill.p.64.png */,
				02ACBB5C16713F2A00BB4414 /* sport_snooker.p.64.png */,
				02ACBB5D16713F2A00BB4414 /* sport_soccer.p.64.png */,
				02ACBB5E16713F2A00BB4414 /* sport_stadium.p.64.png */,
				02ACBB5F16713F2A00BB4414 /* sport_swimming_indoor.p.64.png */,
				02ACBB6016713F2A00BB4414 /* sport_swimming_outdoor.p.64.png */,
				02ACBB6116713F2A00BB4414 /* sport_tennis.p.64.png */,
				02ACBB6216713F2A00BB4414 /* sport_windsurfing.p.64.png */,
				02ACBB6316713F2A00BB4414 /* tourist_archaeological.p.64.png */,
				02ACBB6416713F2A00BB4414 /* tourist_archaeological2.p.64.png */,
				02ACBB6516713F2A00BB4414 /* tourist_art_gallery.p.64.png */,
				02ACBB6616713F2A00BB4414 /* tourist_art_gallery2.p.64.png */,
				02ACBB6716713F2A00BB4414 /* tourist_attraction.p.64.png */,
				02ACBB6816713F2A00BB4414 /* tourist_battlefield.p.64.png */,
				02ACBB6916713F2A00BB4414 /* tourist_beach.p.64.png */,
				02ACBB6A16713F2A00BB4414 /* tourist_casino.p.64.png */,
				02ACBB6B16713F2A00BB4414 /* tourist_castle.p.64.png */,
				02ACBB6C16713F2A00BB4414 /* tourist_castle2.p.64.png */,
				02ACBB6D16713F2A00BB4414 /* tourist_cinema.p.64.png */,
				02ACBB6E16713F2A00BB4414 /* tourist_cinema2.p.64.png */,
				02ACBB6F16713F2A00BB4414 /* tourist_clock.p.64.png */,
				02ACBB7016713F2A00BB4414 /* tourist_fountain.p.64.png */,
				02ACBB7116713F2A00BB4414 /* tourist_guidepost.p.64.png */,
				02ACBB7216713F2A00BB4414 /* tourist_information.p.64.png */,
				02ACBB7316713F2A00BB4414 /* tourist_map.p.64.png */,
				02ACBB7416713F2A00BB4414 /* tourist_memorial.p.64.png */,
				02ACBB7516713F2A00BB4414 /* tourist_monument.p.64.png */,
				02ACBB7616713F2A00BB4414 /* tourist_museum.p.64.png */,
				02ACBB7716713F2A00BB4414 /* tourist_picnic.p.64.png */,
				02ACBB7816713F2A00BB4414 /* tourist_ruin.p.64.png */,
				02ACBB7916713F2A00BB4414 /* tourist_steam_train.p.64.png */,
				02ACBB7A16713F2A00BB4414 /* tourist_theatre.p.64.png */,
				02ACBB7B16713F2A00BB4414 /* tourist_theme_park.p.64.png */,
				02ACBB7C16713F2A00BB4414 /* tourist_view_point.p.64.png */,
				02ACBB7D16713F2A00BB4414 /* tourist_waterwheel.p.64.png */,
				02ACBB7E16713F2A00BB4414 /* tourist_wayside_cross.p.64.png */,
				02ACBB7F16713F2A00BB4414 /* tourist_wayside_shrine.p.64.png */,
				02ACBB8016713F2A00BB4414 /* tourist_windmill.p.64.png */,
				02ACBB8116713F2A00BB4414 /* tourist_wreck.p.64.png */,
				02ACBB8216713F2A00BB4414 /* tourist_zoo.p.64.png */,
				02ACBB8316713F2A00BB4414 /* transport_aerodrome.p.64.png */,
				02ACBB8416713F2A00BB4414 /* transport_aerodrome2.p.64.png */,
				02ACBB8516713F2A00BB4414 /* transport_airport.p.64.png */,
				02ACBB8616713F2A00BB4414 /* transport_airport2.p.64.png */,
				02ACBB8716713F2A00BB4414 /* transport_airport_gate.p.64.png */,
				02ACBB8816713F2A00BB4414 /* transport_airport_terminal.p.64.png */,
				02ACBB8916713F2A00BB4414 /* transport_bus_station.p.64.png */,
				02ACBB8A16713F2A00BB4414 /* transport_bus_stop.p.64.png */,
				02ACBB8B16713F2A00BB4414 /* transport_bus_stop2.p.64.png */,
				02ACBB8C16713F2A00BB4414 /* transport_car_share.p.64.png */,
				02ACBB8D16713F2A00BB4414 /* transport_emergency_phone.p.64.png */,
				02ACBB8E16713F2A00BB4414 /* transport_ford.p.64.png */,
				02ACBB8F16713F2A00BB4414 /* transport_fuel.p.64.png */,
				02ACBB9016713F2A00BB4414 /* transport_fuel_lpg.p.64.png */,
				02ACBB9116713F2A00BB4414 /* transport_helicopter.p.64.png */,
				02ACBB9216713F2A00BB4414 /* transport_helicopter_pad.p.64.png */,
				02ACBB9316713F2A00BB4414 /* transport_lighthouse.p.64.png */,
				02ACBB9416713F2A00BB4414 /* transport_marina.p.64.png */,
				02ACBB9516713F2A00BB4414 /* transport_miniroundabout_anticlockwise.p.64.png */,
				02ACBB9616713F2A00BB4414 /* transport_miniroundabout_clockwise.p.64.png */,
				02ACBB9716713F2A00BB4414 /* transport_parking.p.64.png */,
				02ACBB9816713F2A00BB4414 /* transport_parking_bicycle.p.64.png */,
				02ACBB9916713F2A00BB4414 /* transport_parking_car.p.64.png */,
				02ACBB9A16713F2A00BB4414 /* transport_parking_car_paid.p.64.png */,
				02ACBB9B16713F2A00BB4414 /* transport_parking_disabled.p.64.png */,
				02ACBB9C16713F2A00BB4414 /* transport_parking_private.p.64.png */,
				02ACBB9D16713F2A00BB4414 /* transport_parking_private2.p.64.png */,
				02ACBB9E16713F2A00BB4414 /* transport_parking_private3.p.64.png */,
				02ACBB9F16713F2A00BB4414 /* transport_port.p.64.png */,
				02ACBBA016713F2A00BB4414 /* transport_rental_bicycle.p.64.png */,
				02ACBBA116713F2A00BB4414 /* transport_rental_car.p.64.png */,
				02ACBBA216713F2A00BB4414 /* transport_roundabout_anticlockwise.p.64.png */,
				02ACBBA316713F2A00BB4414 /* transport_roundabout_clockwise.p.64.png */,
				02ACBBA416713F2A00BB4414 /* transport_slipway.p.64.png */,
				02ACBBA516713F2A00BB4414 /* transport_speedbump.p.64.png */,
				021E5D6A16C0507A00B7A02A /* transport_stop.p.64.png */,
				02ACBBA616713F2A00BB4414 /* transport_subway.p.64.png */,
				02ACBBA716713F2A00BB4414 /* transport_taxi_rank.p.64.png */,
				02ACBBA816713F2A00BB4414 /* transport_traffic_lights.p.64.png */,
				02ACBBA916713F2A00BB4414 /* transport_train_station.p.64.png */,
				02ACBBAA16713F2A00BB4414 /* transport_train_station2.p.64.png */,
				02ACBBAB16713F2A00BB4414 /* transport_tram_stop.p.64.png */,
				02ACBBAC16713F2A00BB4414 /* transport_turning_circle.p.64.png */,
				02ACBBAD16713F2A00BB4414 /* transport_walking.p.64.png */,
				02ACBBAE16713F2A00BB4414 /* transport_zebra_crossing.p.64.png */,
				02ACBBAF16713F2A00BB4414 /* water_dam.p.64.png */,
				02ACBBB016713F2A00BB4414 /* water_tower.p.64.png */,
				02ACBBB116713F2A00BB4414 /* water_weir.p.64.png */,
			);
			name = png;
			path = ../png;
			sourceTree = "<group>";
		};
		02ACBCFF16713F7F00BB4414 /* Shared */ = {
			isa = PBXGroup;
			children = (
				6442666322540EDF00C0D545 /* Observable */,
				02ACBD0016713FCF00BB4414 /* iosapi.h */,
				02C3C73819A6DCEA003B6783 /* AerialList.h */,
				02C3C73919A6DCEA003B6783 /* AerialList.m */,
				02ACBA6D16713F2A00BB4414 /* BingMapsGeometry.h */,
				022ABCA220C3750A002D4977 /* Buildings3DView.h */,
				022ABCA320C3750A002D4977 /* Buildings3DView.m */,
				02ACBA7016713F2A00BB4414 /* changeset.xsl */,
				028F504319B949780093C423 /* CommonTagList.h */,
				028F504419B949780093C423 /* CommonTagList.m */,
				02ACBA7116713F2A00BB4414 /* CurvedTextLayer.h */,
				02ACBA7216713F2A00BB4414 /* CurvedTextLayer.m */,
				02A194AE19C69701002338DA /* Database.h */,
				02A194AF19C69701002338DA /* Database.m */,
				0260484019E66C8700415CB1 /* DisplayLink.h */,
				0260484119E66C8700415CB1 /* DisplayLink.m */,
				0289D0DD16A88BA300F86151 /* DLog.h */,
				02ACBA7316713F2A00BB4414 /* DownloadThreadPool.h */,
				02ACBA7416713F2A00BB4414 /* DownloadThreadPool.m */,
				02ACBA7516713F2A00BB4414 /* EditorMapLayer.h */,
				02ACBA7616713F2A00BB4414 /* EditorMapLayer.m */,
				02401F371DE1369E00F32AF5 /* ExternalGPS.h */,
				02401F381DE1369E00F32AF5 /* ExternalGPS.m */,
				02E8436019B2F4A20044AC1D /* Go Map!!-Bridging-Header.h */,
				0228442A16D8870C00A1C051 /* GpxLayer.h */,
				0228442B16D8870C00A1C051 /* GpxLayer.m */,
				02E6266E1997168800565D62 /* KeyChain.h */,
				02E6266F1997168800565D62 /* KeyChain.m */,
				02BED99A168CBC5300357B94 /* LocationBallLayer.h */,
				02BED99B168CBC5400357B94 /* LocationBallLayer.m */,
				02ACBA7F16713F2A00BB4414 /* MapView.h */,
				02ACBA8016713F2A00BB4414 /* MapView.m */,
				02ACBA8116713F2A00BB4414 /* MercatorTileLayer.h */,
				02ACBA8216713F2A00BB4414 /* MercatorTileLayer.m */,
				0259E4061BCAEC88006C354C /* MyApplication.h */,
				0259E4071BCAEC88006C354C /* MyApplication.m */,
				02A8613E20A95C2B008C465F /* NetworkStatus.h */,
				02A8613C20A95C16008C465F /* NetworkStatus.m */,
				02FFCE0916A7360B001A5B8A /* NSMutableArray+PartialSort.h */,
				02FFCE0A16A7360B001A5B8A /* NSMutableArray+PartialSort.mm */,
				02ACBA8316713F2A00BB4414 /* OsmMapData.h */,
				02ACBA8416713F2A00BB4414 /* OsmMapData.m */,
				021B30C51973AA4400B36EFF /* OsmMapData+Edit.h */,
				021B30C61973AA4400B36EFF /* OsmMapData+Edit.m */,
				02E8436319B39FAD0044AC1D /* OsmNotesDatabase.h */,
				02E8436419B39FAD0044AC1D /* OsmNotesDatabase.m */,
				02ACBA8516713F2A00BB4414 /* OsmObjects.h */,
				02ACBA8616713F2A00BB4414 /* OsmObjects.m */,
				024ADF3A16B1B38A00875658 /* PathUtil.h */,
				024ADF3B16B1B38B00875658 /* PathUtil.m */,
				02ACBA8716713F2A00BB4414 /* png */,
				02ACBBB216713F2A00BB4414 /* QuadMap.h */,
				02ACBBB316713F2A00BB4414 /* QuadMap.m */,
				022B09A619BD3F7B0041687B /* QuadMapC.mm */,
				02ACBBB416713F2A00BB4414 /* RulerLayer.h */,
				02ACBBB516713F2A00BB4414 /* RulerLayer.m */,
				02ACBBB616713F2A00BB4414 /* SpeechBalloonLayer.h */,
				02ACBBB716713F2A00BB4414 /* SpeechBalloonLayer.m */,
				02C4255116796B5800761C54 /* SpeechBalloonView.h */,
				02C4255216796B5800761C54 /* SpeechBalloonView.m */,
				02ACBD2216717D6F00BB4414 /* TagInfo.h */,
				02ACBD2316717D7000BB4414 /* TagInfo.m */,
				02ACBBBA16713F2A00BB4414 /* TagInfo.menu.xml */,
				02ACBBBB16713F2A00BB4414 /* TagInfo.xml */,
				025F1CF21BCD9B070097D7FE /* TapAndDragGesture.h */,
				025F1CF31BCD9B070097D7FE /* TapAndDragGesture.m */,
				02BF744F20793EE10028ED6A /* TurnRestrictHwyView.h */,
				02BF745020793EE20028ED6A /* TurnRestrictHwyView.m */,
				021C6AA61686145C00FB17B0 /* UndoManager.h */,
				021C6AA71686145C00FB17B0 /* UndoManager.m */,
				02ACBBBD16713F2A00BB4414 /* VectorMath.h */,
				0242330F1674FDB4008A3B6A /* VectorMath.m */,
				021BFCE81BDF3F9E00CE255A /* VoiceAnnouncement.h */,
				021BFCE91BDF3F9E00CE255A /* VoiceAnnouncement.m */,
			);
			name = Shared;
			sourceTree = "<group>";
		};
		64348CEB225E7CD900ADE7FB /* GoMapTests */ = {
			isa = PBXGroup;
			children = (
				64E21EB622651F0D004605D7 /* Helpers */,
				64C072F9226227D500598078 /* CommonTagKeyTestCase.swift */,
				64348CFA225E867800ADE7FB /* MeasureDirectionViewModelTestCase.swift */,
				64348CF6225E867800ADE7FB /* Mocks */,
				64348D02225E8E4300ADE7FB /* OsmNode_DirectionTestCase.swift */,
				64348CEC225E7CD900ADE7FB /* GoMapTests.swift */,
				64C072FC22622B9C00598078 /* Vendor */,
				64348CEE225E7CD900ADE7FB /* Info.plist */,
				64E21EB422651C06004605D7 /* OSMMapDataTestCase.swift */,
			);
			path = GoMapTests;
			sourceTree = "<group>";
		};
		64348CF6225E867800ADE7FB /* Mocks */ = {
			isa = PBXGroup;
			children = (
				64348CF7225E867800ADE7FB /* HeadingProviderMock.swift */,
				64348CF8225E867800ADE7FB /* MeasureDirectionViewModelDelegateMock.swift */,
				64348CF9225E867800ADE7FB /* CLHeadingMock.swift */,
			);
			path = Mocks;
			sourceTree = "<group>";
		};
		64348D09225EA24E00ADE7FB /* GoMapUITests */ = {
			isa = PBXGroup;
			children = (
				64348D0C225EA24E00ADE7FB /* Info.plist */,
				64348D12225EAA5D00ADE7FB /* MapViewUITestCase.swift */,
			);
			path = GoMapUITests;
			sourceTree = "<group>";
		};
		6442666322540EDF00C0D545 /* Observable */ = {
			isa = PBXGroup;
			children = (
				6442666422540EDF00C0D545 /* Lock.swift */,
				6442666522540EDF00C0D545 /* Disposable.swift */,
				6442666622540EDF00C0D545 /* Observable.swift */,
			);
			name = Observable;
			path = ../Shared/Observable;
			sourceTree = "<group>";
		};
		64981F1D22667D7700178476 /* Extensions */ = {
			isa = PBXGroup;
			children = (
				64981F1E22667D7700178476 /* SettingsViewController.swift */,
			);
			path = Extensions;
			sourceTree = "<group>";
		};
		64C072FC22622B9C00598078 /* Vendor */ = {
			isa = PBXGroup;
			children = (
				64C072FD22622B9C00598078 /* Require.swift */,
			);
			path = Vendor;
			sourceTree = "<group>";
		};
		64D74BF02253DF39004FFD20 /* Direction */ = {
			isa = PBXGroup;
			children = (
				647F46CD2253EA4C00CEC482 /* MeasureDirectionViewModel.swift */,
				64D74BF12253DF49004FFD20 /* DirectionViewController.swift */,
				64D74BF22253DF49004FFD20 /* DirectionViewController.xib */,
				647F46D02253F08200CEC482 /* HeadingProvider.swift */,
				64348D00225E8D3F00ADE7FB /* OsmNode+Direction.swift */,
			);
			path = Direction;
			sourceTree = "<group>";
		};
		64E21EB122651615004605D7 /* Extensions */ = {
			isa = PBXGroup;
			children = (
				64E21EB222651620004605D7 /* LoginViewController.swift */,
			);
			path = Extensions;
			sourceTree = "<group>";
		};
		64E21EB622651F0D004605D7 /* Helpers */ = {
			isa = PBXGroup;
			children = (
				64E21EB722651F2D004605D7 /* XCTestCase+UserDefaults.swift */,
			);
			path = Helpers;
			sourceTree = "<group>";
		};
/* End PBXGroup section */

/* Begin PBXNativeTarget section */
		02ACBA2E16713CCB00BB4414 /* Go Map!! */ = {
			isa = PBXNativeTarget;
			buildConfigurationList = 02ACBA6116713CCB00BB4414 /* Build configuration list for PBXNativeTarget "Go Map!!" */;
			buildPhases = (
				02ACBA2B16713CCB00BB4414 /* Sources */,
				02ACBA2C16713CCB00BB4414 /* Frameworks */,
				02ACBA2D16713CCB00BB4414 /* Resources */,
			);
			buildRules = (
			);
			dependencies = (
			);
			name = "Go Map!!";
			productName = OSMiOS;
			productReference = 02ACBA2F16713CCB00BB4414 /* Go Map!!.app */;
			productType = "com.apple.product-type.application";
		};
		64348CE9225E7CD900ADE7FB /* GoMapTests */ = {
			isa = PBXNativeTarget;
			buildConfigurationList = 64348CF3225E7CD900ADE7FB /* Build configuration list for PBXNativeTarget "GoMapTests" */;
			buildPhases = (
				64348CE6225E7CD900ADE7FB /* Sources */,
				64348CE7225E7CD900ADE7FB /* Frameworks */,
				64348CE8225E7CD900ADE7FB /* Resources */,
			);
			buildRules = (
			);
			dependencies = (
				64348CF0225E7CD900ADE7FB /* PBXTargetDependency */,
			);
			name = GoMapTests;
			productName = GoMapTests;
			productReference = 64348CEA225E7CD900ADE7FB /* GoMapTests.xctest */;
			productType = "com.apple.product-type.bundle.unit-test";
		};
		64348D07225EA24E00ADE7FB /* GoMapUITests */ = {
			isa = PBXNativeTarget;
			buildConfigurationList = 64348D0F225EA24E00ADE7FB /* Build configuration list for PBXNativeTarget "GoMapUITests" */;
			buildPhases = (
				64348D04225EA24E00ADE7FB /* Sources */,
				64348D05225EA24E00ADE7FB /* Frameworks */,
				64348D06225EA24E00ADE7FB /* Resources */,
			);
			buildRules = (
			);
			dependencies = (
				64348D0E225EA24E00ADE7FB /* PBXTargetDependency */,
			);
			name = GoMapUITests;
			productName = GoMapUITests;
			productReference = 64348D08225EA24E00ADE7FB /* GoMapUITests.xctest */;
			productType = "com.apple.product-type.bundle.ui-testing";
		};
/* End PBXNativeTarget section */

/* Begin PBXProject section */
		02ACBA2616713CCB00BB4414 /* Project object */ = {
			isa = PBXProject;
			attributes = {
				LastSwiftUpdateCheck = 1020;
				LastUpgradeCheck = 0940;
				ORGANIZATIONNAME = Bryce;
				TargetAttributes = {
					02ACBA2E16713CCB00BB4414 = {
						DevelopmentTeam = MKTTC6734C;
						SystemCapabilities = {
							com.apple.SafariKeychain = {
								enabled = 1;
							};
						};
					};
					64348CE9225E7CD900ADE7FB = {
						CreatedOnToolsVersion = 10.2;
						ProvisioningStyle = Automatic;
						TestTargetID = 02ACBA2E16713CCB00BB4414;
					};
					64348D07225EA24E00ADE7FB = {
						CreatedOnToolsVersion = 10.2;
						ProvisioningStyle = Automatic;
						TestTargetID = 02ACBA2E16713CCB00BB4414;
					};
				};
			};
			buildConfigurationList = 02ACBA2916713CCB00BB4414 /* Build configuration list for PBXProject "Go Map!!" */;
			compatibilityVersion = "Xcode 3.2";
			developmentRegion = English;
			hasScannedForEncodings = 0;
			knownRegions = (
				English,
				en,
				Base,
				"zh-Hant",
			);
			mainGroup = 02ACBA2416713CCB00BB4414;
			productRefGroup = 02ACBA3016713CCB00BB4414 /* Products */;
			projectDirPath = "";
			projectRoot = "";
			targets = (
				02ACBA2E16713CCB00BB4414 /* Go Map!! */,
				64348CE9225E7CD900ADE7FB /* GoMapTests */,
				64348D07225EA24E00ADE7FB /* GoMapUITests */,
			);
		};
/* End PBXProject section */

/* Begin PBXResourcesBuildPhase section */
		02ACBA2D16713CCB00BB4414 /* Resources */ = {
			isa = PBXResourcesBuildPhase;
			buildActionMask = 2147483647;
			files = (
				02ACBA3E16713CCB00BB4414 /* InfoPlist.strings in Resources */,
				02ACBA4616713CCB00BB4414 /* Default.png in Resources */,
				028F504719BA2F460093C423 /* presets in Resources */,
				02ACBA4816713CCB00BB4414 /* Default@2x.png in Resources */,
				02DAB7D71BFA4BBC00360AED /* 723-location-arrow-toolbar-selected@3x.png in Resources */,
				02ACBA4A16713CCB00BB4414 /* Default-568h@2x.png in Resources */,
				02ACBA4D16713CCB00BB4414 /* MainStoryboard.storyboard in Resources */,
				02E8437C19B4DE510044AC1D /* Localizable.strings in Resources */,
				02ACBBBF16713F2B00BB4414 /* BingPlaceholderImage.png in Resources */,
				02ACBBC016713F2B00BB4414 /* BlueBall.png in Resources */,
				02ACBBC116713F2B00BB4414 /* changeset.xsl in Resources */,
				02072AE81BD5E99B00F1CAB4 /* 709-plus-toolbar@3x.png in Resources */,
				02ACBBCE16713F2B00BB4414 /* accommodation_alpinehut.p.64.png in Resources */,
				02ACBBCF16713F2B00BB4414 /* accommodation_bed_and_breakfast.p.64.png in Resources */,
				02ACBBD016713F2B00BB4414 /* accommodation_bed_and_breakfast2.p.64.png in Resources */,
				02ACBBD116713F2B00BB4414 /* accommodation_camping.p.64.png in Resources */,
				02ACBBD216713F2B00BB4414 /* accommodation_caravan_park.p.64.png in Resources */,
				02ACBBD316713F2B00BB4414 /* accommodation_chalet.p.64.png in Resources */,
				02ACBBD416713F2B00BB4414 /* accommodation_chalet2.p.64.png in Resources */,
				02ACBBD516713F2B00BB4414 /* accommodation_hostel.p.64.png in Resources */,
				02ACBBD616713F2B00BB4414 /* accommodation_hotel.p.64.png in Resources */,
				02ACBBD716713F2B00BB4414 /* accommodation_hotel2.p.64.png in Resources */,
				02ACBBD816713F2B00BB4414 /* accommodation_motel.p.64.png in Resources */,
				02ACBBD916713F2B00BB4414 /* accommodation_shelter.p.64.png in Resources */,
				02ACBBDA16713F2B00BB4414 /* accommodation_shelter2.p.64.png in Resources */,
				02ACBBDB16713F2B00BB4414 /* accommodation_youth_hostel.p.64.png in Resources */,
				02ACBBDC16713F2B00BB4414 /* amenity_bench.p.64.png in Resources */,
				02ACBBDD16713F2B00BB4414 /* amenity_court.p.64.png in Resources */,
				02ACBBDE16713F2B00BB4414 /* amenity_firestation.p.64.png in Resources */,
				02ACBBDF16713F2B00BB4414 /* amenity_firestation2.p.64.png in Resources */,
				02ACBBE016713F2B00BB4414 /* amenity_firestation3.p.64.png in Resources */,
				02ACBBE116713F2B00BB4414 /* amenity_fountain.p.64.png in Resources */,
				02ACBBE216713F2B00BB4414 /* amenity_fountain2.p.64.png in Resources */,
				02ACBBE316713F2B00BB4414 /* amenity_library.p.64.png in Resources */,
				02ACBBE416713F2B00BB4414 /* amenity_library2.p.64.png in Resources */,
				02ACBBE516713F2B00BB4414 /* amenity_playground.p.64.png in Resources */,
				02ACBBE616713F2B00BB4414 /* amenity_police.p.64.png in Resources */,
				02ACBBE716713F2B00BB4414 /* amenity_police2.p.64.png in Resources */,
				02ACBBE816713F2B00BB4414 /* amenity_post_box.p.64.png in Resources */,
				02ACBBE916713F2B00BB4414 /* amenity_post_office.p.64.png in Resources */,
				02ACBBEA16713F2B00BB4414 /* amenity_prison.p.64.png in Resources */,
				02ACBBEB16713F2B00BB4414 /* amenity_public_building.p.64.png in Resources */,
				02ACBBEC16713F2B00BB4414 /* amenity_public_building2.p.64.png in Resources */,
				02ACBBED16713F2B00BB4414 /* amenity_recycling.p.64.png in Resources */,
				02ACBBEE16713F2B00BB4414 /* amenity_survey_point.p.64.png in Resources */,
				02ACBBEF16713F2B00BB4414 /* amenity_telephone.p.64.png in Resources */,
				02ACBBF016713F2B00BB4414 /* amenity_toilets.p.64.png in Resources */,
				02072ACC1BD4546F00F1CAB4 /* 710-folder.png in Resources */,
				64D74BF42253DF49004FFD20 /* DirectionViewController.xib in Resources */,
				02ACBBF116713F2B00BB4414 /* amenity_toilets_disabled.p.64.png in Resources */,
				02ACBBF216713F2B00BB4414 /* amenity_toilets_men.p.64.png in Resources */,
				02ACBBF316713F2B00BB4414 /* amenity_toilets_women.p.64.png in Resources */,
				02ACBBF416713F2B00BB4414 /* amenity_town_hall.p.64.png in Resources */,
				02ACBBF516713F2B00BB4414 /* amenity_town_hall2.p.64.png in Resources */,
				02ACBBF616713F2B00BB4414 /* amenity_waste_bin.p.64.png in Resources */,
				02ACBBF716713F2B00BB4414 /* barrier_blocks.p.64.png in Resources */,
				02ACBBF816713F2B00BB4414 /* barrier_bollard.p.64.png in Resources */,
				02ACBBF916713F2B00BB4414 /* barrier_cattle_grid.p.64.png in Resources */,
				02ACBBFA16713F2B00BB4414 /* barrier_cycle_barrier.p.64.png in Resources */,
				02ACBBFB16713F2B00BB4414 /* barrier_entrance.p.64.png in Resources */,
				02ACBBFC16713F2B00BB4414 /* barrier_exit.p.64.png in Resources */,
				02ACBBFD16713F2B00BB4414 /* barrier_gate.p.64.png in Resources */,
				02ACBBFE16713F2B00BB4414 /* barrier_kissing_gate.p.64.png in Resources */,
				02ACBBFF16713F2B00BB4414 /* barrier_lift_gate.p.64.png in Resources */,
				02ACBC0016713F2B00BB4414 /* barrier_steps.p.64.png in Resources */,
				02072AB01BD446F500F1CAB4 /* 852-map-toolbar@3x.png in Resources */,
				02ACBC0116713F2B00BB4414 /* barrier_stile.p.64.png in Resources */,
				02ACBC0216713F2B00BB4414 /* barrier_toll_booth.p.64.png in Resources */,
				02ACBC0316713F2B00BB4414 /* education_college.p.64.png in Resources */,
				02ACBC0416713F2B00BB4414 /* education_college_vocational.p.64.png in Resources */,
				02ACBC0516713F2B00BB4414 /* education_nursery.p.64.png in Resources */,
				02ACBC0616713F2B00BB4414 /* education_nursery2.p.64.png in Resources */,
				02ACBC0716713F2B00BB4414 /* education_nursery3.p.64.png in Resources */,
				02072AD21BD454E800F1CAB4 /* 751-eye-toolbar.png in Resources */,
				02ACBC0816713F2B00BB4414 /* education_school.p.64.png in Resources */,
				02ACBC0916713F2B00BB4414 /* education_school_primary.p.64.png in Resources */,
				02ACBC0A16713F2B00BB4414 /* education_school_secondary.p.64.png in Resources */,
				02ACBC0B16713F2B00BB4414 /* education_university.p.64.png in Resources */,
				02ACBC0C16713F2B00BB4414 /* food_bar.p.64.png in Resources */,
				02ACBC0D16713F2B00BB4414 /* food_biergarten.p.64.png in Resources */,
				02ACBC0E16713F2B00BB4414 /* food_cafe.p.64.png in Resources */,
				02ACBC0F16713F2B00BB4414 /* food_drinkingtap.p.64.png in Resources */,
				02ACBC1016713F2B00BB4414 /* food_fastfood.p.64.png in Resources */,
				02ACBC1116713F2B00BB4414 /* food_fastfood2.p.64.png in Resources */,
				02ACBC1216713F2B00BB4414 /* food_fastfood_pizza.p.64.png in Resources */,
				02ACBC1316713F2B00BB4414 /* food_ice_cream.p.64.png in Resources */,
				02ACBC1416713F2B00BB4414 /* food_pizza.p.64.png in Resources */,
				02072ABB1BD4497500F1CAB4 /* 732-cloud-upload-toolbar@2x.png in Resources */,
				02ACBC1516713F2B00BB4414 /* food_pub.p.64.png in Resources */,
				02ACBC1616713F2B00BB4414 /* food_restaurant.p.64.png in Resources */,
				02ACBC1716713F2B00BB4414 /* health_dentist.p.64.png in Resources */,
				02ACBC1816713F2B00BB4414 /* health_doctors.p.64.png in Resources */,
				02ACBC1916713F2B00BB4414 /* health_doctors2.p.64.png in Resources */,
				02ACBC1A16713F2B00BB4414 /* health_hospital.p.64.png in Resources */,
				02ACBC1B16713F2B00BB4414 /* health_hospital_emergency.p.64.png in Resources */,
				02ACBC1C16713F2B00BB4414 /* health_hospital_emergency2.p.64.png in Resources */,
				02ACBC1D16713F2B00BB4414 /* health_opticians.p.64.png in Resources */,
				02ACBC1E16713F2B00BB4414 /* health_pharmacy.p.64.png in Resources */,
				02ACBC1F16713F2B00BB4414 /* health_pharmacy_dispencing.p.64.png in Resources */,
				02ACBC2016713F2B00BB4414 /* health_veterinary.p.64.png in Resources */,
				02ACBC2116713F2B00BB4414 /* landuse_coniferous.p.64.png in Resources */,
				02DAB7D51BFA4BBC00360AED /* 723-location-arrow-toolbar-selected.png in Resources */,
				02ACBC2216713F2B00BB4414 /* landuse_coniferous_and_deciduous.p.64.png in Resources */,
				02ACBC2316713F2B00BB4414 /* landuse_deciduous.p.64.png in Resources */,
				02ACBC2416713F2B00BB4414 /* landuse_grass.p.64.png in Resources */,
				02ACBC2516713F2B00BB4414 /* landuse_hills.p.64.png in Resources */,
				02ACBC2616713F2B00BB4414 /* landuse_quary.p.64.png in Resources */,
				02ACBC2716713F2B00BB4414 /* landuse_scrub.p.64.png in Resources */,
				02ACBC2816713F2B00BB4414 /* landuse_swamp.p.64.png in Resources */,
				02ACBC2916713F2B00BB4414 /* money_atm.p.64.png in Resources */,
				02ACBC2A16713F2B00BB4414 /* money_atm2.p.64.png in Resources */,
				02ACBC2B16713F2B00BB4414 /* money_bank.p.64.png in Resources */,
				02ACBC2C16713F2B00BB4414 /* money_bank2.p.64.png in Resources */,
				02ACBC2D16713F2B00BB4414 /* money_currency_exchange.p.64.png in Resources */,
				02ACBC2E16713F2B00BB4414 /* place_of_worship_bahai.p.64.png in Resources */,
				02ACBC2F16713F2B00BB4414 /* place_of_worship_bahai3.p.64.png in Resources */,
				02ACBC3016713F2B00BB4414 /* place_of_worship_buddhist.p.64.png in Resources */,
				02ACBC3116713F2B00BB4414 /* place_of_worship_buddhist3.p.64.png in Resources */,
				02ACBC3216713F2B00BB4414 /* place_of_worship_christian.p.64.png in Resources */,
				02ACBC3316713F2B00BB4414 /* place_of_worship_christian3.p.64.png in Resources */,
				02ACBC3416713F2B00BB4414 /* place_of_worship_hindu.p.64.png in Resources */,
				02ACBC3516713F2B00BB4414 /* place_of_worship_hindu3.p.64.png in Resources */,
				02ACBC3616713F2B00BB4414 /* place_of_worship_islamic.p.64.png in Resources */,
				02ACBC3716713F2B00BB4414 /* place_of_worship_islamic3.p.64.png in Resources */,
				02ACBC3816713F2B00BB4414 /* place_of_worship_jain.p.64.png in Resources */,
				02072AA91BD4465F00F1CAB4 /* 702-share@2x.png in Resources */,
				02ACBC3916713F2B00BB4414 /* place_of_worship_jain3.p.64.png in Resources */,
				02ACBC3A16713F2B00BB4414 /* place_of_worship_jewish.p.64.png in Resources */,
				02ACBC3B16713F2B00BB4414 /* place_of_worship_jewish3.p.64.png in Resources */,
				02072AE71BD5E99B00F1CAB4 /* 709-plus-toolbar@2x.png in Resources */,
				02ACBC3C16713F2B00BB4414 /* place_of_worship_shinto.p.64.png in Resources */,
				02ACBC3D16713F2B00BB4414 /* place_of_worship_shinto3.p.64.png in Resources */,
				02ACBC3E16713F2B00BB4414 /* place_of_worship_sikh.p.64.png in Resources */,
				02072AB61BD4494300F1CAB4 /* 845-location-target-toolbar@3x.png in Resources */,
				02ACBC3F16713F2B00BB4414 /* place_of_worship_sikh3.p.64.png in Resources */,
				02ACBC4016713F2B00BB4414 /* place_of_worship_unknown.p.64.png in Resources */,
				02ACBC4116713F2B00BB4414 /* place_of_worship_unknown3.p.64.png in Resources */,
				02ACBC4216713F2B00BB4414 /* poi_boundary_administrative.p.64.png in Resources */,
				02ACBC4316713F2B00BB4414 /* poi_cave.p.64.png in Resources */,
				02ACBC4416713F2B00BB4414 /* poi_crane.p.64.png in Resources */,
				02ACBC4516713F2B00BB4414 /* poi_embassy.p.64.png in Resources */,
				02ACBC4616713F2B00BB4414 /* poi_embassy2.p.64.png in Resources */,
				02ACBC4716713F2B00BB4414 /* poi_military_bunker.p.64.png in Resources */,
				02ACBC4816713F2B00BB4414 /* poi_mine.p.64.png in Resources */,
				02ACBC4916713F2B00BB4414 /* poi_mine_abandoned.p.64.png in Resources */,
				02ACBC4A16713F2B00BB4414 /* poi_mountain_pass.p.64.png in Resources */,
				02072AA81BD4465F00F1CAB4 /* 702-share.png in Resources */,
				02ACBC4B16713F2B00BB4414 /* poi_peak.p.64.png in Resources */,
				02ACBC4C16713F2B00BB4414 /* poi_peak2.p.64.png in Resources */,
				02ACBC4D16713F2B00BB4414 /* poi_place_city.p.64.png in Resources */,
				02ACBC4E16713F2B00BB4414 /* poi_place_hamlet.p.64.png in Resources */,
				02ACBC4F16713F2B00BB4414 /* poi_place_suburb.p.64.png in Resources */,
				02ACBC5016713F2B00BB4414 /* poi_place_town.p.64.png in Resources */,
				02ACBC5116713F2B00BB4414 /* poi_place_village.p.64.png in Resources */,
				02072AC71BD452F200F1CAB4 /* 982-food-toolbar@2x.png in Resources */,
				02ACBC5216713F2B00BB4414 /* poi_point_of_interest.p.64.png in Resources */,
				02ACBC5316713F2B00BB4414 /* poi_tower_communications.p.64.png in Resources */,
				02ACBC5416713F2B00BB4414 /* poi_tower_lookout.p.64.png in Resources */,
				02ACBC5516713F2B00BB4414 /* poi_tower_power.p.64.png in Resources */,
				02BCC5A2206AEDDE00B4478B /* compass.png in Resources */,
				02DAB7DD1BFA4C3B00360AED /* 723-location-arrow-toolbar@3x.png in Resources */,
				02ACBC5616713F2B00BB4414 /* poi_tower_water.p.64.png in Resources */,
				02ACBC5716713F2B00BB4414 /* power_station_coal.p.64.png in Resources */,
				02ACBC5816713F2B00BB4414 /* power_station_gas.p.64.png in Resources */,
				02ACBC5916713F2B00BB4414 /* power_station_solar.p.64.png in Resources */,
				02ACBC5A16713F2B00BB4414 /* power_station_water.p.64.png in Resources */,
				02ACBC5B16713F2B00BB4414 /* power_station_wind.p.64.png in Resources */,
				02072AD41BD454E800F1CAB4 /* 751-eye-toolbar@3x.png in Resources */,
				02ACBC5C16713F2B00BB4414 /* power_substation.p.64.png in Resources */,
				02ACBC5D16713F2B00BB4414 /* power_tower_high.p.64.png in Resources */,
				02ACBC5E16713F2B00BB4414 /* power_tower_high2.p.64.png in Resources */,
				02ACBC5F16713F2B00BB4414 /* power_tower_low.p.64.png in Resources */,
				02E8436F19B407C40044AC1D /* WebPageView.xib in Resources */,
				02ACBC6016713F2B00BB4414 /* power_transformer.p.64.png in Resources */,
				02ACBC6116713F2B00BB4414 /* shopping_alcohol.p.64.png in Resources */,
				02ACBC6216713F2B00BB4414 /* shopping_bakery.p.64.png in Resources */,
				02072AAF1BD446F500F1CAB4 /* 852-map-toolbar@2x.png in Resources */,
				02ACBC6316713F2B00BB4414 /* shopping_bicycle.p.64.png in Resources */,
				02ACBC6416713F2B00BB4414 /* shopping_book.p.64.png in Resources */,
				02ACBC6516713F2B00BB4414 /* shopping_butcher.p.64.png in Resources */,
				02ACBC6616713F2B00BB4414 /* shopping_butcher2.p.64.png in Resources */,
				02ACBC6716713F2B00BB4414 /* shopping_car.p.64.png in Resources */,
				02ACBC6816713F2B00BB4414 /* shopping_car_repair.p.64.png in Resources */,
				02ACBC6916713F2B00BB4414 /* shopping_clothes.p.64.png in Resources */,
				02ACBC6A16713F2B00BB4414 /* shopping_computer.p.64.png in Resources */,
				02072ABA1BD4497500F1CAB4 /* 732-cloud-upload-toolbar.png in Resources */,
				02ACBC6B16713F2B00BB4414 /* shopping_confectionery.p.64.png in Resources */,
				02ACBC6C16713F2B00BB4414 /* shopping_convenience.p.64.png in Resources */,
				02ACBC6D16713F2B00BB4414 /* shopping_copyshop.p.64.png in Resources */,
				02F9A4551BC8348C0013BFBD /* OSM-Logo256.png in Resources */,
				02ACBC6E16713F2B00BB4414 /* shopping_department_store.p.64.png in Resources */,
				02ACBC6F16713F2B00BB4414 /* shopping_diy.p.64.png in Resources */,
				02ACBC7016713F2B00BB4414 /* shopping_estateagent.p.64.png in Resources */,
				02ACBC7116713F2B00BB4414 /* shopping_estateagent2.p.64.png in Resources */,
				02ACBC7216713F2B00BB4414 /* shopping_estateagent3.p.64.png in Resources */,
				02072ACD1BD4546F00F1CAB4 /* 710-folder@2x.png in Resources */,
				02ACBC7316713F2B00BB4414 /* shopping_fish.p.64.png in Resources */,
				02ACBC7416713F2B00BB4414 /* shopping_florist.p.64.png in Resources */,
				02ACBC7516713F2B00BB4414 /* shopping_garden_centre.p.64.png in Resources */,
				02ACBC7616713F2B00BB4414 /* shopping_gift.p.64.png in Resources */,
				02ACBC7716713F2B00BB4414 /* shopping_greengrocer.p.64.png in Resources */,
				02ACBC7816713F2B00BB4414 /* shopping_hairdresser.p.64.png in Resources */,
				02ACBC7916713F2B00BB4414 /* shopping_hearing_aids.p.64.png in Resources */,
				02ACBC7A16713F2B00BB4414 /* shopping_hifi.p.64.png in Resources */,
				02ACBC7B16713F2B00BB4414 /* shopping_jewelry.p.64.png in Resources */,
				02ACBC7C16713F2B00BB4414 /* shopping_jewelry2.p.64.png in Resources */,
				02ACBC7D16713F2B00BB4414 /* shopping_kiosk.p.64.png in Resources */,
				02ACBC7E16713F2B00BB4414 /* shopping_laundrette.p.64.png in Resources */,
				02ACBC7F16713F2B00BB4414 /* shopping_marketplace.p.64.png in Resources */,
				02ACBC8016713F2B00BB4414 /* shopping_mobile_phone.p.64.png in Resources */,
				02ACBC8116713F2B00BB4414 /* shopping_motorcycle.p.64.png in Resources */,
				02ACBC8216713F2B00BB4414 /* shopping_music.p.64.png in Resources */,
				02ACBC8316713F2B00BB4414 /* shopping_newspaper.p.64.png in Resources */,
				02ACBC8416713F2B00BB4414 /* shopping_pet.p.64.png in Resources */,
				02ACBC8516713F2B00BB4414 /* shopping_pet2.p.64.png in Resources */,
				02ACBC8616713F2B00BB4414 /* shopping_photo.p.64.png in Resources */,
				02ACBC8716713F2B00BB4414 /* shopping_supermarket.p.64.png in Resources */,
				02ACBC8816713F2B00BB4414 /* shopping_tackle.p.64.png in Resources */,
				02DAB7DC1BFA4C3B00360AED /* 723-location-arrow-toolbar@2x.png in Resources */,
				02ACBC8916713F2B00BB4414 /* shopping_tobacco.p.64.png in Resources */,
				02ACBC8A16713F2B00BB4414 /* shopping_toys.p.64.png in Resources */,
				02072ACE1BD4546F00F1CAB4 /* 710-folder@3x.png in Resources */,
				02ACBC8B16713F2B00BB4414 /* shopping_vending_machine.p.64.png in Resources */,
				02ACBC8C16713F2B00BB4414 /* shopping_video_rental.p.64.png in Resources */,
				02072AB51BD4494300F1CAB4 /* 845-location-target-toolbar@2x.png in Resources */,
				02ACBC8D16713F2B00BB4414 /* sport_archery.p.64.png in Resources */,
				02ACBC8E16713F2B00BB4414 /* sport_baseball.p.64.png in Resources */,
				02ACBC8F16713F2B00BB4414 /* sport_canoe.p.64.png in Resources */,
				02072AC01BD44B2800F1CAB4 /* 1200-file-type-settings-toolbar.png in Resources */,
				02072AE61BD5E99B00F1CAB4 /* 709-plus-toolbar.png in Resources */,
				02ACBC9016713F2B00BB4414 /* sport_cricket.p.64.png in Resources */,
				02ACBC9116713F2B00BB4414 /* sport_diving.p.64.png in Resources */,
				02ACBC9216713F2B00BB4414 /* sport_golf.p.64.png in Resources */,
				02ACBC9316713F2B00BB4414 /* sport_gym.p.64.png in Resources */,
				02ACBC9416713F2B00BB4414 /* sport_gymnasium.p.64.png in Resources */,
				02ACBC9516713F2B00BB4414 /* sport_gymnasium2.p.64.png in Resources */,
				02ACBC9616713F2B00BB4414 /* sport_hillclimbing.p.64.png in Resources */,
				02ACBC9716713F2B00BB4414 /* sport_horse_racing.p.64.png in Resources */,
				02ACBC9816713F2B00BB4414 /* sport_iceskating.p.64.png in Resources */,
				02ACBC9916713F2B00BB4414 /* sport_jetski.p.64.png in Resources */,
				02ACBC9A16713F2B00BB4414 /* sport_leisure_centre.p.64.png in Resources */,
				027FEA3820B1ECDA00901E9F /* iD SVG POI.xcassets in Resources */,
				02ACBC9B16713F2B00BB4414 /* sport_minature_golf.p.64.png in Resources */,
				02072AC11BD44B2800F1CAB4 /* 1200-file-type-settings-toolbar@2x.png in Resources */,
				02ACBC9C16713F2B00BB4414 /* sport_motorracing.p.64.png in Resources */,
				02ACBC9D16713F2B00BB4414 /* sport_playground.p.64.png in Resources */,
				02ACBC9E16713F2B00BB4414 /* sport_sailing.p.64.png in Resources */,
				02ACBC9F16713F2B00BB4414 /* sport_shooting.p.64.png in Resources */,
				02ACBCA016713F2B00BB4414 /* sport_skiing_crosscountry.p.64.png in Resources */,
				02ACBCA116713F2B00BB4414 /* sport_skiing_downhill.p.64.png in Resources */,
				02ACBCA216713F2B00BB4414 /* sport_snooker.p.64.png in Resources */,
				02ACBCA316713F2B00BB4414 /* sport_soccer.p.64.png in Resources */,
				02ACBCA416713F2B00BB4414 /* sport_stadium.p.64.png in Resources */,
				02ACBCA516713F2B00BB4414 /* sport_swimming_indoor.p.64.png in Resources */,
				02ACBCA616713F2B00BB4414 /* sport_swimming_outdoor.p.64.png in Resources */,
				02ACBCA716713F2B00BB4414 /* sport_tennis.p.64.png in Resources */,
				02ACBCA816713F2B00BB4414 /* sport_windsurfing.p.64.png in Resources */,
				02ACBCA916713F2B00BB4414 /* tourist_archaeological.p.64.png in Resources */,
				02ACBCAA16713F2B00BB4414 /* tourist_archaeological2.p.64.png in Resources */,
				02ACBCAB16713F2B00BB4414 /* tourist_art_gallery.p.64.png in Resources */,
				02ACBCAC16713F2B00BB4414 /* tourist_art_gallery2.p.64.png in Resources */,
				02ACBCAD16713F2B00BB4414 /* tourist_attraction.p.64.png in Resources */,
				02ACBCAE16713F2B00BB4414 /* tourist_battlefield.p.64.png in Resources */,
				02ACBCAF16713F2B00BB4414 /* tourist_beach.p.64.png in Resources */,
				02ACBCB016713F2B00BB4414 /* tourist_casino.p.64.png in Resources */,
				02ED19811BBF119C00A57CF4 /* Launch Screen.storyboard in Resources */,
				64C968452261ED3100351C0C /* Media.xcassets in Resources */,
				02ACBCB116713F2B00BB4414 /* tourist_castle.p.64.png in Resources */,
				02ACBCB216713F2B00BB4414 /* tourist_castle2.p.64.png in Resources */,
				02ACBCB316713F2B00BB4414 /* tourist_cinema.p.64.png in Resources */,
				02ACBCB416713F2B00BB4414 /* tourist_cinema2.p.64.png in Resources */,
				02ACBCB516713F2B00BB4414 /* tourist_clock.p.64.png in Resources */,
				02ACBCB616713F2B00BB4414 /* tourist_fountain.p.64.png in Resources */,
				02ACBCB716713F2B00BB4414 /* tourist_guidepost.p.64.png in Resources */,
				02ACBCB816713F2B00BB4414 /* tourist_information.p.64.png in Resources */,
				02ACBCB916713F2B00BB4414 /* tourist_map.p.64.png in Resources */,
				02ACBCBA16713F2B00BB4414 /* tourist_memorial.p.64.png in Resources */,
				02ACBCBB16713F2B00BB4414 /* tourist_monument.p.64.png in Resources */,
				02ACBCBC16713F2B00BB4414 /* tourist_museum.p.64.png in Resources */,
				02ACBCBD16713F2B00BB4414 /* tourist_picnic.p.64.png in Resources */,
				02ACBCBE16713F2B00BB4414 /* tourist_ruin.p.64.png in Resources */,
				02ACBCBF16713F2B00BB4414 /* tourist_steam_train.p.64.png in Resources */,
				02ACBCC016713F2B00BB4414 /* tourist_theatre.p.64.png in Resources */,
				02ACBCC116713F2B00BB4414 /* tourist_theme_park.p.64.png in Resources */,
				02ACBCC216713F2B00BB4414 /* tourist_view_point.p.64.png in Resources */,
				02ACBCC316713F2B00BB4414 /* tourist_waterwheel.p.64.png in Resources */,
				02ACBCC416713F2B00BB4414 /* tourist_wayside_cross.p.64.png in Resources */,
				02ACBCC516713F2B00BB4414 /* tourist_wayside_shrine.p.64.png in Resources */,
				02ACBCC616713F2B00BB4414 /* tourist_windmill.p.64.png in Resources */,
				02ACBCC716713F2B00BB4414 /* tourist_wreck.p.64.png in Resources */,
				02ACBCC816713F2B00BB4414 /* tourist_zoo.p.64.png in Resources */,
				02ACBCC916713F2B00BB4414 /* transport_aerodrome.p.64.png in Resources */,
				02ACBCCA16713F2B00BB4414 /* transport_aerodrome2.p.64.png in Resources */,
				02ACBCCB16713F2B00BB4414 /* transport_airport.p.64.png in Resources */,
				02072AAE1BD446F500F1CAB4 /* 852-map-toolbar.png in Resources */,
				02ACBCCC16713F2B00BB4414 /* transport_airport2.p.64.png in Resources */,
				02ACBCCD16713F2B00BB4414 /* transport_airport_gate.p.64.png in Resources */,
				02ACBCCE16713F2B00BB4414 /* transport_airport_terminal.p.64.png in Resources */,
				02ACBCCF16713F2B00BB4414 /* transport_bus_station.p.64.png in Resources */,
				02072AB41BD4494300F1CAB4 /* 845-location-target-toolbar.png in Resources */,
				02ACBCD016713F2B00BB4414 /* transport_bus_stop.p.64.png in Resources */,
				02ACBCD116713F2B00BB4414 /* transport_bus_stop2.p.64.png in Resources */,
				02ACBCD216713F2B00BB4414 /* transport_car_share.p.64.png in Resources */,
				02ACBCD316713F2B00BB4414 /* transport_emergency_phone.p.64.png in Resources */,
				02ACBCD416713F2B00BB4414 /* transport_ford.p.64.png in Resources */,
				02ACBCD516713F2B00BB4414 /* transport_fuel.p.64.png in Resources */,
				02ACBCD616713F2B00BB4414 /* transport_fuel_lpg.p.64.png in Resources */,
				02ACBCD716713F2B00BB4414 /* transport_helicopter.p.64.png in Resources */,
				02ACBCD816713F2B00BB4414 /* transport_helicopter_pad.p.64.png in Resources */,
				02ACBCD916713F2B00BB4414 /* transport_lighthouse.p.64.png in Resources */,
				02ACBCDA16713F2B00BB4414 /* transport_marina.p.64.png in Resources */,
				02ACBCDB16713F2B00BB4414 /* transport_miniroundabout_anticlockwise.p.64.png in Resources */,
				02ACBCDC16713F2B00BB4414 /* transport_miniroundabout_clockwise.p.64.png in Resources */,
				023B892B19C148790060CDB5 /* Images.xcassets in Resources */,
				02ACBCDD16713F2B00BB4414 /* transport_parking.p.64.png in Resources */,
				02ACBCDE16713F2B00BB4414 /* transport_parking_bicycle.p.64.png in Resources */,
				02ACBCDF16713F2B00BB4414 /* transport_parking_car.p.64.png in Resources */,
				02ACBCE016713F2B00BB4414 /* transport_parking_car_paid.p.64.png in Resources */,
				027AD5D019F5797400120654 /* poi in Resources */,
				02ACBCE116713F2B00BB4414 /* transport_parking_disabled.p.64.png in Resources */,
				02ACBCE216713F2B00BB4414 /* transport_parking_private.p.64.png in Resources */,
				02ACBCE316713F2B00BB4414 /* transport_parking_private2.p.64.png in Resources */,
				02ACBCE416713F2B00BB4414 /* transport_parking_private3.p.64.png in Resources */,
				02ACBCE516713F2B00BB4414 /* transport_port.p.64.png in Resources */,
				02ACBCE616713F2B00BB4414 /* transport_rental_bicycle.p.64.png in Resources */,
				02ACBCE716713F2B00BB4414 /* transport_rental_car.p.64.png in Resources */,
				02072ABC1BD4497500F1CAB4 /* 732-cloud-upload-toolbar@3x.png in Resources */,
				02ACBCE816713F2B00BB4414 /* transport_roundabout_anticlockwise.p.64.png in Resources */,
				02ACBCE916713F2B00BB4414 /* transport_roundabout_clockwise.p.64.png in Resources */,
				02ACBCEA16713F2B00BB4414 /* transport_slipway.p.64.png in Resources */,
				02ACBCEB16713F2B00BB4414 /* transport_speedbump.p.64.png in Resources */,
				02ACBCEC16713F2B00BB4414 /* transport_subway.p.64.png in Resources */,
				02ACBCED16713F2B00BB4414 /* transport_taxi_rank.p.64.png in Resources */,
				02ACBCEE16713F2B00BB4414 /* transport_traffic_lights.p.64.png in Resources */,
				02ACBCEF16713F2B00BB4414 /* transport_train_station.p.64.png in Resources */,
				02ACBCF016713F2B00BB4414 /* transport_train_station2.p.64.png in Resources */,
				027FEA3620B13B8000901E9F /* Maki Icons.xcassets in Resources */,
				02072AAA1BD4465F00F1CAB4 /* 702-share@3x.png in Resources */,
				02130E85196CF58500498297 /* MenuIcon.png in Resources */,
				02ACBCF116713F2B00BB4414 /* transport_tram_stop.p.64.png in Resources */,
				02ACBCF216713F2B00BB4414 /* transport_turning_circle.p.64.png in Resources */,
				02ACBCF316713F2B00BB4414 /* transport_walking.p.64.png in Resources */,
				02ACBCF416713F2B00BB4414 /* transport_zebra_crossing.p.64.png in Resources */,
				02ACBCF516713F2B00BB4414 /* water_dam.p.64.png in Resources */,
				02DAB7D61BFA4BBC00360AED /* 723-location-arrow-toolbar-selected@2x.png in Resources */,
				02ACBCF616713F2B00BB4414 /* water_tower.p.64.png in Resources */,
				02072AC21BD44B2800F1CAB4 /* 1200-file-type-settings-toolbar@3x.png in Resources */,
				02ACBCF716713F2B00BB4414 /* water_weir.p.64.png in Resources */,
				02072AD31BD454E800F1CAB4 /* 751-eye-toolbar@2x.png in Resources */,
				02ACBCFC16713F2B00BB4414 /* TagInfo.menu.xml in Resources */,
				02ACBCFD16713F2B00BB4414 /* TagInfo.xml in Resources */,
				027A469B1673B251000BE55C /* OSM-Logo72.png in Resources */,
				027A469E1673B257000BE55C /* OSM-Logo144.png in Resources */,
				02205F3B1674550D00D57D23 /* ArrowBlack.png in Resources */,
				0242331316750C81008A3B6A /* ArrowBlue.png in Resources */,
				0296876B1680D57800B8FF2C /* bullseye.png in Resources */,
				0296876E1680D5D400B8FF2C /* redo32.png in Resources */,
				0296876F1680D5D400B8FF2C /* undo32.png in Resources */,
				02912D46168504AC00A541BC /* move.png in Resources */,
				02912D4D16852AEC00A541BC /* question.png in Resources */,
				02072AC81BD452F200F1CAB4 /* 982-food-toolbar@3x.png in Resources */,
				025A1CFC1690B96E002B60CB /* OSM-Logo57.png in Resources */,
				025A1CFD1690B96E002B60CB /* OSM-Logo114.png in Resources */,
				02072AC61BD452F200F1CAB4 /* 982-food-toolbar.png in Resources */,
				020CD975169D4B5A00BF3AAF /* Default-Portrait~ipad.png in Resources */,
				020CD977169D4B7300BF3AAF /* Default-Portrait@2x~ipad.png in Resources */,
				020CD979169D4B7900BF3AAF /* Default-Landscape@2x~ipad.png in Resources */,
				020CD97B169D4BC900BF3AAF /* Default-Landscape~ipad.png in Resources */,
				0284FDB216A0B7DA002C46A9 /* tree.p.64.png in Resources */,
				0284FDB416A0BB67002C46A9 /* shrub.p.64.png in Resources */,
				0266D3A516C02D9200AD9A83 /* seamark_anchor_berth.p.64.png in Resources */,
				0266D3A616C02D9200AD9A83 /* seamark_anchorage.p.64.png in Resources */,
				0266D3A716C02D9200AD9A83 /* seamark_beacon_cardinal.p.64.png in Resources */,
				0266D3A816C02D9200AD9A83 /* seamark_beacon_isolated.p.64.png in Resources */,
				0266D3A916C02D9200AD9A83 /* seamark_beacon_lateral.p.64.png in Resources */,
				0266D3AA16C02D9200AD9A83 /* seamark_beacon_safe_water.p.64.png in Resources */,
				0266D3AB16C02D9200AD9A83 /* seamark_beacon_special_purpose.p.64.png in Resources */,
				0266D3AC16C02D9200AD9A83 /* seamark_buoy_cardinal.p.64.png in Resources */,
				0266D3AD16C02D9200AD9A83 /* seamark_buoy_isolated_danger.png in Resources */,
				0266D3AE16C02D9200AD9A83 /* seamark_buoy_lateral.p.64.png in Resources */,
				0266D3AF16C02D9200AD9A83 /* seamark_buoy_safe_water.p.64.png in Resources */,
				0266D3B016C02D9200AD9A83 /* seamark_buoy_special_purpose.p.64.png in Resources */,
				0266D3B116C02D9200AD9A83 /* seamark_fog_signal.p.64.png in Resources */,
				02DAB7DB1BFA4C3B00360AED /* 723-location-arrow-toolbar.png in Resources */,
				0266D3B216C02D9200AD9A83 /* seamark_light_float.p.64.png in Resources */,
				0266D3B316C02D9200AD9A83 /* seamark_light_major.p.64.png in Resources */,
				0266D3B416C02D9200AD9A83 /* seamark_light_minor.p.64.png in Resources */,
				0266D3B516C02D9200AD9A83 /* seamark_light_vessel.p.64.png in Resources */,
				0266D3B616C02D9200AD9A83 /* seamark_radar_station.p.64.png in Resources */,
				0266D3B716C02D9200AD9A83 /* seamark_signal_station.p.64.png in Resources */,
				0266D3B816C02D9200AD9A83 /* seamark_wreck.png in Resources */,
				0266D3BA16C03D7400AD9A83 /* seamark_notice.p.64.png in Resources */,
				021E5D6B16C0507B00B7A02A /* transport_stop.p.64.png in Resources */,
				0228444716DD339300A1C051 /* redo32@2x.png in Resources */,
				0228444816DD339300A1C051 /* undo32@2x.png in Resources */,
			);
			runOnlyForDeploymentPostprocessing = 0;
		};
		64348CE8225E7CD900ADE7FB /* Resources */ = {
			isa = PBXResourcesBuildPhase;
			buildActionMask = 2147483647;
			files = (
			);
			runOnlyForDeploymentPostprocessing = 0;
		};
		64348D06225EA24E00ADE7FB /* Resources */ = {
			isa = PBXResourcesBuildPhase;
			buildActionMask = 2147483647;
			files = (
			);
			runOnlyForDeploymentPostprocessing = 0;
		};
/* End PBXResourcesBuildPhase section */

/* Begin PBXSourcesBuildPhase section */
		02ACBA2B16713CCB00BB4414 /* Sources */ = {
			isa = PBXSourcesBuildPhase;
			buildActionMask = 2147483647;
			files = (
				02ACBA4016713CCB00BB4414 /* main.m in Sources */,
				02ACBA4416713CCB00BB4414 /* AppDelegate.m in Sources */,
				647F46CE2253EA4C00CEC482 /* MeasureDirectionViewModel.swift in Sources */,
				02ACBA5316713CCB00BB4414 /* MapViewController.m in Sources */,
				02ACBA5A16713CCB00BB4414 /* SettingsViewController.m in Sources */,
				02ACBBC216713F2B00BB4414 /* CurvedTextLayer.m in Sources */,
				02ACBBC316713F2B00BB4414 /* DownloadThreadPool.m in Sources */,
				02A194B019C69701002338DA /* Database.m in Sources */,
				02ACBBC416713F2B00BB4414 /* EditorMapLayer.m in Sources */,
				02C3C73419A5A40C003B6783 /* AerialListViewController.m in Sources */,
				02E626701997168800565D62 /* KeyChain.m in Sources */,
				02ACBBCA16713F2B00BB4414 /* MapView.m in Sources */,
				02BF745120793EE20028ED6A /* TurnRestrictHwyView.m in Sources */,
				64E21EB322651620004605D7 /* LoginViewController.swift in Sources */,
				02ACBBCB16713F2B00BB4414 /* MercatorTileLayer.m in Sources */,
				02ACBBCC16713F2B00BB4414 /* OsmMapData.m in Sources */,
				027EDC71206F3EED00D349D6 /* DDXMLElementAdditions.m in Sources */,
				02BF745420793F0A0028ED6A /* TurnRestrictController.m in Sources */,
				02ACBBCD16713F2B00BB4414 /* OsmObjects.m in Sources */,
				02ACBCF816713F2B00BB4414 /* QuadMap.m in Sources */,
				02ACBCF916713F2B00BB4414 /* RulerLayer.m in Sources */,
				02ACBCFA16713F2B00BB4414 /* SpeechBalloonLayer.m in Sources */,
				025F1CF41BCD9B070097D7FE /* TapAndDragGesture.m in Sources */,
				024B4CA219BBE67400BBA60B /* CustomPresetListViewController.m in Sources */,
				021BFCEA1BDF3F9E00CE255A /* VoiceAnnouncement.m in Sources */,
				027EDC72206F3EED00D349D6 /* DDXMLNode.m in Sources */,
				02ACBD2416717D7000BB4414 /* TagInfo.m in Sources */,
				0225A36A19B63F0D008B63BA /* DisplayViewController.m in Sources */,
				024233101674FDB4008A3B6A /* VectorMath.m in Sources */,
				0223DB531675D53200D6F825 /* POITypeViewController.m in Sources */,
				6442666922540EDF00C0D545 /* Observable.swift in Sources */,
				0223DB5716765C9000D6F825 /* POICommonTagsViewController.m in Sources */,
				0205460616766808004A2A23 /* POIPresetViewController.m in Sources */,
				021B30C81973AA4400B36EFF /* OsmMapData+Edit.m in Sources */,
				02C4255316796B5800761C54 /* SpeechBalloonView.m in Sources */,
				021D4E4B194E0BCB002154B3 /* FpsLabel.m in Sources */,
				02A077D2167A77A400686261 /* POIAllTagsViewController.m in Sources */,
				024C323D1DEEA97100AD62AB /* OsmServerViewController.m in Sources */,
				02B69D0C1BF42411002605A3 /* HtmlAlertViewController.m in Sources */,
				022A2A54167B8F1C00D7A5AC /* POITabBarController.m in Sources */,
				022A2A6E167D969700D7A5AC /* ClearCacheViewController.m in Sources */,
				0296873F167E30C700B8FF2C /* PushPinView.m in Sources */,
				02F373F916822C2C004614D4 /* UploadViewController.m in Sources */,
				02695B8D1A08C1DB0028D95E /* NotesTableViewController.m in Sources */,
				022ABCA420C3750A002D4977 /* Buildings3DView.m in Sources */,
				647F46D12253F08200CEC482 /* HeadingProvider.swift in Sources */,
				029043A31682797A00BE3480 /* LoginViewController.m in Sources */,
				64348D01225E8D3F00ADE7FB /* OsmNode+Direction.swift in Sources */,
				0230558B19B931B20041B151 /* CustomPresetController.m in Sources */,
				021C6AA81686145C00FB17B0 /* UndoManager.m in Sources */,
				02E8436519B39FAD0044AC1D /* OsmNotesDatabase.m in Sources */,
				023D1723168A36B10011FABC /* POIAttributesViewController.m in Sources */,
				022B09A719BD3F7B0041687B /* QuadMapC.mm in Sources */,
				020C2A90168A7688003F2C2A /* CreditsViewController.m in Sources */,
				6442666822540EDF00C0D545 /* Disposable.swift in Sources */,
				02DBB4451A1C884F00732D53 /* HeightViewController.m in Sources */,
				02B69D101BF5A66B002605A3 /* LanguageTableViewController.m in Sources */,
				02BED98A168B6F2F00357B94 /* WebPageViewController.m in Sources */,
				02BED98E168BF87200357B94 /* NearbyMappersViewController.m in Sources */,
				02C3C73719A5D679003B6783 /* AerialEditViewController.m in Sources */,
				64D74BF32253DF49004FFD20 /* DirectionViewController.swift in Sources */,
				027EDC74206F3EED00D349D6 /* NSString+DDXML.m in Sources */,
				02C3C73A19A6DCEA003B6783 /* AerialList.m in Sources */,
				02BED99C168CBC5400357B94 /* LocationBallLayer.m in Sources */,
				64981F1F22667D7700178476 /* SettingsViewController.swift in Sources */,
				02BED99F168D102700357B94 /* OfflineViewController.m in Sources */,
				02401F391DE1369E00F32AF5 /* ExternalGPS.m in Sources */,
				02F8F4341696004B002A0820 /* NominatumViewController.m in Sources */,
				02C19B351699E8C000F75E3C /* BingMetadataViewController.m in Sources */,
				028E0C0C20B2182100CEC71F /* FilterObjectsViewController.m in Sources */,
				0259E4081BCAEC88006C354C /* MyApplication.m in Sources */,
				022ABCA120C1AACF002D4977 /* MultilineTableViewCell.m in Sources */,
				02F371B416A4F3E6003E9548 /* HelpViewController.m in Sources */,
				02FFCE0B16A7360B001A5B8A /* NSMutableArray+PartialSort.mm in Sources */,
				027EDC73206F3EED00D349D6 /* DDXMLDocument.m in Sources */,
				028F504519B949780093C423 /* CommonTagList.m in Sources */,
				024ADF3C16B1B38B00875658 /* PathUtil.m in Sources */,
				02CB5B6516BF1F9C00432914 /* AutocompleteTextField.m in Sources */,
				02F04AD21BC4D3B50044FD95 /* GpxConfigureViewController.m in Sources */,
				0260484219E66C8700415CB1 /* DisplayLink.m in Sources */,
				027EDC70206F3EED00D349D6 /* DDXMLElement.m in Sources */,
				6442666722540EDF00C0D545 /* Lock.swift in Sources */,
				02A8613D20A95C16008C465F /* NetworkStatus.m in Sources */,
				025224E816D7292E00B6FD53 /* RotatingNavigationController.m in Sources */,
				0228442C16D8870C00A1C051 /* GpxLayer.m in Sources */,
				0219563216DDC26E00074D15 /* GpxViewController.m in Sources */,
			);
			runOnlyForDeploymentPostprocessing = 0;
		};
		64348CE6225E7CD900ADE7FB /* Sources */ = {
			isa = PBXSourcesBuildPhase;
			buildActionMask = 2147483647;
			files = (
				64348CFE225E867800ADE7FB /* MeasureDirectionViewModelTestCase.swift in Sources */,
				64C072FA226227D500598078 /* CommonTagKeyTestCase.swift in Sources */,
				64348CFC225E867800ADE7FB /* MeasureDirectionViewModelDelegateMock.swift in Sources */,
				64348CED225E7CD900ADE7FB /* GoMapTests.swift in Sources */,
				64348CFB225E867800ADE7FB /* HeadingProviderMock.swift in Sources */,
				64E21EB822651F2D004605D7 /* XCTestCase+UserDefaults.swift in Sources */,
				64C072FE22622B9C00598078 /* Require.swift in Sources */,
				64348CFD225E867800ADE7FB /* CLHeadingMock.swift in Sources */,
				64348D03225E8E4300ADE7FB /* OsmNode_DirectionTestCase.swift in Sources */,
				64E21EB522651C06004605D7 /* OSMMapDataTestCase.swift in Sources */,
			);
			runOnlyForDeploymentPostprocessing = 0;
		};
		64348D04225EA24E00ADE7FB /* Sources */ = {
			isa = PBXSourcesBuildPhase;
			buildActionMask = 2147483647;
			files = (
				64348D13225EAA5D00ADE7FB /* MapViewUITestCase.swift in Sources */,
			);
			runOnlyForDeploymentPostprocessing = 0;
		};
/* End PBXSourcesBuildPhase section */

/* Begin PBXTargetDependency section */
		64348CF0225E7CD900ADE7FB /* PBXTargetDependency */ = {
			isa = PBXTargetDependency;
			target = 02ACBA2E16713CCB00BB4414 /* Go Map!! */;
			targetProxy = 64348CEF225E7CD900ADE7FB /* PBXContainerItemProxy */;
		};
		64348D0E225EA24E00ADE7FB /* PBXTargetDependency */ = {
			isa = PBXTargetDependency;
			target = 02ACBA2E16713CCB00BB4414 /* Go Map!! */;
			targetProxy = 64348D0D225EA24E00ADE7FB /* PBXContainerItemProxy */;
		};
/* End PBXTargetDependency section */

/* Begin PBXVariantGroup section */
		02ACBA3C16713CCB00BB4414 /* InfoPlist.strings */ = {
			isa = PBXVariantGroup;
			children = (
				02ACBA3D16713CCB00BB4414 /* en */,
			);
			name = InfoPlist.strings;
			sourceTree = "<group>";
		};
		02ACBA4B16713CCB00BB4414 /* MainStoryboard.storyboard */ = {
			isa = PBXVariantGroup;
			children = (
				02E8437919B4DD730044AC1D /* Base */,
			);
			name = MainStoryboard.storyboard;
			sourceTree = "<group>";
		};
		02E8437E19B4DE510044AC1D /* Localizable.strings */ = {
			isa = PBXVariantGroup;
			children = (
				02E8438219B4DF960044AC1D /* Base */,
			);
			name = Localizable.strings;
			sourceTree = "<group>";
		};
/* End PBXVariantGroup section */

/* Begin XCBuildConfiguration section */
		02ACBA5F16713CCB00BB4414 /* Debug */ = {
			isa = XCBuildConfiguration;
			buildSettings = {
				ALWAYS_SEARCH_USER_PATHS = NO;
				CLANG_ANALYZER_LOCALIZABILITY_NONLOCALIZED = YES;
				CLANG_CXX_LANGUAGE_STANDARD = "gnu++0x";
				CLANG_CXX_LIBRARY = "libc++";
				CLANG_ENABLE_OBJC_ARC = YES;
				CLANG_WARN_BLOCK_CAPTURE_AUTORELEASING = YES;
				CLANG_WARN_BOOL_CONVERSION = YES;
				CLANG_WARN_COMMA = YES;
				CLANG_WARN_CONSTANT_CONVERSION = YES;
				CLANG_WARN_DEPRECATED_OBJC_IMPLEMENTATIONS = YES;
				CLANG_WARN_EMPTY_BODY = YES;
				CLANG_WARN_ENUM_CONVERSION = YES;
				CLANG_WARN_INFINITE_RECURSION = YES;
				CLANG_WARN_INT_CONVERSION = YES;
				CLANG_WARN_NON_LITERAL_NULL_CONVERSION = YES;
				CLANG_WARN_OBJC_IMPLICIT_RETAIN_SELF = NO;
				CLANG_WARN_OBJC_LITERAL_CONVERSION = YES;
				CLANG_WARN_RANGE_LOOP_ANALYSIS = YES;
				CLANG_WARN_STRICT_PROTOTYPES = YES;
				CLANG_WARN_SUSPICIOUS_MOVE = YES;
				CLANG_WARN_UNREACHABLE_CODE = YES;
				CLANG_WARN__DUPLICATE_METHOD_MATCH = YES;
				"CODE_SIGN_IDENTITY[sdk=iphoneos*]" = "iPhone Developer";
				COPY_PHASE_STRIP = NO;
				ENABLE_STRICT_OBJC_MSGSEND = YES;
				ENABLE_TESTABILITY = YES;
				GCC_C_LANGUAGE_STANDARD = gnu99;
				GCC_DYNAMIC_NO_PIC = NO;
				GCC_NO_COMMON_BLOCKS = YES;
				GCC_OPTIMIZATION_LEVEL = 0;
				GCC_PREPROCESSOR_DEFINITIONS = (
					"DEBUG=1",
					"$(inherited)",
				);
				GCC_SYMBOLS_PRIVATE_EXTERN = NO;
				GCC_WARN_64_TO_32_BIT_CONVERSION = YES;
				GCC_WARN_ABOUT_RETURN_TYPE = YES;
				GCC_WARN_PEDANTIC = NO;
				GCC_WARN_SHADOW = YES;
				GCC_WARN_UNDECLARED_SELECTOR = YES;
				GCC_WARN_UNINITIALIZED_AUTOS = YES;
				GCC_WARN_UNUSED_FUNCTION = YES;
				GCC_WARN_UNUSED_VARIABLE = YES;
				HEADER_SEARCH_PATHS = /usr/include/libxml2;
				IPHONEOS_DEPLOYMENT_TARGET = 9.0;
				ONLY_ACTIVE_ARCH = YES;
				PROVISIONING_PROFILE = "";
				"PROVISIONING_PROFILE[sdk=iphoneos*]" = "";
				SDKROOT = iphoneos;
				TARGETED_DEVICE_FAMILY = "1,2";
			};
			name = Debug;
		};
		02ACBA6016713CCB00BB4414 /* Release */ = {
			isa = XCBuildConfiguration;
			buildSettings = {
				ALWAYS_SEARCH_USER_PATHS = NO;
				CLANG_ANALYZER_LOCALIZABILITY_NONLOCALIZED = YES;
				CLANG_CXX_LANGUAGE_STANDARD = "gnu++0x";
				CLANG_CXX_LIBRARY = "libc++";
				CLANG_ENABLE_OBJC_ARC = YES;
				CLANG_WARN_BLOCK_CAPTURE_AUTORELEASING = YES;
				CLANG_WARN_BOOL_CONVERSION = YES;
				CLANG_WARN_COMMA = YES;
				CLANG_WARN_CONSTANT_CONVERSION = YES;
				CLANG_WARN_DEPRECATED_OBJC_IMPLEMENTATIONS = YES;
				CLANG_WARN_EMPTY_BODY = YES;
				CLANG_WARN_ENUM_CONVERSION = YES;
				CLANG_WARN_INFINITE_RECURSION = YES;
				CLANG_WARN_INT_CONVERSION = YES;
				CLANG_WARN_NON_LITERAL_NULL_CONVERSION = YES;
				CLANG_WARN_OBJC_IMPLICIT_RETAIN_SELF = NO;
				CLANG_WARN_OBJC_LITERAL_CONVERSION = YES;
				CLANG_WARN_RANGE_LOOP_ANALYSIS = YES;
				CLANG_WARN_STRICT_PROTOTYPES = YES;
				CLANG_WARN_SUSPICIOUS_MOVE = YES;
				CLANG_WARN_UNREACHABLE_CODE = YES;
				CLANG_WARN__DUPLICATE_METHOD_MATCH = YES;
				"CODE_SIGN_IDENTITY[sdk=iphoneos*]" = "iPhone Distribution";
				COPY_PHASE_STRIP = YES;
				ENABLE_STRICT_OBJC_MSGSEND = YES;
				ENABLE_TESTABILITY = YES;
				GCC_C_LANGUAGE_STANDARD = gnu99;
				GCC_NO_COMMON_BLOCKS = YES;
				GCC_WARN_64_TO_32_BIT_CONVERSION = YES;
				GCC_WARN_ABOUT_RETURN_TYPE = YES;
				GCC_WARN_PEDANTIC = NO;
				GCC_WARN_SHADOW = YES;
				GCC_WARN_UNDECLARED_SELECTOR = YES;
				GCC_WARN_UNINITIALIZED_AUTOS = YES;
				GCC_WARN_UNUSED_FUNCTION = YES;
				GCC_WARN_UNUSED_VARIABLE = YES;
				HEADER_SEARCH_PATHS = /usr/include/libxml2;
				IPHONEOS_DEPLOYMENT_TARGET = 9.0;
				ONLY_ACTIVE_ARCH = NO;
				OTHER_CFLAGS = "-DNS_BLOCK_ASSERTIONS=1";
				PROVISIONING_PROFILE = "";
				"PROVISIONING_PROFILE[sdk=iphoneos*]" = "";
				SDKROOT = iphoneos;
				TARGETED_DEVICE_FAMILY = "1,2";
				VALIDATE_PRODUCT = YES;
			};
			name = Release;
		};
		02ACBA6216713CCB00BB4414 /* Debug */ = {
			isa = XCBuildConfiguration;
			buildSettings = {
				ASSETCATALOG_COMPILER_APPICON_NAME = AppIcon;
				ASSETCATALOG_COMPILER_LAUNCHIMAGE_NAME = LaunchImage;
				CLANG_ENABLE_MODULES = YES;
				CODE_SIGN_ENTITLEMENTS = "Go Map!!/Go Map!!.entitlements";
				CODE_SIGN_IDENTITY = "iPhone Developer";
				"CODE_SIGN_IDENTITY[sdk=iphoneos*]" = "iPhone Developer";
				DEVELOPMENT_TEAM = MKTTC6734C;
				DISPLAY_NAME = "Go Map!! Debug";
				GCC_PRECOMPILE_PREFIX_HEADER = YES;
				GCC_PREFIX_HEADER = "Go Map!!-Prefix.pch";
				INFOPLIST_FILE = "$(SRCROOT)/Go Map!!-Info.plist";
				IPHONEOS_DEPLOYMENT_TARGET = 9.0;
				LD_RUNPATH_SEARCH_PATHS = "$(inherited) @executable_path/Frameworks";
				PRODUCT_BUNDLE_IDENTIFIER = com.bryceco.GoMap;
				PRODUCT_NAME = "Go Map!!";
				PROVISIONING_PROFILE = "";
				SWIFT_OBJC_BRIDGING_HEADER = "$(SRCROOT)/Go Map!!-Bridging-Header.h";
				SWIFT_OPTIMIZATION_LEVEL = "-Onone";
				SWIFT_VERSION = 5.0;
				WRAPPER_EXTENSION = app;
			};
			name = Debug;
		};
		02ACBA6316713CCB00BB4414 /* Release */ = {
			isa = XCBuildConfiguration;
			buildSettings = {
				ASSETCATALOG_COMPILER_APPICON_NAME = AppIcon;
				ASSETCATALOG_COMPILER_LAUNCHIMAGE_NAME = LaunchImage;
				CLANG_ENABLE_MODULES = YES;
				CODE_SIGN_ENTITLEMENTS = "Go Map!!/Go Map!!.entitlements";
				CODE_SIGN_IDENTITY = "iPhone Developer";
				"CODE_SIGN_IDENTITY[sdk=iphoneos*]" = "iPhone Developer";
				DEVELOPMENT_TEAM = MKTTC6734C;
				DISPLAY_NAME = "Go Map!!";
				GCC_PRECOMPILE_PREFIX_HEADER = YES;
				GCC_PREFIX_HEADER = "Go Map!!-Prefix.pch";
				INFOPLIST_FILE = "$(SRCROOT)/Go Map!!-Info.plist";
				IPHONEOS_DEPLOYMENT_TARGET = 9.0;
				LD_RUNPATH_SEARCH_PATHS = "$(inherited) @executable_path/Frameworks";
				PRODUCT_BUNDLE_IDENTIFIER = com.bryceco.GoMap;
				PRODUCT_NAME = "Go Map!!";
				PROVISIONING_PROFILE = "";
				SWIFT_OBJC_BRIDGING_HEADER = "$(SRCROOT)/Go Map!!-Bridging-Header.h";
				SWIFT_VERSION = 5.0;
				WRAPPER_EXTENSION = app;
			};
			name = Release;
		};
		64348CF1225E7CD900ADE7FB /* Debug */ = {
			isa = XCBuildConfiguration;
			buildSettings = {
				ALWAYS_EMBED_SWIFT_STANDARD_LIBRARIES = YES;
				BUNDLE_LOADER = "$(TEST_HOST)";
				CLANG_ANALYZER_NONNULL = YES;
				CLANG_ANALYZER_NUMBER_OBJECT_CONVERSION = YES_AGGRESSIVE;
				CLANG_CXX_LANGUAGE_STANDARD = "gnu++14";
				CLANG_ENABLE_MODULES = YES;
				CLANG_ENABLE_OBJC_WEAK = YES;
				CLANG_WARN_DIRECT_OBJC_ISA_USAGE = YES_ERROR;
				CLANG_WARN_DOCUMENTATION_COMMENTS = YES;
				CLANG_WARN_OBJC_IMPLICIT_RETAIN_SELF = YES;
				CLANG_WARN_OBJC_ROOT_CLASS = YES_ERROR;
				CLANG_WARN_UNGUARDED_AVAILABILITY = YES_AGGRESSIVE;
				CODE_SIGN_IDENTITY = "iPhone Developer";
				CODE_SIGN_STYLE = Automatic;
				DEBUG_INFORMATION_FORMAT = dwarf;
				GCC_C_LANGUAGE_STANDARD = gnu11;
				GCC_WARN_ABOUT_RETURN_TYPE = YES_ERROR;
				GCC_WARN_UNINITIALIZED_AUTOS = YES_AGGRESSIVE;
				INFOPLIST_FILE = GoMapTests/Info.plist;
				IPHONEOS_DEPLOYMENT_TARGET = 9.0;
				LD_RUNPATH_SEARCH_PATHS = "$(inherited) @executable_path/Frameworks @loader_path/Frameworks";
				MTL_ENABLE_DEBUG_INFO = INCLUDE_SOURCE;
				MTL_FAST_MATH = YES;
				PRODUCT_BUNDLE_IDENTIFIER = com.bryceco.GoMapTests;
				PRODUCT_NAME = "$(TARGET_NAME)";
				SWIFT_ACTIVE_COMPILATION_CONDITIONS = DEBUG;
				SWIFT_OPTIMIZATION_LEVEL = "-Onone";
				SWIFT_VERSION = 5.0;
				TARGETED_DEVICE_FAMILY = "1,2";
				TEST_HOST = "$(BUILT_PRODUCTS_DIR)/Go Map!!.app/Go Map!!";
			};
			name = Debug;
		};
		64348CF2225E7CD900ADE7FB /* Release */ = {
			isa = XCBuildConfiguration;
			buildSettings = {
				ALWAYS_EMBED_SWIFT_STANDARD_LIBRARIES = YES;
				BUNDLE_LOADER = "$(TEST_HOST)";
				CLANG_ANALYZER_NONNULL = YES;
				CLANG_ANALYZER_NUMBER_OBJECT_CONVERSION = YES_AGGRESSIVE;
				CLANG_CXX_LANGUAGE_STANDARD = "gnu++14";
				CLANG_ENABLE_MODULES = YES;
				CLANG_ENABLE_OBJC_WEAK = YES;
				CLANG_WARN_DIRECT_OBJC_ISA_USAGE = YES_ERROR;
				CLANG_WARN_DOCUMENTATION_COMMENTS = YES;
				CLANG_WARN_OBJC_IMPLICIT_RETAIN_SELF = YES;
				CLANG_WARN_OBJC_ROOT_CLASS = YES_ERROR;
				CLANG_WARN_UNGUARDED_AVAILABILITY = YES_AGGRESSIVE;
				CODE_SIGN_IDENTITY = "iPhone Developer";
				CODE_SIGN_STYLE = Automatic;
				COPY_PHASE_STRIP = NO;
				DEBUG_INFORMATION_FORMAT = "dwarf-with-dsym";
				ENABLE_NS_ASSERTIONS = NO;
				GCC_C_LANGUAGE_STANDARD = gnu11;
				GCC_WARN_ABOUT_RETURN_TYPE = YES_ERROR;
				GCC_WARN_UNINITIALIZED_AUTOS = YES_AGGRESSIVE;
				INFOPLIST_FILE = GoMapTests/Info.plist;
				IPHONEOS_DEPLOYMENT_TARGET = 9.0;
				LD_RUNPATH_SEARCH_PATHS = "$(inherited) @executable_path/Frameworks @loader_path/Frameworks";
				MTL_ENABLE_DEBUG_INFO = NO;
				MTL_FAST_MATH = YES;
				PRODUCT_BUNDLE_IDENTIFIER = com.bryceco.GoMapTests;
				PRODUCT_NAME = "$(TARGET_NAME)";
				SWIFT_OPTIMIZATION_LEVEL = "-Owholemodule";
				SWIFT_VERSION = 5.0;
				TARGETED_DEVICE_FAMILY = "1,2";
				TEST_HOST = "$(BUILT_PRODUCTS_DIR)/Go Map!!.app/Go Map!!";
			};
			name = Release;
		};
		64348D10225EA24E00ADE7FB /* Debug */ = {
			isa = XCBuildConfiguration;
			buildSettings = {
				CLANG_ANALYZER_NONNULL = YES;
				CLANG_ANALYZER_NUMBER_OBJECT_CONVERSION = YES_AGGRESSIVE;
				CLANG_CXX_LANGUAGE_STANDARD = "gnu++14";
				CLANG_ENABLE_MODULES = YES;
				CLANG_ENABLE_OBJC_WEAK = YES;
				CLANG_WARN_DIRECT_OBJC_ISA_USAGE = YES_ERROR;
				CLANG_WARN_DOCUMENTATION_COMMENTS = YES;
				CLANG_WARN_OBJC_IMPLICIT_RETAIN_SELF = YES;
				CLANG_WARN_OBJC_ROOT_CLASS = YES_ERROR;
				CLANG_WARN_UNGUARDED_AVAILABILITY = YES_AGGRESSIVE;
				CODE_SIGN_IDENTITY = "iPhone Developer";
				CODE_SIGN_STYLE = Automatic;
				DEBUG_INFORMATION_FORMAT = dwarf;
				GCC_C_LANGUAGE_STANDARD = gnu11;
				GCC_WARN_ABOUT_RETURN_TYPE = YES_ERROR;
				GCC_WARN_UNINITIALIZED_AUTOS = YES_AGGRESSIVE;
				INFOPLIST_FILE = GoMapUITests/Info.plist;
				IPHONEOS_DEPLOYMENT_TARGET = 9.0;
				LD_RUNPATH_SEARCH_PATHS = "$(inherited) @executable_path/Frameworks @loader_path/Frameworks";
				MTL_ENABLE_DEBUG_INFO = INCLUDE_SOURCE;
				MTL_FAST_MATH = YES;
				PRODUCT_BUNDLE_IDENTIFIER = com.bryceco.GoMapUITests;
				PRODUCT_NAME = "$(TARGET_NAME)";
				SWIFT_ACTIVE_COMPILATION_CONDITIONS = DEBUG;
				SWIFT_OPTIMIZATION_LEVEL = "-Onone";
				SWIFT_VERSION = 5.0;
				TARGETED_DEVICE_FAMILY = "1,2";
				TEST_TARGET_NAME = "Go Map!!";
			};
			name = Debug;
		};
		64348D11225EA24E00ADE7FB /* Release */ = {
			isa = XCBuildConfiguration;
			buildSettings = {
				CLANG_ANALYZER_NONNULL = YES;
				CLANG_ANALYZER_NUMBER_OBJECT_CONVERSION = YES_AGGRESSIVE;
				CLANG_CXX_LANGUAGE_STANDARD = "gnu++14";
				CLANG_ENABLE_MODULES = YES;
				CLANG_ENABLE_OBJC_WEAK = YES;
				CLANG_WARN_DIRECT_OBJC_ISA_USAGE = YES_ERROR;
				CLANG_WARN_DOCUMENTATION_COMMENTS = YES;
				CLANG_WARN_OBJC_IMPLICIT_RETAIN_SELF = YES;
				CLANG_WARN_OBJC_ROOT_CLASS = YES_ERROR;
				CLANG_WARN_UNGUARDED_AVAILABILITY = YES_AGGRESSIVE;
				CODE_SIGN_IDENTITY = "iPhone Developer";
				CODE_SIGN_STYLE = Automatic;
				COPY_PHASE_STRIP = NO;
				DEBUG_INFORMATION_FORMAT = "dwarf-with-dsym";
				ENABLE_NS_ASSERTIONS = NO;
				GCC_C_LANGUAGE_STANDARD = gnu11;
				GCC_WARN_ABOUT_RETURN_TYPE = YES_ERROR;
				GCC_WARN_UNINITIALIZED_AUTOS = YES_AGGRESSIVE;
				INFOPLIST_FILE = GoMapUITests/Info.plist;
				IPHONEOS_DEPLOYMENT_TARGET = 9.0;
				LD_RUNPATH_SEARCH_PATHS = "$(inherited) @executable_path/Frameworks @loader_path/Frameworks";
				MTL_ENABLE_DEBUG_INFO = NO;
				MTL_FAST_MATH = YES;
				PRODUCT_BUNDLE_IDENTIFIER = com.bryceco.GoMapUITests;
				PRODUCT_NAME = "$(TARGET_NAME)";
				SWIFT_OPTIMIZATION_LEVEL = "-Owholemodule";
				SWIFT_VERSION = 5.0;
				TARGETED_DEVICE_FAMILY = "1,2";
				TEST_TARGET_NAME = "Go Map!!";
			};
			name = Release;
		};
/* End XCBuildConfiguration section */

/* Begin XCConfigurationList section */
		02ACBA2916713CCB00BB4414 /* Build configuration list for PBXProject "Go Map!!" */ = {
			isa = XCConfigurationList;
			buildConfigurations = (
				02ACBA5F16713CCB00BB4414 /* Debug */,
				02ACBA6016713CCB00BB4414 /* Release */,
			);
			defaultConfigurationIsVisible = 0;
			defaultConfigurationName = Release;
		};
		02ACBA6116713CCB00BB4414 /* Build configuration list for PBXNativeTarget "Go Map!!" */ = {
			isa = XCConfigurationList;
			buildConfigurations = (
				02ACBA6216713CCB00BB4414 /* Debug */,
				02ACBA6316713CCB00BB4414 /* Release */,
			);
			defaultConfigurationIsVisible = 0;
			defaultConfigurationName = Release;
		};
		64348CF3225E7CD900ADE7FB /* Build configuration list for PBXNativeTarget "GoMapTests" */ = {
			isa = XCConfigurationList;
			buildConfigurations = (
				64348CF1225E7CD900ADE7FB /* Debug */,
				64348CF2225E7CD900ADE7FB /* Release */,
			);
			defaultConfigurationIsVisible = 0;
			defaultConfigurationName = Release;
		};
		64348D0F225EA24E00ADE7FB /* Build configuration list for PBXNativeTarget "GoMapUITests" */ = {
			isa = XCConfigurationList;
			buildConfigurations = (
				64348D10225EA24E00ADE7FB /* Debug */,
				64348D11225EA24E00ADE7FB /* Release */,
			);
			defaultConfigurationIsVisible = 0;
			defaultConfigurationName = Release;
		};
/* End XCConfigurationList section */
	};
	rootObject = 02ACBA2616713CCB00BB4414 /* Project object */;
}<|MERGE_RESOLUTION|>--- conflicted
+++ resolved
@@ -1370,11 +1370,7 @@
 		02ACBA3916713CCB00BB4414 /* Go Map! */ = {
 			isa = PBXGroup;
 			children = (
-<<<<<<< HEAD
-				64E21EB122651615004605D7 /* Extensions */,
-=======
 				64981F1D22667D7700178476 /* Extensions */,
->>>>>>> be543e66
 				64D74BF02253DF39004FFD20 /* Direction */,
 				02C3C73519A5D679003B6783 /* AerialEditViewController.h */,
 				02C3C73619A5D679003B6783 /* AerialEditViewController.m */,
@@ -1928,6 +1924,7 @@
 			isa = PBXGroup;
 			children = (
 				64981F1E22667D7700178476 /* SettingsViewController.swift */,
+				64E21EB222651620004605D7 /* LoginViewController.swift */,
 			);
 			path = Extensions;
 			sourceTree = "<group>";
@@ -1950,14 +1947,6 @@
 				64348D00225E8D3F00ADE7FB /* OsmNode+Direction.swift */,
 			);
 			path = Direction;
-			sourceTree = "<group>";
-		};
-		64E21EB122651615004605D7 /* Extensions */ = {
-			isa = PBXGroup;
-			children = (
-				64E21EB222651620004605D7 /* LoginViewController.swift */,
-			);
-			path = Extensions;
 			sourceTree = "<group>";
 		};
 		64E21EB622651F0D004605D7 /* Helpers */ = {
