// !$*UTF8*$!
{
	archiveVersion = 1;
	classes = {
	};
	objectVersion = 46;
	objects = {

/* Begin PBXBuildFile section */
		0205460616766808004A2A23 /* POIPresetViewController.m in Sources */ = {isa = PBXBuildFile; fileRef = 0205460516766808004A2A23 /* POIPresetViewController.m */; };
		02072AA81BD4465F00F1CAB4 /* 702-share.png in Resources */ = {isa = PBXBuildFile; fileRef = 02072AA51BD4465E00F1CAB4 /* 702-share.png */; };
		02072AA91BD4465F00F1CAB4 /* 702-share@2x.png in Resources */ = {isa = PBXBuildFile; fileRef = 02072AA61BD4465E00F1CAB4 /* 702-share@2x.png */; };
		02072AAA1BD4465F00F1CAB4 /* 702-share@3x.png in Resources */ = {isa = PBXBuildFile; fileRef = 02072AA71BD4465E00F1CAB4 /* 702-share@3x.png */; };
		02072AAE1BD446F500F1CAB4 /* 852-map-toolbar.png in Resources */ = {isa = PBXBuildFile; fileRef = 02072AAB1BD446F500F1CAB4 /* 852-map-toolbar.png */; };
		02072AAF1BD446F500F1CAB4 /* 852-map-toolbar@2x.png in Resources */ = {isa = PBXBuildFile; fileRef = 02072AAC1BD446F500F1CAB4 /* 852-map-toolbar@2x.png */; };
		02072AB01BD446F500F1CAB4 /* 852-map-toolbar@3x.png in Resources */ = {isa = PBXBuildFile; fileRef = 02072AAD1BD446F500F1CAB4 /* 852-map-toolbar@3x.png */; };
		02072AB41BD4494300F1CAB4 /* 845-location-target-toolbar.png in Resources */ = {isa = PBXBuildFile; fileRef = 02072AB11BD4494200F1CAB4 /* 845-location-target-toolbar.png */; };
		02072AB51BD4494300F1CAB4 /* 845-location-target-toolbar@2x.png in Resources */ = {isa = PBXBuildFile; fileRef = 02072AB21BD4494200F1CAB4 /* 845-location-target-toolbar@2x.png */; };
		02072AB61BD4494300F1CAB4 /* 845-location-target-toolbar@3x.png in Resources */ = {isa = PBXBuildFile; fileRef = 02072AB31BD4494200F1CAB4 /* 845-location-target-toolbar@3x.png */; };
		02072ABA1BD4497500F1CAB4 /* 732-cloud-upload-toolbar.png in Resources */ = {isa = PBXBuildFile; fileRef = 02072AB71BD4497500F1CAB4 /* 732-cloud-upload-toolbar.png */; };
		02072ABB1BD4497500F1CAB4 /* 732-cloud-upload-toolbar@2x.png in Resources */ = {isa = PBXBuildFile; fileRef = 02072AB81BD4497500F1CAB4 /* 732-cloud-upload-toolbar@2x.png */; };
		02072ABC1BD4497500F1CAB4 /* 732-cloud-upload-toolbar@3x.png in Resources */ = {isa = PBXBuildFile; fileRef = 02072AB91BD4497500F1CAB4 /* 732-cloud-upload-toolbar@3x.png */; };
		02072AC01BD44B2800F1CAB4 /* 1200-file-type-settings-toolbar.png in Resources */ = {isa = PBXBuildFile; fileRef = 02072ABD1BD44B2800F1CAB4 /* 1200-file-type-settings-toolbar.png */; };
		02072AC11BD44B2800F1CAB4 /* 1200-file-type-settings-toolbar@2x.png in Resources */ = {isa = PBXBuildFile; fileRef = 02072ABE1BD44B2800F1CAB4 /* 1200-file-type-settings-toolbar@2x.png */; };
		02072AC21BD44B2800F1CAB4 /* 1200-file-type-settings-toolbar@3x.png in Resources */ = {isa = PBXBuildFile; fileRef = 02072ABF1BD44B2800F1CAB4 /* 1200-file-type-settings-toolbar@3x.png */; };
		02072AC61BD452F200F1CAB4 /* 982-food-toolbar.png in Resources */ = {isa = PBXBuildFile; fileRef = 02072AC31BD452F200F1CAB4 /* 982-food-toolbar.png */; };
		02072AC71BD452F200F1CAB4 /* 982-food-toolbar@2x.png in Resources */ = {isa = PBXBuildFile; fileRef = 02072AC41BD452F200F1CAB4 /* 982-food-toolbar@2x.png */; };
		02072AC81BD452F200F1CAB4 /* 982-food-toolbar@3x.png in Resources */ = {isa = PBXBuildFile; fileRef = 02072AC51BD452F200F1CAB4 /* 982-food-toolbar@3x.png */; };
		02072ACC1BD4546F00F1CAB4 /* 710-folder.png in Resources */ = {isa = PBXBuildFile; fileRef = 02072AC91BD4546E00F1CAB4 /* 710-folder.png */; };
		02072ACD1BD4546F00F1CAB4 /* 710-folder@2x.png in Resources */ = {isa = PBXBuildFile; fileRef = 02072ACA1BD4546F00F1CAB4 /* 710-folder@2x.png */; };
		02072ACE1BD4546F00F1CAB4 /* 710-folder@3x.png in Resources */ = {isa = PBXBuildFile; fileRef = 02072ACB1BD4546F00F1CAB4 /* 710-folder@3x.png */; };
		02072AD21BD454E800F1CAB4 /* 751-eye-toolbar.png in Resources */ = {isa = PBXBuildFile; fileRef = 02072ACF1BD454E800F1CAB4 /* 751-eye-toolbar.png */; };
		02072AD31BD454E800F1CAB4 /* 751-eye-toolbar@2x.png in Resources */ = {isa = PBXBuildFile; fileRef = 02072AD01BD454E800F1CAB4 /* 751-eye-toolbar@2x.png */; };
		02072AD41BD454E800F1CAB4 /* 751-eye-toolbar@3x.png in Resources */ = {isa = PBXBuildFile; fileRef = 02072AD11BD454E800F1CAB4 /* 751-eye-toolbar@3x.png */; };
		02072AE61BD5E99B00F1CAB4 /* 709-plus-toolbar.png in Resources */ = {isa = PBXBuildFile; fileRef = 02072AE31BD5E99B00F1CAB4 /* 709-plus-toolbar.png */; };
		02072AE71BD5E99B00F1CAB4 /* 709-plus-toolbar@2x.png in Resources */ = {isa = PBXBuildFile; fileRef = 02072AE41BD5E99B00F1CAB4 /* 709-plus-toolbar@2x.png */; };
		02072AE81BD5E99B00F1CAB4 /* 709-plus-toolbar@3x.png in Resources */ = {isa = PBXBuildFile; fileRef = 02072AE51BD5E99B00F1CAB4 /* 709-plus-toolbar@3x.png */; };
		020C2A90168A7688003F2C2A /* CreditsViewController.m in Sources */ = {isa = PBXBuildFile; fileRef = 020C2A8F168A7688003F2C2A /* CreditsViewController.m */; };
		020CD975169D4B5A00BF3AAF /* Default-Portrait~ipad.png in Resources */ = {isa = PBXBuildFile; fileRef = 020CD974169D4B5A00BF3AAF /* Default-Portrait~ipad.png */; };
		020CD977169D4B7300BF3AAF /* Default-Portrait@2x~ipad.png in Resources */ = {isa = PBXBuildFile; fileRef = 020CD976169D4B7300BF3AAF /* Default-Portrait@2x~ipad.png */; };
		020CD979169D4B7900BF3AAF /* Default-Landscape@2x~ipad.png in Resources */ = {isa = PBXBuildFile; fileRef = 020CD978169D4B7900BF3AAF /* Default-Landscape@2x~ipad.png */; };
		020CD97B169D4BC900BF3AAF /* Default-Landscape~ipad.png in Resources */ = {isa = PBXBuildFile; fileRef = 020CD97A169D4BC900BF3AAF /* Default-Landscape~ipad.png */; };
		02130E85196CF58500498297 /* MenuIcon.png in Resources */ = {isa = PBXBuildFile; fileRef = 02130E84196CF58500498297 /* MenuIcon.png */; };
		0219563216DDC26E00074D15 /* GpxViewController.m in Sources */ = {isa = PBXBuildFile; fileRef = 0219563116DDC26E00074D15 /* GpxViewController.m */; };
		021B30C81973AA4400B36EFF /* OsmMapData+Edit.m in Sources */ = {isa = PBXBuildFile; fileRef = 021B30C61973AA4400B36EFF /* OsmMapData+Edit.m */; };
		021BFCEA1BDF3F9E00CE255A /* VoiceAnnouncement.m in Sources */ = {isa = PBXBuildFile; fileRef = 021BFCE91BDF3F9E00CE255A /* VoiceAnnouncement.m */; };
		021C6AA81686145C00FB17B0 /* UndoManager.m in Sources */ = {isa = PBXBuildFile; fileRef = 021C6AA71686145C00FB17B0 /* UndoManager.m */; };
		021C6AB3168768C800FB17B0 /* MessageUI.framework in Frameworks */ = {isa = PBXBuildFile; fileRef = 021C6AB2168768C800FB17B0 /* MessageUI.framework */; };
		021D4E4B194E0BCB002154B3 /* FpsLabel.m in Sources */ = {isa = PBXBuildFile; fileRef = 021D4E4A194E0BCB002154B3 /* FpsLabel.m */; };
		021E5D6B16C0507B00B7A02A /* transport_stop.p.64.png in Resources */ = {isa = PBXBuildFile; fileRef = 021E5D6A16C0507A00B7A02A /* transport_stop.p.64.png */; };
		02205F3B1674550D00D57D23 /* ArrowBlack.png in Resources */ = {isa = PBXBuildFile; fileRef = 02205F3A1674550D00D57D23 /* ArrowBlack.png */; };
		0223DB531675D53200D6F825 /* POITypeViewController.m in Sources */ = {isa = PBXBuildFile; fileRef = 0223DB521675D53200D6F825 /* POITypeViewController.m */; };
		0223DB5716765C9000D6F825 /* POICommonTagsViewController.m in Sources */ = {isa = PBXBuildFile; fileRef = 0223DB5616765C9000D6F825 /* POICommonTagsViewController.m */; };
		0225A36A19B63F0D008B63BA /* DisplayViewController.m in Sources */ = {isa = PBXBuildFile; fileRef = 0225A36919B63F0D008B63BA /* DisplayViewController.m */; };
		0228442C16D8870C00A1C051 /* GpxLayer.m in Sources */ = {isa = PBXBuildFile; fileRef = 0228442B16D8870C00A1C051 /* GpxLayer.m */; };
		0228444716DD339300A1C051 /* redo32@2x.png in Resources */ = {isa = PBXBuildFile; fileRef = 0228444516DD339200A1C051 /* redo32@2x.png */; };
		0228444816DD339300A1C051 /* undo32@2x.png in Resources */ = {isa = PBXBuildFile; fileRef = 0228444616DD339300A1C051 /* undo32@2x.png */; };
		022A2A54167B8F1C00D7A5AC /* POITabBarController.m in Sources */ = {isa = PBXBuildFile; fileRef = 022A2A53167B8F1C00D7A5AC /* POITabBarController.m */; };
		022A2A6E167D969700D7A5AC /* ClearCacheViewController.m in Sources */ = {isa = PBXBuildFile; fileRef = 022A2A6D167D969600D7A5AC /* ClearCacheViewController.m */; };
		022ABCA120C1AACF002D4977 /* MultilineTableViewCell.m in Sources */ = {isa = PBXBuildFile; fileRef = 022ABCA020C1AACF002D4977 /* MultilineTableViewCell.m */; };
		022ABCA420C3750A002D4977 /* Buildings3DView.m in Sources */ = {isa = PBXBuildFile; fileRef = 022ABCA320C3750A002D4977 /* Buildings3DView.m */; };
		022ABCA520C37618002D4977 /* SceneKit.framework in Frameworks */ = {isa = PBXBuildFile; fileRef = 025B841619DCF55C0053C637 /* SceneKit.framework */; };
		022B09A719BD3F7B0041687B /* QuadMapC.mm in Sources */ = {isa = PBXBuildFile; fileRef = 022B09A619BD3F7B0041687B /* QuadMapC.mm */; };
		0230558B19B931B20041B151 /* CustomPresetController.m in Sources */ = {isa = PBXBuildFile; fileRef = 0230558A19B931B20041B151 /* CustomPresetController.m */; };
		023B892B19C148790060CDB5 /* Images.xcassets in Resources */ = {isa = PBXBuildFile; fileRef = 023B892A19C148790060CDB5 /* Images.xcassets */; };
		023D1720168A30C00011FABC /* BingLogo.png in Resources */ = {isa = PBXBuildFile; fileRef = 023D171F168A30C00011FABC /* BingLogo.png */; };
		023D1723168A36B10011FABC /* POIAttributesViewController.m in Sources */ = {isa = PBXBuildFile; fileRef = 023D1722168A36B10011FABC /* POIAttributesViewController.m */; };
		02401F361DE021EE00F32AF5 /* ExternalAccessory.framework in Frameworks */ = {isa = PBXBuildFile; fileRef = 02401F351DE021EE00F32AF5 /* ExternalAccessory.framework */; };
		02401F391DE1369E00F32AF5 /* ExternalGPS.m in Sources */ = {isa = PBXBuildFile; fileRef = 02401F381DE1369E00F32AF5 /* ExternalGPS.m */; };
		024233101674FDB4008A3B6A /* VectorMath.m in Sources */ = {isa = PBXBuildFile; fileRef = 0242330F1674FDB4008A3B6A /* VectorMath.m */; };
		0242331316750C81008A3B6A /* ArrowBlue.png in Resources */ = {isa = PBXBuildFile; fileRef = 0242331216750C81008A3B6A /* ArrowBlue.png */; };
		024ADF3C16B1B38B00875658 /* PathUtil.m in Sources */ = {isa = PBXBuildFile; fileRef = 024ADF3B16B1B38B00875658 /* PathUtil.m */; };
		024B4CA219BBE67400BBA60B /* CustomPresetListViewController.m in Sources */ = {isa = PBXBuildFile; fileRef = 024B4CA119BBE67400BBA60B /* CustomPresetListViewController.m */; };
		024C323D1DEEA97100AD62AB /* OsmServerViewController.m in Sources */ = {isa = PBXBuildFile; fileRef = 024C323C1DEEA97100AD62AB /* OsmServerViewController.m */; };
		025224E816D7292E00B6FD53 /* RotatingNavigationController.m in Sources */ = {isa = PBXBuildFile; fileRef = 025224E716D7292E00B6FD53 /* RotatingNavigationController.m */; };
		0259E4081BCAEC88006C354C /* MyApplication.m in Sources */ = {isa = PBXBuildFile; fileRef = 0259E4071BCAEC88006C354C /* MyApplication.m */; };
		025A1CFC1690B96E002B60CB /* OSM-Logo57.png in Resources */ = {isa = PBXBuildFile; fileRef = 025A1CFA1690B96E002B60CB /* OSM-Logo57.png */; };
		025A1CFD1690B96E002B60CB /* OSM-Logo114.png in Resources */ = {isa = PBXBuildFile; fileRef = 025A1CFB1690B96E002B60CB /* OSM-Logo114.png */; };
		025F1CF41BCD9B070097D7FE /* TapAndDragGesture.m in Sources */ = {isa = PBXBuildFile; fileRef = 025F1CF31BCD9B070097D7FE /* TapAndDragGesture.m */; };
		0260484219E66C8700415CB1 /* DisplayLink.m in Sources */ = {isa = PBXBuildFile; fileRef = 0260484119E66C8700415CB1 /* DisplayLink.m */; };
		0266D3A516C02D9200AD9A83 /* seamark_anchor_berth.p.64.png in Resources */ = {isa = PBXBuildFile; fileRef = 0266D39116C02D9200AD9A83 /* seamark_anchor_berth.p.64.png */; };
		0266D3A616C02D9200AD9A83 /* seamark_anchorage.p.64.png in Resources */ = {isa = PBXBuildFile; fileRef = 0266D39216C02D9200AD9A83 /* seamark_anchorage.p.64.png */; };
		0266D3A716C02D9200AD9A83 /* seamark_beacon_cardinal.p.64.png in Resources */ = {isa = PBXBuildFile; fileRef = 0266D39316C02D9200AD9A83 /* seamark_beacon_cardinal.p.64.png */; };
		0266D3A816C02D9200AD9A83 /* seamark_beacon_isolated.p.64.png in Resources */ = {isa = PBXBuildFile; fileRef = 0266D39416C02D9200AD9A83 /* seamark_beacon_isolated.p.64.png */; };
		0266D3A916C02D9200AD9A83 /* seamark_beacon_lateral.p.64.png in Resources */ = {isa = PBXBuildFile; fileRef = 0266D39516C02D9200AD9A83 /* seamark_beacon_lateral.p.64.png */; };
		0266D3AA16C02D9200AD9A83 /* seamark_beacon_safe_water.p.64.png in Resources */ = {isa = PBXBuildFile; fileRef = 0266D39616C02D9200AD9A83 /* seamark_beacon_safe_water.p.64.png */; };
		0266D3AB16C02D9200AD9A83 /* seamark_beacon_special_purpose.p.64.png in Resources */ = {isa = PBXBuildFile; fileRef = 0266D39716C02D9200AD9A83 /* seamark_beacon_special_purpose.p.64.png */; };
		0266D3AC16C02D9200AD9A83 /* seamark_buoy_cardinal.p.64.png in Resources */ = {isa = PBXBuildFile; fileRef = 0266D39816C02D9200AD9A83 /* seamark_buoy_cardinal.p.64.png */; };
		0266D3AD16C02D9200AD9A83 /* seamark_buoy_isolated_danger.png in Resources */ = {isa = PBXBuildFile; fileRef = 0266D39916C02D9200AD9A83 /* seamark_buoy_isolated_danger.png */; };
		0266D3AE16C02D9200AD9A83 /* seamark_buoy_lateral.p.64.png in Resources */ = {isa = PBXBuildFile; fileRef = 0266D39A16C02D9200AD9A83 /* seamark_buoy_lateral.p.64.png */; };
		0266D3AF16C02D9200AD9A83 /* seamark_buoy_safe_water.p.64.png in Resources */ = {isa = PBXBuildFile; fileRef = 0266D39B16C02D9200AD9A83 /* seamark_buoy_safe_water.p.64.png */; };
		0266D3B016C02D9200AD9A83 /* seamark_buoy_special_purpose.p.64.png in Resources */ = {isa = PBXBuildFile; fileRef = 0266D39C16C02D9200AD9A83 /* seamark_buoy_special_purpose.p.64.png */; };
		0266D3B116C02D9200AD9A83 /* seamark_fog_signal.p.64.png in Resources */ = {isa = PBXBuildFile; fileRef = 0266D39D16C02D9200AD9A83 /* seamark_fog_signal.p.64.png */; };
		0266D3B216C02D9200AD9A83 /* seamark_light_float.p.64.png in Resources */ = {isa = PBXBuildFile; fileRef = 0266D39E16C02D9200AD9A83 /* seamark_light_float.p.64.png */; };
		0266D3B316C02D9200AD9A83 /* seamark_light_major.p.64.png in Resources */ = {isa = PBXBuildFile; fileRef = 0266D39F16C02D9200AD9A83 /* seamark_light_major.p.64.png */; };
		0266D3B416C02D9200AD9A83 /* seamark_light_minor.p.64.png in Resources */ = {isa = PBXBuildFile; fileRef = 0266D3A016C02D9200AD9A83 /* seamark_light_minor.p.64.png */; };
		0266D3B516C02D9200AD9A83 /* seamark_light_vessel.p.64.png in Resources */ = {isa = PBXBuildFile; fileRef = 0266D3A116C02D9200AD9A83 /* seamark_light_vessel.p.64.png */; };
		0266D3B616C02D9200AD9A83 /* seamark_radar_station.p.64.png in Resources */ = {isa = PBXBuildFile; fileRef = 0266D3A216C02D9200AD9A83 /* seamark_radar_station.p.64.png */; };
		0266D3B716C02D9200AD9A83 /* seamark_signal_station.p.64.png in Resources */ = {isa = PBXBuildFile; fileRef = 0266D3A316C02D9200AD9A83 /* seamark_signal_station.p.64.png */; };
		0266D3B816C02D9200AD9A83 /* seamark_wreck.png in Resources */ = {isa = PBXBuildFile; fileRef = 0266D3A416C02D9200AD9A83 /* seamark_wreck.png */; };
		0266D3BA16C03D7400AD9A83 /* seamark_notice.p.64.png in Resources */ = {isa = PBXBuildFile; fileRef = 0266D3B916C03D7400AD9A83 /* seamark_notice.p.64.png */; };
		02695B8D1A08C1DB0028D95E /* NotesTableViewController.m in Sources */ = {isa = PBXBuildFile; fileRef = 02695B8C1A08C1DB0028D95E /* NotesTableViewController.m */; };
		0277E29416A673CC00456BED /* OpenGLES.framework in Frameworks */ = {isa = PBXBuildFile; fileRef = 0277E29316A673CC00456BED /* OpenGLES.framework */; };
		027A469B1673B251000BE55C /* OSM-Logo72.png in Resources */ = {isa = PBXBuildFile; fileRef = 027A469A1673B251000BE55C /* OSM-Logo72.png */; };
		027A469E1673B257000BE55C /* OSM-Logo144.png in Resources */ = {isa = PBXBuildFile; fileRef = 027A469D1673B257000BE55C /* OSM-Logo144.png */; };
		027AD5D019F5797400120654 /* poi in Resources */ = {isa = PBXBuildFile; fileRef = 027AD5CF19F5797400120654 /* poi */; };
		027AD5D219F5A18700120654 /* CoreFoundation.framework in Frameworks */ = {isa = PBXBuildFile; fileRef = 027AD5D119F5A18700120654 /* CoreFoundation.framework */; settings = {ATTRIBUTES = (Required, ); }; };
		027EDC70206F3EED00D349D6 /* DDXMLElement.m in Sources */ = {isa = PBXBuildFile; fileRef = 027EDC60206F3EED00D349D6 /* DDXMLElement.m */; };
		027EDC71206F3EED00D349D6 /* DDXMLElementAdditions.m in Sources */ = {isa = PBXBuildFile; fileRef = 027EDC64206F3EED00D349D6 /* DDXMLElementAdditions.m */; };
		027EDC72206F3EED00D349D6 /* DDXMLNode.m in Sources */ = {isa = PBXBuildFile; fileRef = 027EDC65206F3EED00D349D6 /* DDXMLNode.m */; };
		027EDC73206F3EED00D349D6 /* DDXMLDocument.m in Sources */ = {isa = PBXBuildFile; fileRef = 027EDC66206F3EED00D349D6 /* DDXMLDocument.m */; };
		027EDC74206F3EED00D349D6 /* NSString+DDXML.m in Sources */ = {isa = PBXBuildFile; fileRef = 027EDC6C206F3EED00D349D6 /* NSString+DDXML.m */; };
		027FEA3620B13B8000901E9F /* Maki Icons.xcassets in Resources */ = {isa = PBXBuildFile; fileRef = 027FEA3520B13B8000901E9F /* Maki Icons.xcassets */; };
		027FEA3820B1ECDA00901E9F /* iD SVG POI.xcassets in Resources */ = {isa = PBXBuildFile; fileRef = 027FEA3720B1ECDA00901E9F /* iD SVG POI.xcassets */; };
		0284FDB216A0B7DA002C46A9 /* tree.p.64.png in Resources */ = {isa = PBXBuildFile; fileRef = 0284FDB116A0B7DA002C46A9 /* tree.p.64.png */; };
		0284FDB416A0BB67002C46A9 /* shrub.p.64.png in Resources */ = {isa = PBXBuildFile; fileRef = 0284FDB316A0BB67002C46A9 /* shrub.p.64.png */; };
		028E0C0C20B2182100CEC71F /* FilterObjectsViewController.m in Sources */ = {isa = PBXBuildFile; fileRef = 028E0C0B20B2182100CEC71F /* FilterObjectsViewController.m */; };
		028F504519B949780093C423 /* CommonTagList.m in Sources */ = {isa = PBXBuildFile; fileRef = 028F504419B949780093C423 /* CommonTagList.m */; };
		028F504719BA2F460093C423 /* presets in Resources */ = {isa = PBXBuildFile; fileRef = 028F504619BA2F460093C423 /* presets */; };
		029043A31682797A00BE3480 /* LoginViewController.m in Sources */ = {isa = PBXBuildFile; fileRef = 029043A21682797A00BE3480 /* LoginViewController.m */; };
		02912D46168504AC00A541BC /* move.png in Resources */ = {isa = PBXBuildFile; fileRef = 02912D45168504AC00A541BC /* move.png */; };
		02912D4D16852AEC00A541BC /* question.png in Resources */ = {isa = PBXBuildFile; fileRef = 02912D4C16852AEC00A541BC /* question.png */; };
		0296873F167E30C700B8FF2C /* PushPinView.m in Sources */ = {isa = PBXBuildFile; fileRef = 0296873E167E30C700B8FF2C /* PushPinView.m */; };
		0296876B1680D57800B8FF2C /* bullseye.png in Resources */ = {isa = PBXBuildFile; fileRef = 0296876A1680D57700B8FF2C /* bullseye.png */; };
		0296876E1680D5D400B8FF2C /* redo32.png in Resources */ = {isa = PBXBuildFile; fileRef = 0296876C1680D5D400B8FF2C /* redo32.png */; };
		0296876F1680D5D400B8FF2C /* undo32.png in Resources */ = {isa = PBXBuildFile; fileRef = 0296876D1680D5D400B8FF2C /* undo32.png */; };
		02A077D2167A77A400686261 /* POIAllTagsViewController.m in Sources */ = {isa = PBXBuildFile; fileRef = 02A077D1167A77A400686261 /* POIAllTagsViewController.m */; };
		02A194B019C69701002338DA /* Database.m in Sources */ = {isa = PBXBuildFile; fileRef = 02A194AF19C69701002338DA /* Database.m */; };
		02A194B219C6A432002338DA /* libsqlite3.0.dylib in Frameworks */ = {isa = PBXBuildFile; fileRef = 02A194B119C6A432002338DA /* libsqlite3.0.dylib */; };
		02A8613D20A95C16008C465F /* NetworkStatus.m in Sources */ = {isa = PBXBuildFile; fileRef = 02A8613C20A95C16008C465F /* NetworkStatus.m */; };
		02ACBA3416713CCB00BB4414 /* UIKit.framework in Frameworks */ = {isa = PBXBuildFile; fileRef = 02ACBA3316713CCB00BB4414 /* UIKit.framework */; };
		02ACBA3616713CCB00BB4414 /* Foundation.framework in Frameworks */ = {isa = PBXBuildFile; fileRef = 02ACBA3516713CCB00BB4414 /* Foundation.framework */; };
		02ACBA3816713CCB00BB4414 /* CoreGraphics.framework in Frameworks */ = {isa = PBXBuildFile; fileRef = 02ACBA3716713CCB00BB4414 /* CoreGraphics.framework */; };
		02ACBA3E16713CCB00BB4414 /* InfoPlist.strings in Resources */ = {isa = PBXBuildFile; fileRef = 02ACBA3C16713CCB00BB4414 /* InfoPlist.strings */; };
		02ACBA4016713CCB00BB4414 /* main.m in Sources */ = {isa = PBXBuildFile; fileRef = 02ACBA3F16713CCB00BB4414 /* main.m */; };
		02ACBA4416713CCB00BB4414 /* AppDelegate.m in Sources */ = {isa = PBXBuildFile; fileRef = 02ACBA4316713CCB00BB4414 /* AppDelegate.m */; };
		02ACBA4616713CCB00BB4414 /* Default.png in Resources */ = {isa = PBXBuildFile; fileRef = 02ACBA4516713CCB00BB4414 /* Default.png */; };
		02ACBA4816713CCB00BB4414 /* Default@2x.png in Resources */ = {isa = PBXBuildFile; fileRef = 02ACBA4716713CCB00BB4414 /* Default@2x.png */; };
		02ACBA4A16713CCB00BB4414 /* Default-568h@2x.png in Resources */ = {isa = PBXBuildFile; fileRef = 02ACBA4916713CCB00BB4414 /* Default-568h@2x.png */; };
		02ACBA4D16713CCB00BB4414 /* MainStoryboard.storyboard in Resources */ = {isa = PBXBuildFile; fileRef = 02ACBA4B16713CCB00BB4414 /* MainStoryboard.storyboard */; };
		02ACBA5316713CCB00BB4414 /* MapViewController.m in Sources */ = {isa = PBXBuildFile; fileRef = 02ACBA5216713CCB00BB4414 /* MapViewController.m */; };
		02ACBA5A16713CCB00BB4414 /* SettingsViewController.m in Sources */ = {isa = PBXBuildFile; fileRef = 02ACBA5916713CCB00BB4414 /* SettingsViewController.m */; };
		02ACBBBF16713F2B00BB4414 /* BingPlaceholderImage.png in Resources */ = {isa = PBXBuildFile; fileRef = 02ACBA6E16713F2A00BB4414 /* BingPlaceholderImage.png */; };
		02ACBBC016713F2B00BB4414 /* BlueBall.png in Resources */ = {isa = PBXBuildFile; fileRef = 02ACBA6F16713F2A00BB4414 /* BlueBall.png */; };
		02ACBBC116713F2B00BB4414 /* changeset.xsl in Resources */ = {isa = PBXBuildFile; fileRef = 02ACBA7016713F2A00BB4414 /* changeset.xsl */; };
		02ACBBC216713F2B00BB4414 /* CurvedTextLayer.m in Sources */ = {isa = PBXBuildFile; fileRef = 02ACBA7216713F2A00BB4414 /* CurvedTextLayer.m */; };
		02ACBBC316713F2B00BB4414 /* DownloadThreadPool.m in Sources */ = {isa = PBXBuildFile; fileRef = 02ACBA7416713F2A00BB4414 /* DownloadThreadPool.m */; };
		02ACBBC416713F2B00BB4414 /* EditorMapLayer.m in Sources */ = {isa = PBXBuildFile; fileRef = 02ACBA7616713F2A00BB4414 /* EditorMapLayer.m */; };
		02ACBBCA16713F2B00BB4414 /* MapView.m in Sources */ = {isa = PBXBuildFile; fileRef = 02ACBA8016713F2A00BB4414 /* MapView.m */; };
		02ACBBCB16713F2B00BB4414 /* MercatorTileLayer.m in Sources */ = {isa = PBXBuildFile; fileRef = 02ACBA8216713F2A00BB4414 /* MercatorTileLayer.m */; };
		02ACBBCC16713F2B00BB4414 /* OsmMapData.m in Sources */ = {isa = PBXBuildFile; fileRef = 02ACBA8416713F2A00BB4414 /* OsmMapData.m */; };
		02ACBBCD16713F2B00BB4414 /* OsmObjects.m in Sources */ = {isa = PBXBuildFile; fileRef = 02ACBA8616713F2A00BB4414 /* OsmObjects.m */; };
		02ACBBCE16713F2B00BB4414 /* accommodation_alpinehut.p.64.png in Resources */ = {isa = PBXBuildFile; fileRef = 02ACBA8816713F2A00BB4414 /* accommodation_alpinehut.p.64.png */; };
		02ACBBCF16713F2B00BB4414 /* accommodation_bed_and_breakfast.p.64.png in Resources */ = {isa = PBXBuildFile; fileRef = 02ACBA8916713F2A00BB4414 /* accommodation_bed_and_breakfast.p.64.png */; };
		02ACBBD016713F2B00BB4414 /* accommodation_bed_and_breakfast2.p.64.png in Resources */ = {isa = PBXBuildFile; fileRef = 02ACBA8A16713F2A00BB4414 /* accommodation_bed_and_breakfast2.p.64.png */; };
		02ACBBD116713F2B00BB4414 /* accommodation_camping.p.64.png in Resources */ = {isa = PBXBuildFile; fileRef = 02ACBA8B16713F2A00BB4414 /* accommodation_camping.p.64.png */; };
		02ACBBD216713F2B00BB4414 /* accommodation_caravan_park.p.64.png in Resources */ = {isa = PBXBuildFile; fileRef = 02ACBA8C16713F2A00BB4414 /* accommodation_caravan_park.p.64.png */; };
		02ACBBD316713F2B00BB4414 /* accommodation_chalet.p.64.png in Resources */ = {isa = PBXBuildFile; fileRef = 02ACBA8D16713F2A00BB4414 /* accommodation_chalet.p.64.png */; };
		02ACBBD416713F2B00BB4414 /* accommodation_chalet2.p.64.png in Resources */ = {isa = PBXBuildFile; fileRef = 02ACBA8E16713F2A00BB4414 /* accommodation_chalet2.p.64.png */; };
		02ACBBD516713F2B00BB4414 /* accommodation_hostel.p.64.png in Resources */ = {isa = PBXBuildFile; fileRef = 02ACBA8F16713F2A00BB4414 /* accommodation_hostel.p.64.png */; };
		02ACBBD616713F2B00BB4414 /* accommodation_hotel.p.64.png in Resources */ = {isa = PBXBuildFile; fileRef = 02ACBA9016713F2A00BB4414 /* accommodation_hotel.p.64.png */; };
		02ACBBD716713F2B00BB4414 /* accommodation_hotel2.p.64.png in Resources */ = {isa = PBXBuildFile; fileRef = 02ACBA9116713F2A00BB4414 /* accommodation_hotel2.p.64.png */; };
		02ACBBD816713F2B00BB4414 /* accommodation_motel.p.64.png in Resources */ = {isa = PBXBuildFile; fileRef = 02ACBA9216713F2A00BB4414 /* accommodation_motel.p.64.png */; };
		02ACBBD916713F2B00BB4414 /* accommodation_shelter.p.64.png in Resources */ = {isa = PBXBuildFile; fileRef = 02ACBA9316713F2A00BB4414 /* accommodation_shelter.p.64.png */; };
		02ACBBDA16713F2B00BB4414 /* accommodation_shelter2.p.64.png in Resources */ = {isa = PBXBuildFile; fileRef = 02ACBA9416713F2A00BB4414 /* accommodation_shelter2.p.64.png */; };
		02ACBBDB16713F2B00BB4414 /* accommodation_youth_hostel.p.64.png in Resources */ = {isa = PBXBuildFile; fileRef = 02ACBA9516713F2A00BB4414 /* accommodation_youth_hostel.p.64.png */; };
		02ACBBDC16713F2B00BB4414 /* amenity_bench.p.64.png in Resources */ = {isa = PBXBuildFile; fileRef = 02ACBA9616713F2A00BB4414 /* amenity_bench.p.64.png */; };
		02ACBBDD16713F2B00BB4414 /* amenity_court.p.64.png in Resources */ = {isa = PBXBuildFile; fileRef = 02ACBA9716713F2A00BB4414 /* amenity_court.p.64.png */; };
		02ACBBDE16713F2B00BB4414 /* amenity_firestation.p.64.png in Resources */ = {isa = PBXBuildFile; fileRef = 02ACBA9816713F2A00BB4414 /* amenity_firestation.p.64.png */; };
		02ACBBDF16713F2B00BB4414 /* amenity_firestation2.p.64.png in Resources */ = {isa = PBXBuildFile; fileRef = 02ACBA9916713F2A00BB4414 /* amenity_firestation2.p.64.png */; };
		02ACBBE016713F2B00BB4414 /* amenity_firestation3.p.64.png in Resources */ = {isa = PBXBuildFile; fileRef = 02ACBA9A16713F2A00BB4414 /* amenity_firestation3.p.64.png */; };
		02ACBBE116713F2B00BB4414 /* amenity_fountain.p.64.png in Resources */ = {isa = PBXBuildFile; fileRef = 02ACBA9B16713F2A00BB4414 /* amenity_fountain.p.64.png */; };
		02ACBBE216713F2B00BB4414 /* amenity_fountain2.p.64.png in Resources */ = {isa = PBXBuildFile; fileRef = 02ACBA9C16713F2A00BB4414 /* amenity_fountain2.p.64.png */; };
		02ACBBE316713F2B00BB4414 /* amenity_library.p.64.png in Resources */ = {isa = PBXBuildFile; fileRef = 02ACBA9D16713F2A00BB4414 /* amenity_library.p.64.png */; };
		02ACBBE416713F2B00BB4414 /* amenity_library2.p.64.png in Resources */ = {isa = PBXBuildFile; fileRef = 02ACBA9E16713F2A00BB4414 /* amenity_library2.p.64.png */; };
		02ACBBE516713F2B00BB4414 /* amenity_playground.p.64.png in Resources */ = {isa = PBXBuildFile; fileRef = 02ACBA9F16713F2A00BB4414 /* amenity_playground.p.64.png */; };
		02ACBBE616713F2B00BB4414 /* amenity_police.p.64.png in Resources */ = {isa = PBXBuildFile; fileRef = 02ACBAA016713F2A00BB4414 /* amenity_police.p.64.png */; };
		02ACBBE716713F2B00BB4414 /* amenity_police2.p.64.png in Resources */ = {isa = PBXBuildFile; fileRef = 02ACBAA116713F2A00BB4414 /* amenity_police2.p.64.png */; };
		02ACBBE816713F2B00BB4414 /* amenity_post_box.p.64.png in Resources */ = {isa = PBXBuildFile; fileRef = 02ACBAA216713F2A00BB4414 /* amenity_post_box.p.64.png */; };
		02ACBBE916713F2B00BB4414 /* amenity_post_office.p.64.png in Resources */ = {isa = PBXBuildFile; fileRef = 02ACBAA316713F2A00BB4414 /* amenity_post_office.p.64.png */; };
		02ACBBEA16713F2B00BB4414 /* amenity_prison.p.64.png in Resources */ = {isa = PBXBuildFile; fileRef = 02ACBAA416713F2A00BB4414 /* amenity_prison.p.64.png */; };
		02ACBBEB16713F2B00BB4414 /* amenity_public_building.p.64.png in Resources */ = {isa = PBXBuildFile; fileRef = 02ACBAA516713F2A00BB4414 /* amenity_public_building.p.64.png */; };
		02ACBBEC16713F2B00BB4414 /* amenity_public_building2.p.64.png in Resources */ = {isa = PBXBuildFile; fileRef = 02ACBAA616713F2A00BB4414 /* amenity_public_building2.p.64.png */; };
		02ACBBED16713F2B00BB4414 /* amenity_recycling.p.64.png in Resources */ = {isa = PBXBuildFile; fileRef = 02ACBAA716713F2A00BB4414 /* amenity_recycling.p.64.png */; };
		02ACBBEE16713F2B00BB4414 /* amenity_survey_point.p.64.png in Resources */ = {isa = PBXBuildFile; fileRef = 02ACBAA816713F2A00BB4414 /* amenity_survey_point.p.64.png */; };
		02ACBBEF16713F2B00BB4414 /* amenity_telephone.p.64.png in Resources */ = {isa = PBXBuildFile; fileRef = 02ACBAA916713F2A00BB4414 /* amenity_telephone.p.64.png */; };
		02ACBBF016713F2B00BB4414 /* amenity_toilets.p.64.png in Resources */ = {isa = PBXBuildFile; fileRef = 02ACBAAA16713F2A00BB4414 /* amenity_toilets.p.64.png */; };
		02ACBBF116713F2B00BB4414 /* amenity_toilets_disabled.p.64.png in Resources */ = {isa = PBXBuildFile; fileRef = 02ACBAAB16713F2A00BB4414 /* amenity_toilets_disabled.p.64.png */; };
		02ACBBF216713F2B00BB4414 /* amenity_toilets_men.p.64.png in Resources */ = {isa = PBXBuildFile; fileRef = 02ACBAAC16713F2A00BB4414 /* amenity_toilets_men.p.64.png */; };
		02ACBBF316713F2B00BB4414 /* amenity_toilets_women.p.64.png in Resources */ = {isa = PBXBuildFile; fileRef = 02ACBAAD16713F2A00BB4414 /* amenity_toilets_women.p.64.png */; };
		02ACBBF416713F2B00BB4414 /* amenity_town_hall.p.64.png in Resources */ = {isa = PBXBuildFile; fileRef = 02ACBAAE16713F2A00BB4414 /* amenity_town_hall.p.64.png */; };
		02ACBBF516713F2B00BB4414 /* amenity_town_hall2.p.64.png in Resources */ = {isa = PBXBuildFile; fileRef = 02ACBAAF16713F2A00BB4414 /* amenity_town_hall2.p.64.png */; };
		02ACBBF616713F2B00BB4414 /* amenity_waste_bin.p.64.png in Resources */ = {isa = PBXBuildFile; fileRef = 02ACBAB016713F2A00BB4414 /* amenity_waste_bin.p.64.png */; };
		02ACBBF716713F2B00BB4414 /* barrier_blocks.p.64.png in Resources */ = {isa = PBXBuildFile; fileRef = 02ACBAB116713F2A00BB4414 /* barrier_blocks.p.64.png */; };
		02ACBBF816713F2B00BB4414 /* barrier_bollard.p.64.png in Resources */ = {isa = PBXBuildFile; fileRef = 02ACBAB216713F2A00BB4414 /* barrier_bollard.p.64.png */; };
		02ACBBF916713F2B00BB4414 /* barrier_cattle_grid.p.64.png in Resources */ = {isa = PBXBuildFile; fileRef = 02ACBAB316713F2A00BB4414 /* barrier_cattle_grid.p.64.png */; };
		02ACBBFA16713F2B00BB4414 /* barrier_cycle_barrier.p.64.png in Resources */ = {isa = PBXBuildFile; fileRef = 02ACBAB416713F2A00BB4414 /* barrier_cycle_barrier.p.64.png */; };
		02ACBBFB16713F2B00BB4414 /* barrier_entrance.p.64.png in Resources */ = {isa = PBXBuildFile; fileRef = 02ACBAB516713F2A00BB4414 /* barrier_entrance.p.64.png */; };
		02ACBBFC16713F2B00BB4414 /* barrier_exit.p.64.png in Resources */ = {isa = PBXBuildFile; fileRef = 02ACBAB616713F2A00BB4414 /* barrier_exit.p.64.png */; };
		02ACBBFD16713F2B00BB4414 /* barrier_gate.p.64.png in Resources */ = {isa = PBXBuildFile; fileRef = 02ACBAB716713F2A00BB4414 /* barrier_gate.p.64.png */; };
		02ACBBFE16713F2B00BB4414 /* barrier_kissing_gate.p.64.png in Resources */ = {isa = PBXBuildFile; fileRef = 02ACBAB816713F2A00BB4414 /* barrier_kissing_gate.p.64.png */; };
		02ACBBFF16713F2B00BB4414 /* barrier_lift_gate.p.64.png in Resources */ = {isa = PBXBuildFile; fileRef = 02ACBAB916713F2A00BB4414 /* barrier_lift_gate.p.64.png */; };
		02ACBC0016713F2B00BB4414 /* barrier_steps.p.64.png in Resources */ = {isa = PBXBuildFile; fileRef = 02ACBABA16713F2A00BB4414 /* barrier_steps.p.64.png */; };
		02ACBC0116713F2B00BB4414 /* barrier_stile.p.64.png in Resources */ = {isa = PBXBuildFile; fileRef = 02ACBABB16713F2A00BB4414 /* barrier_stile.p.64.png */; };
		02ACBC0216713F2B00BB4414 /* barrier_toll_booth.p.64.png in Resources */ = {isa = PBXBuildFile; fileRef = 02ACBABC16713F2A00BB4414 /* barrier_toll_booth.p.64.png */; };
		02ACBC0316713F2B00BB4414 /* education_college.p.64.png in Resources */ = {isa = PBXBuildFile; fileRef = 02ACBABD16713F2A00BB4414 /* education_college.p.64.png */; };
		02ACBC0416713F2B00BB4414 /* education_college_vocational.p.64.png in Resources */ = {isa = PBXBuildFile; fileRef = 02ACBABE16713F2A00BB4414 /* education_college_vocational.p.64.png */; };
		02ACBC0516713F2B00BB4414 /* education_nursery.p.64.png in Resources */ = {isa = PBXBuildFile; fileRef = 02ACBABF16713F2A00BB4414 /* education_nursery.p.64.png */; };
		02ACBC0616713F2B00BB4414 /* education_nursery2.p.64.png in Resources */ = {isa = PBXBuildFile; fileRef = 02ACBAC016713F2A00BB4414 /* education_nursery2.p.64.png */; };
		02ACBC0716713F2B00BB4414 /* education_nursery3.p.64.png in Resources */ = {isa = PBXBuildFile; fileRef = 02ACBAC116713F2A00BB4414 /* education_nursery3.p.64.png */; };
		02ACBC0816713F2B00BB4414 /* education_school.p.64.png in Resources */ = {isa = PBXBuildFile; fileRef = 02ACBAC216713F2A00BB4414 /* education_school.p.64.png */; };
		02ACBC0916713F2B00BB4414 /* education_school_primary.p.64.png in Resources */ = {isa = PBXBuildFile; fileRef = 02ACBAC316713F2A00BB4414 /* education_school_primary.p.64.png */; };
		02ACBC0A16713F2B00BB4414 /* education_school_secondary.p.64.png in Resources */ = {isa = PBXBuildFile; fileRef = 02ACBAC416713F2A00BB4414 /* education_school_secondary.p.64.png */; };
		02ACBC0B16713F2B00BB4414 /* education_university.p.64.png in Resources */ = {isa = PBXBuildFile; fileRef = 02ACBAC516713F2A00BB4414 /* education_university.p.64.png */; };
		02ACBC0C16713F2B00BB4414 /* food_bar.p.64.png in Resources */ = {isa = PBXBuildFile; fileRef = 02ACBAC616713F2A00BB4414 /* food_bar.p.64.png */; };
		02ACBC0D16713F2B00BB4414 /* food_biergarten.p.64.png in Resources */ = {isa = PBXBuildFile; fileRef = 02ACBAC716713F2A00BB4414 /* food_biergarten.p.64.png */; };
		02ACBC0E16713F2B00BB4414 /* food_cafe.p.64.png in Resources */ = {isa = PBXBuildFile; fileRef = 02ACBAC816713F2A00BB4414 /* food_cafe.p.64.png */; };
		02ACBC0F16713F2B00BB4414 /* food_drinkingtap.p.64.png in Resources */ = {isa = PBXBuildFile; fileRef = 02ACBAC916713F2A00BB4414 /* food_drinkingtap.p.64.png */; };
		02ACBC1016713F2B00BB4414 /* food_fastfood.p.64.png in Resources */ = {isa = PBXBuildFile; fileRef = 02ACBACA16713F2A00BB4414 /* food_fastfood.p.64.png */; };
		02ACBC1116713F2B00BB4414 /* food_fastfood2.p.64.png in Resources */ = {isa = PBXBuildFile; fileRef = 02ACBACB16713F2A00BB4414 /* food_fastfood2.p.64.png */; };
		02ACBC1216713F2B00BB4414 /* food_fastfood_pizza.p.64.png in Resources */ = {isa = PBXBuildFile; fileRef = 02ACBACC16713F2A00BB4414 /* food_fastfood_pizza.p.64.png */; };
		02ACBC1316713F2B00BB4414 /* food_ice_cream.p.64.png in Resources */ = {isa = PBXBuildFile; fileRef = 02ACBACD16713F2A00BB4414 /* food_ice_cream.p.64.png */; };
		02ACBC1416713F2B00BB4414 /* food_pizza.p.64.png in Resources */ = {isa = PBXBuildFile; fileRef = 02ACBACE16713F2A00BB4414 /* food_pizza.p.64.png */; };
		02ACBC1516713F2B00BB4414 /* food_pub.p.64.png in Resources */ = {isa = PBXBuildFile; fileRef = 02ACBACF16713F2A00BB4414 /* food_pub.p.64.png */; };
		02ACBC1616713F2B00BB4414 /* food_restaurant.p.64.png in Resources */ = {isa = PBXBuildFile; fileRef = 02ACBAD016713F2A00BB4414 /* food_restaurant.p.64.png */; };
		02ACBC1716713F2B00BB4414 /* health_dentist.p.64.png in Resources */ = {isa = PBXBuildFile; fileRef = 02ACBAD116713F2A00BB4414 /* health_dentist.p.64.png */; };
		02ACBC1816713F2B00BB4414 /* health_doctors.p.64.png in Resources */ = {isa = PBXBuildFile; fileRef = 02ACBAD216713F2A00BB4414 /* health_doctors.p.64.png */; };
		02ACBC1916713F2B00BB4414 /* health_doctors2.p.64.png in Resources */ = {isa = PBXBuildFile; fileRef = 02ACBAD316713F2A00BB4414 /* health_doctors2.p.64.png */; };
		02ACBC1A16713F2B00BB4414 /* health_hospital.p.64.png in Resources */ = {isa = PBXBuildFile; fileRef = 02ACBAD416713F2A00BB4414 /* health_hospital.p.64.png */; };
		02ACBC1B16713F2B00BB4414 /* health_hospital_emergency.p.64.png in Resources */ = {isa = PBXBuildFile; fileRef = 02ACBAD516713F2A00BB4414 /* health_hospital_emergency.p.64.png */; };
		02ACBC1C16713F2B00BB4414 /* health_hospital_emergency2.p.64.png in Resources */ = {isa = PBXBuildFile; fileRef = 02ACBAD616713F2A00BB4414 /* health_hospital_emergency2.p.64.png */; };
		02ACBC1D16713F2B00BB4414 /* health_opticians.p.64.png in Resources */ = {isa = PBXBuildFile; fileRef = 02ACBAD716713F2A00BB4414 /* health_opticians.p.64.png */; };
		02ACBC1E16713F2B00BB4414 /* health_pharmacy.p.64.png in Resources */ = {isa = PBXBuildFile; fileRef = 02ACBAD816713F2A00BB4414 /* health_pharmacy.p.64.png */; };
		02ACBC1F16713F2B00BB4414 /* health_pharmacy_dispencing.p.64.png in Resources */ = {isa = PBXBuildFile; fileRef = 02ACBAD916713F2A00BB4414 /* health_pharmacy_dispencing.p.64.png */; };
		02ACBC2016713F2B00BB4414 /* health_veterinary.p.64.png in Resources */ = {isa = PBXBuildFile; fileRef = 02ACBADA16713F2A00BB4414 /* health_veterinary.p.64.png */; };
		02ACBC2116713F2B00BB4414 /* landuse_coniferous.p.64.png in Resources */ = {isa = PBXBuildFile; fileRef = 02ACBADB16713F2A00BB4414 /* landuse_coniferous.p.64.png */; };
		02ACBC2216713F2B00BB4414 /* landuse_coniferous_and_deciduous.p.64.png in Resources */ = {isa = PBXBuildFile; fileRef = 02ACBADC16713F2A00BB4414 /* landuse_coniferous_and_deciduous.p.64.png */; };
		02ACBC2316713F2B00BB4414 /* landuse_deciduous.p.64.png in Resources */ = {isa = PBXBuildFile; fileRef = 02ACBADD16713F2A00BB4414 /* landuse_deciduous.p.64.png */; };
		02ACBC2416713F2B00BB4414 /* landuse_grass.p.64.png in Resources */ = {isa = PBXBuildFile; fileRef = 02ACBADE16713F2A00BB4414 /* landuse_grass.p.64.png */; };
		02ACBC2516713F2B00BB4414 /* landuse_hills.p.64.png in Resources */ = {isa = PBXBuildFile; fileRef = 02ACBADF16713F2A00BB4414 /* landuse_hills.p.64.png */; };
		02ACBC2616713F2B00BB4414 /* landuse_quary.p.64.png in Resources */ = {isa = PBXBuildFile; fileRef = 02ACBAE016713F2A00BB4414 /* landuse_quary.p.64.png */; };
		02ACBC2716713F2B00BB4414 /* landuse_scrub.p.64.png in Resources */ = {isa = PBXBuildFile; fileRef = 02ACBAE116713F2A00BB4414 /* landuse_scrub.p.64.png */; };
		02ACBC2816713F2B00BB4414 /* landuse_swamp.p.64.png in Resources */ = {isa = PBXBuildFile; fileRef = 02ACBAE216713F2A00BB4414 /* landuse_swamp.p.64.png */; };
		02ACBC2916713F2B00BB4414 /* money_atm.p.64.png in Resources */ = {isa = PBXBuildFile; fileRef = 02ACBAE316713F2A00BB4414 /* money_atm.p.64.png */; };
		02ACBC2A16713F2B00BB4414 /* money_atm2.p.64.png in Resources */ = {isa = PBXBuildFile; fileRef = 02ACBAE416713F2A00BB4414 /* money_atm2.p.64.png */; };
		02ACBC2B16713F2B00BB4414 /* money_bank.p.64.png in Resources */ = {isa = PBXBuildFile; fileRef = 02ACBAE516713F2A00BB4414 /* money_bank.p.64.png */; };
		02ACBC2C16713F2B00BB4414 /* money_bank2.p.64.png in Resources */ = {isa = PBXBuildFile; fileRef = 02ACBAE616713F2A00BB4414 /* money_bank2.p.64.png */; };
		02ACBC2D16713F2B00BB4414 /* money_currency_exchange.p.64.png in Resources */ = {isa = PBXBuildFile; fileRef = 02ACBAE716713F2A00BB4414 /* money_currency_exchange.p.64.png */; };
		02ACBC2E16713F2B00BB4414 /* place_of_worship_bahai.p.64.png in Resources */ = {isa = PBXBuildFile; fileRef = 02ACBAE816713F2A00BB4414 /* place_of_worship_bahai.p.64.png */; };
		02ACBC2F16713F2B00BB4414 /* place_of_worship_bahai3.p.64.png in Resources */ = {isa = PBXBuildFile; fileRef = 02ACBAE916713F2A00BB4414 /* place_of_worship_bahai3.p.64.png */; };
		02ACBC3016713F2B00BB4414 /* place_of_worship_buddhist.p.64.png in Resources */ = {isa = PBXBuildFile; fileRef = 02ACBAEA16713F2A00BB4414 /* place_of_worship_buddhist.p.64.png */; };
		02ACBC3116713F2B00BB4414 /* place_of_worship_buddhist3.p.64.png in Resources */ = {isa = PBXBuildFile; fileRef = 02ACBAEB16713F2A00BB4414 /* place_of_worship_buddhist3.p.64.png */; };
		02ACBC3216713F2B00BB4414 /* place_of_worship_christian.p.64.png in Resources */ = {isa = PBXBuildFile; fileRef = 02ACBAEC16713F2A00BB4414 /* place_of_worship_christian.p.64.png */; };
		02ACBC3316713F2B00BB4414 /* place_of_worship_christian3.p.64.png in Resources */ = {isa = PBXBuildFile; fileRef = 02ACBAED16713F2A00BB4414 /* place_of_worship_christian3.p.64.png */; };
		02ACBC3416713F2B00BB4414 /* place_of_worship_hindu.p.64.png in Resources */ = {isa = PBXBuildFile; fileRef = 02ACBAEE16713F2A00BB4414 /* place_of_worship_hindu.p.64.png */; };
		02ACBC3516713F2B00BB4414 /* place_of_worship_hindu3.p.64.png in Resources */ = {isa = PBXBuildFile; fileRef = 02ACBAEF16713F2A00BB4414 /* place_of_worship_hindu3.p.64.png */; };
		02ACBC3616713F2B00BB4414 /* place_of_worship_islamic.p.64.png in Resources */ = {isa = PBXBuildFile; fileRef = 02ACBAF016713F2A00BB4414 /* place_of_worship_islamic.p.64.png */; };
		02ACBC3716713F2B00BB4414 /* place_of_worship_islamic3.p.64.png in Resources */ = {isa = PBXBuildFile; fileRef = 02ACBAF116713F2A00BB4414 /* place_of_worship_islamic3.p.64.png */; };
		02ACBC3816713F2B00BB4414 /* place_of_worship_jain.p.64.png in Resources */ = {isa = PBXBuildFile; fileRef = 02ACBAF216713F2A00BB4414 /* place_of_worship_jain.p.64.png */; };
		02ACBC3916713F2B00BB4414 /* place_of_worship_jain3.p.64.png in Resources */ = {isa = PBXBuildFile; fileRef = 02ACBAF316713F2A00BB4414 /* place_of_worship_jain3.p.64.png */; };
		02ACBC3A16713F2B00BB4414 /* place_of_worship_jewish.p.64.png in Resources */ = {isa = PBXBuildFile; fileRef = 02ACBAF416713F2A00BB4414 /* place_of_worship_jewish.p.64.png */; };
		02ACBC3B16713F2B00BB4414 /* place_of_worship_jewish3.p.64.png in Resources */ = {isa = PBXBuildFile; fileRef = 02ACBAF516713F2A00BB4414 /* place_of_worship_jewish3.p.64.png */; };
		02ACBC3C16713F2B00BB4414 /* place_of_worship_shinto.p.64.png in Resources */ = {isa = PBXBuildFile; fileRef = 02ACBAF616713F2A00BB4414 /* place_of_worship_shinto.p.64.png */; };
		02ACBC3D16713F2B00BB4414 /* place_of_worship_shinto3.p.64.png in Resources */ = {isa = PBXBuildFile; fileRef = 02ACBAF716713F2A00BB4414 /* place_of_worship_shinto3.p.64.png */; };
		02ACBC3E16713F2B00BB4414 /* place_of_worship_sikh.p.64.png in Resources */ = {isa = PBXBuildFile; fileRef = 02ACBAF816713F2A00BB4414 /* place_of_worship_sikh.p.64.png */; };
		02ACBC3F16713F2B00BB4414 /* place_of_worship_sikh3.p.64.png in Resources */ = {isa = PBXBuildFile; fileRef = 02ACBAF916713F2A00BB4414 /* place_of_worship_sikh3.p.64.png */; };
		02ACBC4016713F2B00BB4414 /* place_of_worship_unknown.p.64.png in Resources */ = {isa = PBXBuildFile; fileRef = 02ACBAFA16713F2A00BB4414 /* place_of_worship_unknown.p.64.png */; };
		02ACBC4116713F2B00BB4414 /* place_of_worship_unknown3.p.64.png in Resources */ = {isa = PBXBuildFile; fileRef = 02ACBAFB16713F2A00BB4414 /* place_of_worship_unknown3.p.64.png */; };
		02ACBC4216713F2B00BB4414 /* poi_boundary_administrative.p.64.png in Resources */ = {isa = PBXBuildFile; fileRef = 02ACBAFC16713F2A00BB4414 /* poi_boundary_administrative.p.64.png */; };
		02ACBC4316713F2B00BB4414 /* poi_cave.p.64.png in Resources */ = {isa = PBXBuildFile; fileRef = 02ACBAFD16713F2A00BB4414 /* poi_cave.p.64.png */; };
		02ACBC4416713F2B00BB4414 /* poi_crane.p.64.png in Resources */ = {isa = PBXBuildFile; fileRef = 02ACBAFE16713F2A00BB4414 /* poi_crane.p.64.png */; };
		02ACBC4516713F2B00BB4414 /* poi_embassy.p.64.png in Resources */ = {isa = PBXBuildFile; fileRef = 02ACBAFF16713F2A00BB4414 /* poi_embassy.p.64.png */; };
		02ACBC4616713F2B00BB4414 /* poi_embassy2.p.64.png in Resources */ = {isa = PBXBuildFile; fileRef = 02ACBB0016713F2A00BB4414 /* poi_embassy2.p.64.png */; };
		02ACBC4716713F2B00BB4414 /* poi_military_bunker.p.64.png in Resources */ = {isa = PBXBuildFile; fileRef = 02ACBB0116713F2A00BB4414 /* poi_military_bunker.p.64.png */; };
		02ACBC4816713F2B00BB4414 /* poi_mine.p.64.png in Resources */ = {isa = PBXBuildFile; fileRef = 02ACBB0216713F2A00BB4414 /* poi_mine.p.64.png */; };
		02ACBC4916713F2B00BB4414 /* poi_mine_abandoned.p.64.png in Resources */ = {isa = PBXBuildFile; fileRef = 02ACBB0316713F2A00BB4414 /* poi_mine_abandoned.p.64.png */; };
		02ACBC4A16713F2B00BB4414 /* poi_mountain_pass.p.64.png in Resources */ = {isa = PBXBuildFile; fileRef = 02ACBB0416713F2A00BB4414 /* poi_mountain_pass.p.64.png */; };
		02ACBC4B16713F2B00BB4414 /* poi_peak.p.64.png in Resources */ = {isa = PBXBuildFile; fileRef = 02ACBB0516713F2A00BB4414 /* poi_peak.p.64.png */; };
		02ACBC4C16713F2B00BB4414 /* poi_peak2.p.64.png in Resources */ = {isa = PBXBuildFile; fileRef = 02ACBB0616713F2A00BB4414 /* poi_peak2.p.64.png */; };
		02ACBC4D16713F2B00BB4414 /* poi_place_city.p.64.png in Resources */ = {isa = PBXBuildFile; fileRef = 02ACBB0716713F2A00BB4414 /* poi_place_city.p.64.png */; };
		02ACBC4E16713F2B00BB4414 /* poi_place_hamlet.p.64.png in Resources */ = {isa = PBXBuildFile; fileRef = 02ACBB0816713F2A00BB4414 /* poi_place_hamlet.p.64.png */; };
		02ACBC4F16713F2B00BB4414 /* poi_place_suburb.p.64.png in Resources */ = {isa = PBXBuildFile; fileRef = 02ACBB0916713F2A00BB4414 /* poi_place_suburb.p.64.png */; };
		02ACBC5016713F2B00BB4414 /* poi_place_town.p.64.png in Resources */ = {isa = PBXBuildFile; fileRef = 02ACBB0A16713F2A00BB4414 /* poi_place_town.p.64.png */; };
		02ACBC5116713F2B00BB4414 /* poi_place_village.p.64.png in Resources */ = {isa = PBXBuildFile; fileRef = 02ACBB0B16713F2A00BB4414 /* poi_place_village.p.64.png */; };
		02ACBC5216713F2B00BB4414 /* poi_point_of_interest.p.64.png in Resources */ = {isa = PBXBuildFile; fileRef = 02ACBB0C16713F2A00BB4414 /* poi_point_of_interest.p.64.png */; };
		02ACBC5316713F2B00BB4414 /* poi_tower_communications.p.64.png in Resources */ = {isa = PBXBuildFile; fileRef = 02ACBB0D16713F2A00BB4414 /* poi_tower_communications.p.64.png */; };
		02ACBC5416713F2B00BB4414 /* poi_tower_lookout.p.64.png in Resources */ = {isa = PBXBuildFile; fileRef = 02ACBB0E16713F2A00BB4414 /* poi_tower_lookout.p.64.png */; };
		02ACBC5516713F2B00BB4414 /* poi_tower_power.p.64.png in Resources */ = {isa = PBXBuildFile; fileRef = 02ACBB0F16713F2A00BB4414 /* poi_tower_power.p.64.png */; };
		02ACBC5616713F2B00BB4414 /* poi_tower_water.p.64.png in Resources */ = {isa = PBXBuildFile; fileRef = 02ACBB1016713F2A00BB4414 /* poi_tower_water.p.64.png */; };
		02ACBC5716713F2B00BB4414 /* power_station_coal.p.64.png in Resources */ = {isa = PBXBuildFile; fileRef = 02ACBB1116713F2A00BB4414 /* power_station_coal.p.64.png */; };
		02ACBC5816713F2B00BB4414 /* power_station_gas.p.64.png in Resources */ = {isa = PBXBuildFile; fileRef = 02ACBB1216713F2A00BB4414 /* power_station_gas.p.64.png */; };
		02ACBC5916713F2B00BB4414 /* power_station_solar.p.64.png in Resources */ = {isa = PBXBuildFile; fileRef = 02ACBB1316713F2A00BB4414 /* power_station_solar.p.64.png */; };
		02ACBC5A16713F2B00BB4414 /* power_station_water.p.64.png in Resources */ = {isa = PBXBuildFile; fileRef = 02ACBB1416713F2A00BB4414 /* power_station_water.p.64.png */; };
		02ACBC5B16713F2B00BB4414 /* power_station_wind.p.64.png in Resources */ = {isa = PBXBuildFile; fileRef = 02ACBB1516713F2A00BB4414 /* power_station_wind.p.64.png */; };
		02ACBC5C16713F2B00BB4414 /* power_substation.p.64.png in Resources */ = {isa = PBXBuildFile; fileRef = 02ACBB1616713F2A00BB4414 /* power_substation.p.64.png */; };
		02ACBC5D16713F2B00BB4414 /* power_tower_high.p.64.png in Resources */ = {isa = PBXBuildFile; fileRef = 02ACBB1716713F2A00BB4414 /* power_tower_high.p.64.png */; };
		02ACBC5E16713F2B00BB4414 /* power_tower_high2.p.64.png in Resources */ = {isa = PBXBuildFile; fileRef = 02ACBB1816713F2A00BB4414 /* power_tower_high2.p.64.png */; };
		02ACBC5F16713F2B00BB4414 /* power_tower_low.p.64.png in Resources */ = {isa = PBXBuildFile; fileRef = 02ACBB1916713F2A00BB4414 /* power_tower_low.p.64.png */; };
		02ACBC6016713F2B00BB4414 /* power_transformer.p.64.png in Resources */ = {isa = PBXBuildFile; fileRef = 02ACBB1A16713F2A00BB4414 /* power_transformer.p.64.png */; };
		02ACBC6116713F2B00BB4414 /* shopping_alcohol.p.64.png in Resources */ = {isa = PBXBuildFile; fileRef = 02ACBB1B16713F2A00BB4414 /* shopping_alcohol.p.64.png */; };
		02ACBC6216713F2B00BB4414 /* shopping_bakery.p.64.png in Resources */ = {isa = PBXBuildFile; fileRef = 02ACBB1C16713F2A00BB4414 /* shopping_bakery.p.64.png */; };
		02ACBC6316713F2B00BB4414 /* shopping_bicycle.p.64.png in Resources */ = {isa = PBXBuildFile; fileRef = 02ACBB1D16713F2A00BB4414 /* shopping_bicycle.p.64.png */; };
		02ACBC6416713F2B00BB4414 /* shopping_book.p.64.png in Resources */ = {isa = PBXBuildFile; fileRef = 02ACBB1E16713F2A00BB4414 /* shopping_book.p.64.png */; };
		02ACBC6516713F2B00BB4414 /* shopping_butcher.p.64.png in Resources */ = {isa = PBXBuildFile; fileRef = 02ACBB1F16713F2A00BB4414 /* shopping_butcher.p.64.png */; };
		02ACBC6616713F2B00BB4414 /* shopping_butcher2.p.64.png in Resources */ = {isa = PBXBuildFile; fileRef = 02ACBB2016713F2A00BB4414 /* shopping_butcher2.p.64.png */; };
		02ACBC6716713F2B00BB4414 /* shopping_car.p.64.png in Resources */ = {isa = PBXBuildFile; fileRef = 02ACBB2116713F2A00BB4414 /* shopping_car.p.64.png */; };
		02ACBC6816713F2B00BB4414 /* shopping_car_repair.p.64.png in Resources */ = {isa = PBXBuildFile; fileRef = 02ACBB2216713F2A00BB4414 /* shopping_car_repair.p.64.png */; };
		02ACBC6916713F2B00BB4414 /* shopping_clothes.p.64.png in Resources */ = {isa = PBXBuildFile; fileRef = 02ACBB2316713F2A00BB4414 /* shopping_clothes.p.64.png */; };
		02ACBC6A16713F2B00BB4414 /* shopping_computer.p.64.png in Resources */ = {isa = PBXBuildFile; fileRef = 02ACBB2416713F2A00BB4414 /* shopping_computer.p.64.png */; };
		02ACBC6B16713F2B00BB4414 /* shopping_confectionery.p.64.png in Resources */ = {isa = PBXBuildFile; fileRef = 02ACBB2516713F2A00BB4414 /* shopping_confectionery.p.64.png */; };
		02ACBC6C16713F2B00BB4414 /* shopping_convenience.p.64.png in Resources */ = {isa = PBXBuildFile; fileRef = 02ACBB2616713F2A00BB4414 /* shopping_convenience.p.64.png */; };
		02ACBC6D16713F2B00BB4414 /* shopping_copyshop.p.64.png in Resources */ = {isa = PBXBuildFile; fileRef = 02ACBB2716713F2A00BB4414 /* shopping_copyshop.p.64.png */; };
		02ACBC6E16713F2B00BB4414 /* shopping_department_store.p.64.png in Resources */ = {isa = PBXBuildFile; fileRef = 02ACBB2816713F2A00BB4414 /* shopping_department_store.p.64.png */; };
		02ACBC6F16713F2B00BB4414 /* shopping_diy.p.64.png in Resources */ = {isa = PBXBuildFile; fileRef = 02ACBB2916713F2A00BB4414 /* shopping_diy.p.64.png */; };
		02ACBC7016713F2B00BB4414 /* shopping_estateagent.p.64.png in Resources */ = {isa = PBXBuildFile; fileRef = 02ACBB2A16713F2A00BB4414 /* shopping_estateagent.p.64.png */; };
		02ACBC7116713F2B00BB4414 /* shopping_estateagent2.p.64.png in Resources */ = {isa = PBXBuildFile; fileRef = 02ACBB2B16713F2A00BB4414 /* shopping_estateagent2.p.64.png */; };
		02ACBC7216713F2B00BB4414 /* shopping_estateagent3.p.64.png in Resources */ = {isa = PBXBuildFile; fileRef = 02ACBB2C16713F2A00BB4414 /* shopping_estateagent3.p.64.png */; };
		02ACBC7316713F2B00BB4414 /* shopping_fish.p.64.png in Resources */ = {isa = PBXBuildFile; fileRef = 02ACBB2D16713F2A00BB4414 /* shopping_fish.p.64.png */; };
		02ACBC7416713F2B00BB4414 /* shopping_florist.p.64.png in Resources */ = {isa = PBXBuildFile; fileRef = 02ACBB2E16713F2A00BB4414 /* shopping_florist.p.64.png */; };
		02ACBC7516713F2B00BB4414 /* shopping_garden_centre.p.64.png in Resources */ = {isa = PBXBuildFile; fileRef = 02ACBB2F16713F2A00BB4414 /* shopping_garden_centre.p.64.png */; };
		02ACBC7616713F2B00BB4414 /* shopping_gift.p.64.png in Resources */ = {isa = PBXBuildFile; fileRef = 02ACBB3016713F2A00BB4414 /* shopping_gift.p.64.png */; };
		02ACBC7716713F2B00BB4414 /* shopping_greengrocer.p.64.png in Resources */ = {isa = PBXBuildFile; fileRef = 02ACBB3116713F2A00BB4414 /* shopping_greengrocer.p.64.png */; };
		02ACBC7816713F2B00BB4414 /* shopping_hairdresser.p.64.png in Resources */ = {isa = PBXBuildFile; fileRef = 02ACBB3216713F2A00BB4414 /* shopping_hairdresser.p.64.png */; };
		02ACBC7916713F2B00BB4414 /* shopping_hearing_aids.p.64.png in Resources */ = {isa = PBXBuildFile; fileRef = 02ACBB3316713F2A00BB4414 /* shopping_hearing_aids.p.64.png */; };
		02ACBC7A16713F2B00BB4414 /* shopping_hifi.p.64.png in Resources */ = {isa = PBXBuildFile; fileRef = 02ACBB3416713F2A00BB4414 /* shopping_hifi.p.64.png */; };
		02ACBC7B16713F2B00BB4414 /* shopping_jewelry.p.64.png in Resources */ = {isa = PBXBuildFile; fileRef = 02ACBB3516713F2A00BB4414 /* shopping_jewelry.p.64.png */; };
		02ACBC7C16713F2B00BB4414 /* shopping_jewelry2.p.64.png in Resources */ = {isa = PBXBuildFile; fileRef = 02ACBB3616713F2A00BB4414 /* shopping_jewelry2.p.64.png */; };
		02ACBC7D16713F2B00BB4414 /* shopping_kiosk.p.64.png in Resources */ = {isa = PBXBuildFile; fileRef = 02ACBB3716713F2A00BB4414 /* shopping_kiosk.p.64.png */; };
		02ACBC7E16713F2B00BB4414 /* shopping_laundrette.p.64.png in Resources */ = {isa = PBXBuildFile; fileRef = 02ACBB3816713F2A00BB4414 /* shopping_laundrette.p.64.png */; };
		02ACBC7F16713F2B00BB4414 /* shopping_marketplace.p.64.png in Resources */ = {isa = PBXBuildFile; fileRef = 02ACBB3916713F2A00BB4414 /* shopping_marketplace.p.64.png */; };
		02ACBC8016713F2B00BB4414 /* shopping_mobile_phone.p.64.png in Resources */ = {isa = PBXBuildFile; fileRef = 02ACBB3A16713F2A00BB4414 /* shopping_mobile_phone.p.64.png */; };
		02ACBC8116713F2B00BB4414 /* shopping_motorcycle.p.64.png in Resources */ = {isa = PBXBuildFile; fileRef = 02ACBB3B16713F2A00BB4414 /* shopping_motorcycle.p.64.png */; };
		02ACBC8216713F2B00BB4414 /* shopping_music.p.64.png in Resources */ = {isa = PBXBuildFile; fileRef = 02ACBB3C16713F2A00BB4414 /* shopping_music.p.64.png */; };
		02ACBC8316713F2B00BB4414 /* shopping_newspaper.p.64.png in Resources */ = {isa = PBXBuildFile; fileRef = 02ACBB3D16713F2A00BB4414 /* shopping_newspaper.p.64.png */; };
		02ACBC8416713F2B00BB4414 /* shopping_pet.p.64.png in Resources */ = {isa = PBXBuildFile; fileRef = 02ACBB3E16713F2A00BB4414 /* shopping_pet.p.64.png */; };
		02ACBC8516713F2B00BB4414 /* shopping_pet2.p.64.png in Resources */ = {isa = PBXBuildFile; fileRef = 02ACBB3F16713F2A00BB4414 /* shopping_pet2.p.64.png */; };
		02ACBC8616713F2B00BB4414 /* shopping_photo.p.64.png in Resources */ = {isa = PBXBuildFile; fileRef = 02ACBB4016713F2A00BB4414 /* shopping_photo.p.64.png */; };
		02ACBC8716713F2B00BB4414 /* shopping_supermarket.p.64.png in Resources */ = {isa = PBXBuildFile; fileRef = 02ACBB4116713F2A00BB4414 /* shopping_supermarket.p.64.png */; };
		02ACBC8816713F2B00BB4414 /* shopping_tackle.p.64.png in Resources */ = {isa = PBXBuildFile; fileRef = 02ACBB4216713F2A00BB4414 /* shopping_tackle.p.64.png */; };
		02ACBC8916713F2B00BB4414 /* shopping_tobacco.p.64.png in Resources */ = {isa = PBXBuildFile; fileRef = 02ACBB4316713F2A00BB4414 /* shopping_tobacco.p.64.png */; };
		02ACBC8A16713F2B00BB4414 /* shopping_toys.p.64.png in Resources */ = {isa = PBXBuildFile; fileRef = 02ACBB4416713F2A00BB4414 /* shopping_toys.p.64.png */; };
		02ACBC8B16713F2B00BB4414 /* shopping_vending_machine.p.64.png in Resources */ = {isa = PBXBuildFile; fileRef = 02ACBB4516713F2A00BB4414 /* shopping_vending_machine.p.64.png */; };
		02ACBC8C16713F2B00BB4414 /* shopping_video_rental.p.64.png in Resources */ = {isa = PBXBuildFile; fileRef = 02ACBB4616713F2A00BB4414 /* shopping_video_rental.p.64.png */; };
		02ACBC8D16713F2B00BB4414 /* sport_archery.p.64.png in Resources */ = {isa = PBXBuildFile; fileRef = 02ACBB4716713F2A00BB4414 /* sport_archery.p.64.png */; };
		02ACBC8E16713F2B00BB4414 /* sport_baseball.p.64.png in Resources */ = {isa = PBXBuildFile; fileRef = 02ACBB4816713F2A00BB4414 /* sport_baseball.p.64.png */; };
		02ACBC8F16713F2B00BB4414 /* sport_canoe.p.64.png in Resources */ = {isa = PBXBuildFile; fileRef = 02ACBB4916713F2A00BB4414 /* sport_canoe.p.64.png */; };
		02ACBC9016713F2B00BB4414 /* sport_cricket.p.64.png in Resources */ = {isa = PBXBuildFile; fileRef = 02ACBB4A16713F2A00BB4414 /* sport_cricket.p.64.png */; };
		02ACBC9116713F2B00BB4414 /* sport_diving.p.64.png in Resources */ = {isa = PBXBuildFile; fileRef = 02ACBB4B16713F2A00BB4414 /* sport_diving.p.64.png */; };
		02ACBC9216713F2B00BB4414 /* sport_golf.p.64.png in Resources */ = {isa = PBXBuildFile; fileRef = 02ACBB4C16713F2A00BB4414 /* sport_golf.p.64.png */; };
		02ACBC9316713F2B00BB4414 /* sport_gym.p.64.png in Resources */ = {isa = PBXBuildFile; fileRef = 02ACBB4D16713F2A00BB4414 /* sport_gym.p.64.png */; };
		02ACBC9416713F2B00BB4414 /* sport_gymnasium.p.64.png in Resources */ = {isa = PBXBuildFile; fileRef = 02ACBB4E16713F2A00BB4414 /* sport_gymnasium.p.64.png */; };
		02ACBC9516713F2B00BB4414 /* sport_gymnasium2.p.64.png in Resources */ = {isa = PBXBuildFile; fileRef = 02ACBB4F16713F2A00BB4414 /* sport_gymnasium2.p.64.png */; };
		02ACBC9616713F2B00BB4414 /* sport_hillclimbing.p.64.png in Resources */ = {isa = PBXBuildFile; fileRef = 02ACBB5016713F2A00BB4414 /* sport_hillclimbing.p.64.png */; };
		02ACBC9716713F2B00BB4414 /* sport_horse_racing.p.64.png in Resources */ = {isa = PBXBuildFile; fileRef = 02ACBB5116713F2A00BB4414 /* sport_horse_racing.p.64.png */; };
		02ACBC9816713F2B00BB4414 /* sport_iceskating.p.64.png in Resources */ = {isa = PBXBuildFile; fileRef = 02ACBB5216713F2A00BB4414 /* sport_iceskating.p.64.png */; };
		02ACBC9916713F2B00BB4414 /* sport_jetski.p.64.png in Resources */ = {isa = PBXBuildFile; fileRef = 02ACBB5316713F2A00BB4414 /* sport_jetski.p.64.png */; };
		02ACBC9A16713F2B00BB4414 /* sport_leisure_centre.p.64.png in Resources */ = {isa = PBXBuildFile; fileRef = 02ACBB5416713F2A00BB4414 /* sport_leisure_centre.p.64.png */; };
		02ACBC9B16713F2B00BB4414 /* sport_minature_golf.p.64.png in Resources */ = {isa = PBXBuildFile; fileRef = 02ACBB5516713F2A00BB4414 /* sport_minature_golf.p.64.png */; };
		02ACBC9C16713F2B00BB4414 /* sport_motorracing.p.64.png in Resources */ = {isa = PBXBuildFile; fileRef = 02ACBB5616713F2A00BB4414 /* sport_motorracing.p.64.png */; };
		02ACBC9D16713F2B00BB4414 /* sport_playground.p.64.png in Resources */ = {isa = PBXBuildFile; fileRef = 02ACBB5716713F2A00BB4414 /* sport_playground.p.64.png */; };
		02ACBC9E16713F2B00BB4414 /* sport_sailing.p.64.png in Resources */ = {isa = PBXBuildFile; fileRef = 02ACBB5816713F2A00BB4414 /* sport_sailing.p.64.png */; };
		02ACBC9F16713F2B00BB4414 /* sport_shooting.p.64.png in Resources */ = {isa = PBXBuildFile; fileRef = 02ACBB5916713F2A00BB4414 /* sport_shooting.p.64.png */; };
		02ACBCA016713F2B00BB4414 /* sport_skiing_crosscountry.p.64.png in Resources */ = {isa = PBXBuildFile; fileRef = 02ACBB5A16713F2A00BB4414 /* sport_skiing_crosscountry.p.64.png */; };
		02ACBCA116713F2B00BB4414 /* sport_skiing_downhill.p.64.png in Resources */ = {isa = PBXBuildFile; fileRef = 02ACBB5B16713F2A00BB4414 /* sport_skiing_downhill.p.64.png */; };
		02ACBCA216713F2B00BB4414 /* sport_snooker.p.64.png in Resources */ = {isa = PBXBuildFile; fileRef = 02ACBB5C16713F2A00BB4414 /* sport_snooker.p.64.png */; };
		02ACBCA316713F2B00BB4414 /* sport_soccer.p.64.png in Resources */ = {isa = PBXBuildFile; fileRef = 02ACBB5D16713F2A00BB4414 /* sport_soccer.p.64.png */; };
		02ACBCA416713F2B00BB4414 /* sport_stadium.p.64.png in Resources */ = {isa = PBXBuildFile; fileRef = 02ACBB5E16713F2A00BB4414 /* sport_stadium.p.64.png */; };
		02ACBCA516713F2B00BB4414 /* sport_swimming_indoor.p.64.png in Resources */ = {isa = PBXBuildFile; fileRef = 02ACBB5F16713F2A00BB4414 /* sport_swimming_indoor.p.64.png */; };
		02ACBCA616713F2B00BB4414 /* sport_swimming_outdoor.p.64.png in Resources */ = {isa = PBXBuildFile; fileRef = 02ACBB6016713F2A00BB4414 /* sport_swimming_outdoor.p.64.png */; };
		02ACBCA716713F2B00BB4414 /* sport_tennis.p.64.png in Resources */ = {isa = PBXBuildFile; fileRef = 02ACBB6116713F2A00BB4414 /* sport_tennis.p.64.png */; };
		02ACBCA816713F2B00BB4414 /* sport_windsurfing.p.64.png in Resources */ = {isa = PBXBuildFile; fileRef = 02ACBB6216713F2A00BB4414 /* sport_windsurfing.p.64.png */; };
		02ACBCA916713F2B00BB4414 /* tourist_archaeological.p.64.png in Resources */ = {isa = PBXBuildFile; fileRef = 02ACBB6316713F2A00BB4414 /* tourist_archaeological.p.64.png */; };
		02ACBCAA16713F2B00BB4414 /* tourist_archaeological2.p.64.png in Resources */ = {isa = PBXBuildFile; fileRef = 02ACBB6416713F2A00BB4414 /* tourist_archaeological2.p.64.png */; };
		02ACBCAB16713F2B00BB4414 /* tourist_art_gallery.p.64.png in Resources */ = {isa = PBXBuildFile; fileRef = 02ACBB6516713F2A00BB4414 /* tourist_art_gallery.p.64.png */; };
		02ACBCAC16713F2B00BB4414 /* tourist_art_gallery2.p.64.png in Resources */ = {isa = PBXBuildFile; fileRef = 02ACBB6616713F2A00BB4414 /* tourist_art_gallery2.p.64.png */; };
		02ACBCAD16713F2B00BB4414 /* tourist_attraction.p.64.png in Resources */ = {isa = PBXBuildFile; fileRef = 02ACBB6716713F2A00BB4414 /* tourist_attraction.p.64.png */; };
		02ACBCAE16713F2B00BB4414 /* tourist_battlefield.p.64.png in Resources */ = {isa = PBXBuildFile; fileRef = 02ACBB6816713F2A00BB4414 /* tourist_battlefield.p.64.png */; };
		02ACBCAF16713F2B00BB4414 /* tourist_beach.p.64.png in Resources */ = {isa = PBXBuildFile; fileRef = 02ACBB6916713F2A00BB4414 /* tourist_beach.p.64.png */; };
		02ACBCB016713F2B00BB4414 /* tourist_casino.p.64.png in Resources */ = {isa = PBXBuildFile; fileRef = 02ACBB6A16713F2A00BB4414 /* tourist_casino.p.64.png */; };
		02ACBCB116713F2B00BB4414 /* tourist_castle.p.64.png in Resources */ = {isa = PBXBuildFile; fileRef = 02ACBB6B16713F2A00BB4414 /* tourist_castle.p.64.png */; };
		02ACBCB216713F2B00BB4414 /* tourist_castle2.p.64.png in Resources */ = {isa = PBXBuildFile; fileRef = 02ACBB6C16713F2A00BB4414 /* tourist_castle2.p.64.png */; };
		02ACBCB316713F2B00BB4414 /* tourist_cinema.p.64.png in Resources */ = {isa = PBXBuildFile; fileRef = 02ACBB6D16713F2A00BB4414 /* tourist_cinema.p.64.png */; };
		02ACBCB416713F2B00BB4414 /* tourist_cinema2.p.64.png in Resources */ = {isa = PBXBuildFile; fileRef = 02ACBB6E16713F2A00BB4414 /* tourist_cinema2.p.64.png */; };
		02ACBCB516713F2B00BB4414 /* tourist_clock.p.64.png in Resources */ = {isa = PBXBuildFile; fileRef = 02ACBB6F16713F2A00BB4414 /* tourist_clock.p.64.png */; };
		02ACBCB616713F2B00BB4414 /* tourist_fountain.p.64.png in Resources */ = {isa = PBXBuildFile; fileRef = 02ACBB7016713F2A00BB4414 /* tourist_fountain.p.64.png */; };
		02ACBCB716713F2B00BB4414 /* tourist_guidepost.p.64.png in Resources */ = {isa = PBXBuildFile; fileRef = 02ACBB7116713F2A00BB4414 /* tourist_guidepost.p.64.png */; };
		02ACBCB816713F2B00BB4414 /* tourist_information.p.64.png in Resources */ = {isa = PBXBuildFile; fileRef = 02ACBB7216713F2A00BB4414 /* tourist_information.p.64.png */; };
		02ACBCB916713F2B00BB4414 /* tourist_map.p.64.png in Resources */ = {isa = PBXBuildFile; fileRef = 02ACBB7316713F2A00BB4414 /* tourist_map.p.64.png */; };
		02ACBCBA16713F2B00BB4414 /* tourist_memorial.p.64.png in Resources */ = {isa = PBXBuildFile; fileRef = 02ACBB7416713F2A00BB4414 /* tourist_memorial.p.64.png */; };
		02ACBCBB16713F2B00BB4414 /* tourist_monument.p.64.png in Resources */ = {isa = PBXBuildFile; fileRef = 02ACBB7516713F2A00BB4414 /* tourist_monument.p.64.png */; };
		02ACBCBC16713F2B00BB4414 /* tourist_museum.p.64.png in Resources */ = {isa = PBXBuildFile; fileRef = 02ACBB7616713F2A00BB4414 /* tourist_museum.p.64.png */; };
		02ACBCBD16713F2B00BB4414 /* tourist_picnic.p.64.png in Resources */ = {isa = PBXBuildFile; fileRef = 02ACBB7716713F2A00BB4414 /* tourist_picnic.p.64.png */; };
		02ACBCBE16713F2B00BB4414 /* tourist_ruin.p.64.png in Resources */ = {isa = PBXBuildFile; fileRef = 02ACBB7816713F2A00BB4414 /* tourist_ruin.p.64.png */; };
		02ACBCBF16713F2B00BB4414 /* tourist_steam_train.p.64.png in Resources */ = {isa = PBXBuildFile; fileRef = 02ACBB7916713F2A00BB4414 /* tourist_steam_train.p.64.png */; };
		02ACBCC016713F2B00BB4414 /* tourist_theatre.p.64.png in Resources */ = {isa = PBXBuildFile; fileRef = 02ACBB7A16713F2A00BB4414 /* tourist_theatre.p.64.png */; };
		02ACBCC116713F2B00BB4414 /* tourist_theme_park.p.64.png in Resources */ = {isa = PBXBuildFile; fileRef = 02ACBB7B16713F2A00BB4414 /* tourist_theme_park.p.64.png */; };
		02ACBCC216713F2B00BB4414 /* tourist_view_point.p.64.png in Resources */ = {isa = PBXBuildFile; fileRef = 02ACBB7C16713F2A00BB4414 /* tourist_view_point.p.64.png */; };
		02ACBCC316713F2B00BB4414 /* tourist_waterwheel.p.64.png in Resources */ = {isa = PBXBuildFile; fileRef = 02ACBB7D16713F2A00BB4414 /* tourist_waterwheel.p.64.png */; };
		02ACBCC416713F2B00BB4414 /* tourist_wayside_cross.p.64.png in Resources */ = {isa = PBXBuildFile; fileRef = 02ACBB7E16713F2A00BB4414 /* tourist_wayside_cross.p.64.png */; };
		02ACBCC516713F2B00BB4414 /* tourist_wayside_shrine.p.64.png in Resources */ = {isa = PBXBuildFile; fileRef = 02ACBB7F16713F2A00BB4414 /* tourist_wayside_shrine.p.64.png */; };
		02ACBCC616713F2B00BB4414 /* tourist_windmill.p.64.png in Resources */ = {isa = PBXBuildFile; fileRef = 02ACBB8016713F2A00BB4414 /* tourist_windmill.p.64.png */; };
		02ACBCC716713F2B00BB4414 /* tourist_wreck.p.64.png in Resources */ = {isa = PBXBuildFile; fileRef = 02ACBB8116713F2A00BB4414 /* tourist_wreck.p.64.png */; };
		02ACBCC816713F2B00BB4414 /* tourist_zoo.p.64.png in Resources */ = {isa = PBXBuildFile; fileRef = 02ACBB8216713F2A00BB4414 /* tourist_zoo.p.64.png */; };
		02ACBCC916713F2B00BB4414 /* transport_aerodrome.p.64.png in Resources */ = {isa = PBXBuildFile; fileRef = 02ACBB8316713F2A00BB4414 /* transport_aerodrome.p.64.png */; };
		02ACBCCA16713F2B00BB4414 /* transport_aerodrome2.p.64.png in Resources */ = {isa = PBXBuildFile; fileRef = 02ACBB8416713F2A00BB4414 /* transport_aerodrome2.p.64.png */; };
		02ACBCCB16713F2B00BB4414 /* transport_airport.p.64.png in Resources */ = {isa = PBXBuildFile; fileRef = 02ACBB8516713F2A00BB4414 /* transport_airport.p.64.png */; };
		02ACBCCC16713F2B00BB4414 /* transport_airport2.p.64.png in Resources */ = {isa = PBXBuildFile; fileRef = 02ACBB8616713F2A00BB4414 /* transport_airport2.p.64.png */; };
		02ACBCCD16713F2B00BB4414 /* transport_airport_gate.p.64.png in Resources */ = {isa = PBXBuildFile; fileRef = 02ACBB8716713F2A00BB4414 /* transport_airport_gate.p.64.png */; };
		02ACBCCE16713F2B00BB4414 /* transport_airport_terminal.p.64.png in Resources */ = {isa = PBXBuildFile; fileRef = 02ACBB8816713F2A00BB4414 /* transport_airport_terminal.p.64.png */; };
		02ACBCCF16713F2B00BB4414 /* transport_bus_station.p.64.png in Resources */ = {isa = PBXBuildFile; fileRef = 02ACBB8916713F2A00BB4414 /* transport_bus_station.p.64.png */; };
		02ACBCD016713F2B00BB4414 /* transport_bus_stop.p.64.png in Resources */ = {isa = PBXBuildFile; fileRef = 02ACBB8A16713F2A00BB4414 /* transport_bus_stop.p.64.png */; };
		02ACBCD116713F2B00BB4414 /* transport_bus_stop2.p.64.png in Resources */ = {isa = PBXBuildFile; fileRef = 02ACBB8B16713F2A00BB4414 /* transport_bus_stop2.p.64.png */; };
		02ACBCD216713F2B00BB4414 /* transport_car_share.p.64.png in Resources */ = {isa = PBXBuildFile; fileRef = 02ACBB8C16713F2A00BB4414 /* transport_car_share.p.64.png */; };
		02ACBCD316713F2B00BB4414 /* transport_emergency_phone.p.64.png in Resources */ = {isa = PBXBuildFile; fileRef = 02ACBB8D16713F2A00BB4414 /* transport_emergency_phone.p.64.png */; };
		02ACBCD416713F2B00BB4414 /* transport_ford.p.64.png in Resources */ = {isa = PBXBuildFile; fileRef = 02ACBB8E16713F2A00BB4414 /* transport_ford.p.64.png */; };
		02ACBCD516713F2B00BB4414 /* transport_fuel.p.64.png in Resources */ = {isa = PBXBuildFile; fileRef = 02ACBB8F16713F2A00BB4414 /* transport_fuel.p.64.png */; };
		02ACBCD616713F2B00BB4414 /* transport_fuel_lpg.p.64.png in Resources */ = {isa = PBXBuildFile; fileRef = 02ACBB9016713F2A00BB4414 /* transport_fuel_lpg.p.64.png */; };
		02ACBCD716713F2B00BB4414 /* transport_helicopter.p.64.png in Resources */ = {isa = PBXBuildFile; fileRef = 02ACBB9116713F2A00BB4414 /* transport_helicopter.p.64.png */; };
		02ACBCD816713F2B00BB4414 /* transport_helicopter_pad.p.64.png in Resources */ = {isa = PBXBuildFile; fileRef = 02ACBB9216713F2A00BB4414 /* transport_helicopter_pad.p.64.png */; };
		02ACBCD916713F2B00BB4414 /* transport_lighthouse.p.64.png in Resources */ = {isa = PBXBuildFile; fileRef = 02ACBB9316713F2A00BB4414 /* transport_lighthouse.p.64.png */; };
		02ACBCDA16713F2B00BB4414 /* transport_marina.p.64.png in Resources */ = {isa = PBXBuildFile; fileRef = 02ACBB9416713F2A00BB4414 /* transport_marina.p.64.png */; };
		02ACBCDB16713F2B00BB4414 /* transport_miniroundabout_anticlockwise.p.64.png in Resources */ = {isa = PBXBuildFile; fileRef = 02ACBB9516713F2A00BB4414 /* transport_miniroundabout_anticlockwise.p.64.png */; };
		02ACBCDC16713F2B00BB4414 /* transport_miniroundabout_clockwise.p.64.png in Resources */ = {isa = PBXBuildFile; fileRef = 02ACBB9616713F2A00BB4414 /* transport_miniroundabout_clockwise.p.64.png */; };
		02ACBCDD16713F2B00BB4414 /* transport_parking.p.64.png in Resources */ = {isa = PBXBuildFile; fileRef = 02ACBB9716713F2A00BB4414 /* transport_parking.p.64.png */; };
		02ACBCDE16713F2B00BB4414 /* transport_parking_bicycle.p.64.png in Resources */ = {isa = PBXBuildFile; fileRef = 02ACBB9816713F2A00BB4414 /* transport_parking_bicycle.p.64.png */; };
		02ACBCDF16713F2B00BB4414 /* transport_parking_car.p.64.png in Resources */ = {isa = PBXBuildFile; fileRef = 02ACBB9916713F2A00BB4414 /* transport_parking_car.p.64.png */; };
		02ACBCE016713F2B00BB4414 /* transport_parking_car_paid.p.64.png in Resources */ = {isa = PBXBuildFile; fileRef = 02ACBB9A16713F2A00BB4414 /* transport_parking_car_paid.p.64.png */; };
		02ACBCE116713F2B00BB4414 /* transport_parking_disabled.p.64.png in Resources */ = {isa = PBXBuildFile; fileRef = 02ACBB9B16713F2A00BB4414 /* transport_parking_disabled.p.64.png */; };
		02ACBCE216713F2B00BB4414 /* transport_parking_private.p.64.png in Resources */ = {isa = PBXBuildFile; fileRef = 02ACBB9C16713F2A00BB4414 /* transport_parking_private.p.64.png */; };
		02ACBCE316713F2B00BB4414 /* transport_parking_private2.p.64.png in Resources */ = {isa = PBXBuildFile; fileRef = 02ACBB9D16713F2A00BB4414 /* transport_parking_private2.p.64.png */; };
		02ACBCE416713F2B00BB4414 /* transport_parking_private3.p.64.png in Resources */ = {isa = PBXBuildFile; fileRef = 02ACBB9E16713F2A00BB4414 /* transport_parking_private3.p.64.png */; };
		02ACBCE516713F2B00BB4414 /* transport_port.p.64.png in Resources */ = {isa = PBXBuildFile; fileRef = 02ACBB9F16713F2A00BB4414 /* transport_port.p.64.png */; };
		02ACBCE616713F2B00BB4414 /* transport_rental_bicycle.p.64.png in Resources */ = {isa = PBXBuildFile; fileRef = 02ACBBA016713F2A00BB4414 /* transport_rental_bicycle.p.64.png */; };
		02ACBCE716713F2B00BB4414 /* transport_rental_car.p.64.png in Resources */ = {isa = PBXBuildFile; fileRef = 02ACBBA116713F2A00BB4414 /* transport_rental_car.p.64.png */; };
		02ACBCE816713F2B00BB4414 /* transport_roundabout_anticlockwise.p.64.png in Resources */ = {isa = PBXBuildFile; fileRef = 02ACBBA216713F2A00BB4414 /* transport_roundabout_anticlockwise.p.64.png */; };
		02ACBCE916713F2B00BB4414 /* transport_roundabout_clockwise.p.64.png in Resources */ = {isa = PBXBuildFile; fileRef = 02ACBBA316713F2A00BB4414 /* transport_roundabout_clockwise.p.64.png */; };
		02ACBCEA16713F2B00BB4414 /* transport_slipway.p.64.png in Resources */ = {isa = PBXBuildFile; fileRef = 02ACBBA416713F2A00BB4414 /* transport_slipway.p.64.png */; };
		02ACBCEB16713F2B00BB4414 /* transport_speedbump.p.64.png in Resources */ = {isa = PBXBuildFile; fileRef = 02ACBBA516713F2A00BB4414 /* transport_speedbump.p.64.png */; };
		02ACBCEC16713F2B00BB4414 /* transport_subway.p.64.png in Resources */ = {isa = PBXBuildFile; fileRef = 02ACBBA616713F2A00BB4414 /* transport_subway.p.64.png */; };
		02ACBCED16713F2B00BB4414 /* transport_taxi_rank.p.64.png in Resources */ = {isa = PBXBuildFile; fileRef = 02ACBBA716713F2A00BB4414 /* transport_taxi_rank.p.64.png */; };
		02ACBCEE16713F2B00BB4414 /* transport_traffic_lights.p.64.png in Resources */ = {isa = PBXBuildFile; fileRef = 02ACBBA816713F2A00BB4414 /* transport_traffic_lights.p.64.png */; };
		02ACBCEF16713F2B00BB4414 /* transport_train_station.p.64.png in Resources */ = {isa = PBXBuildFile; fileRef = 02ACBBA916713F2A00BB4414 /* transport_train_station.p.64.png */; };
		02ACBCF016713F2B00BB4414 /* transport_train_station2.p.64.png in Resources */ = {isa = PBXBuildFile; fileRef = 02ACBBAA16713F2A00BB4414 /* transport_train_station2.p.64.png */; };
		02ACBCF116713F2B00BB4414 /* transport_tram_stop.p.64.png in Resources */ = {isa = PBXBuildFile; fileRef = 02ACBBAB16713F2A00BB4414 /* transport_tram_stop.p.64.png */; };
		02ACBCF216713F2B00BB4414 /* transport_turning_circle.p.64.png in Resources */ = {isa = PBXBuildFile; fileRef = 02ACBBAC16713F2A00BB4414 /* transport_turning_circle.p.64.png */; };
		02ACBCF316713F2B00BB4414 /* transport_walking.p.64.png in Resources */ = {isa = PBXBuildFile; fileRef = 02ACBBAD16713F2A00BB4414 /* transport_walking.p.64.png */; };
		02ACBCF416713F2B00BB4414 /* transport_zebra_crossing.p.64.png in Resources */ = {isa = PBXBuildFile; fileRef = 02ACBBAE16713F2A00BB4414 /* transport_zebra_crossing.p.64.png */; };
		02ACBCF516713F2B00BB4414 /* water_dam.p.64.png in Resources */ = {isa = PBXBuildFile; fileRef = 02ACBBAF16713F2A00BB4414 /* water_dam.p.64.png */; };
		02ACBCF616713F2B00BB4414 /* water_tower.p.64.png in Resources */ = {isa = PBXBuildFile; fileRef = 02ACBBB016713F2A00BB4414 /* water_tower.p.64.png */; };
		02ACBCF716713F2B00BB4414 /* water_weir.p.64.png in Resources */ = {isa = PBXBuildFile; fileRef = 02ACBBB116713F2A00BB4414 /* water_weir.p.64.png */; };
		02ACBCF816713F2B00BB4414 /* QuadMap.m in Sources */ = {isa = PBXBuildFile; fileRef = 02ACBBB316713F2A00BB4414 /* QuadMap.m */; };
		02ACBCF916713F2B00BB4414 /* RulerLayer.m in Sources */ = {isa = PBXBuildFile; fileRef = 02ACBBB516713F2A00BB4414 /* RulerLayer.m */; };
		02ACBCFA16713F2B00BB4414 /* SpeechBalloonLayer.m in Sources */ = {isa = PBXBuildFile; fileRef = 02ACBBB716713F2A00BB4414 /* SpeechBalloonLayer.m */; };
		02ACBCFC16713F2B00BB4414 /* TagInfo.menu.xml in Resources */ = {isa = PBXBuildFile; fileRef = 02ACBBBA16713F2A00BB4414 /* TagInfo.menu.xml */; };
		02ACBCFD16713F2B00BB4414 /* TagInfo.xml in Resources */ = {isa = PBXBuildFile; fileRef = 02ACBBBB16713F2A00BB4414 /* TagInfo.xml */; };
		02ACBD191671737300BB4414 /* libxml2.dylib in Frameworks */ = {isa = PBXBuildFile; fileRef = 02ACBD181671737300BB4414 /* libxml2.dylib */; };
		02ACBD1F16717BBB00BB4414 /* QuartzCore.framework in Frameworks */ = {isa = PBXBuildFile; fileRef = 02ACBD1E16717BBB00BB4414 /* QuartzCore.framework */; };
		02ACBD2116717BC500BB4414 /* CoreLocation.framework in Frameworks */ = {isa = PBXBuildFile; fileRef = 02ACBD2016717BC500BB4414 /* CoreLocation.framework */; };
		02ACBD2416717D7000BB4414 /* TagInfo.m in Sources */ = {isa = PBXBuildFile; fileRef = 02ACBD2316717D7000BB4414 /* TagInfo.m */; };
		02B69D0C1BF42411002605A3 /* HtmlAlertViewController.m in Sources */ = {isa = PBXBuildFile; fileRef = 02B69D0B1BF42411002605A3 /* HtmlAlertViewController.m */; };
		02B69D101BF5A66B002605A3 /* LanguageTableViewController.m in Sources */ = {isa = PBXBuildFile; fileRef = 02B69D0F1BF5A66B002605A3 /* LanguageTableViewController.m */; };
		02BCC5A2206AEDDE00B4478B /* compass.png in Resources */ = {isa = PBXBuildFile; fileRef = 02BCC5A1206AEDDC00B4478B /* compass.png */; };
		02BED98A168B6F2F00357B94 /* WebPageViewController.m in Sources */ = {isa = PBXBuildFile; fileRef = 02BED989168B6F2F00357B94 /* WebPageViewController.m */; };
		02BED98E168BF87200357B94 /* NearbyMappersViewController.m in Sources */ = {isa = PBXBuildFile; fileRef = 02BED98D168BF87200357B94 /* NearbyMappersViewController.m */; };
		02BED99C168CBC5400357B94 /* LocationBallLayer.m in Sources */ = {isa = PBXBuildFile; fileRef = 02BED99B168CBC5400357B94 /* LocationBallLayer.m */; };
		02BED99F168D102700357B94 /* OfflineViewController.m in Sources */ = {isa = PBXBuildFile; fileRef = 02BED99E168D102600357B94 /* OfflineViewController.m */; };
		02BF745120793EE20028ED6A /* TurnRestrictHwyView.m in Sources */ = {isa = PBXBuildFile; fileRef = 02BF745020793EE20028ED6A /* TurnRestrictHwyView.m */; };
		02BF745420793F0A0028ED6A /* TurnRestrictController.m in Sources */ = {isa = PBXBuildFile; fileRef = 02BF745320793F0A0028ED6A /* TurnRestrictController.m */; };
		02C19B351699E8C000F75E3C /* BingMetadataViewController.m in Sources */ = {isa = PBXBuildFile; fileRef = 02C19B341699E8C000F75E3C /* BingMetadataViewController.m */; };
		02C19B371699EA7A00F75E3C /* bing_rgb.png in Resources */ = {isa = PBXBuildFile; fileRef = 02C19B361699EA7A00F75E3C /* bing_rgb.png */; };
		02C3C73419A5A40C003B6783 /* AerialListViewController.m in Sources */ = {isa = PBXBuildFile; fileRef = 02C3C73319A5A40C003B6783 /* AerialListViewController.m */; };
		02C3C73719A5D679003B6783 /* AerialEditViewController.m in Sources */ = {isa = PBXBuildFile; fileRef = 02C3C73619A5D679003B6783 /* AerialEditViewController.m */; };
		02C3C73A19A6DCEA003B6783 /* AerialList.m in Sources */ = {isa = PBXBuildFile; fileRef = 02C3C73919A6DCEA003B6783 /* AerialList.m */; };
		02C4255316796B5800761C54 /* SpeechBalloonView.m in Sources */ = {isa = PBXBuildFile; fileRef = 02C4255216796B5800761C54 /* SpeechBalloonView.m */; };
		02CB5B6516BF1F9C00432914 /* AutocompleteTextField.m in Sources */ = {isa = PBXBuildFile; fileRef = 02CB5B6416BF1F9C00432914 /* AutocompleteTextField.m */; };
		02DAB7D51BFA4BBC00360AED /* 723-location-arrow-toolbar-selected.png in Resources */ = {isa = PBXBuildFile; fileRef = 02DAB7D21BFA4BBC00360AED /* 723-location-arrow-toolbar-selected.png */; };
		02DAB7D61BFA4BBC00360AED /* 723-location-arrow-toolbar-selected@2x.png in Resources */ = {isa = PBXBuildFile; fileRef = 02DAB7D31BFA4BBC00360AED /* 723-location-arrow-toolbar-selected@2x.png */; };
		02DAB7D71BFA4BBC00360AED /* 723-location-arrow-toolbar-selected@3x.png in Resources */ = {isa = PBXBuildFile; fileRef = 02DAB7D41BFA4BBC00360AED /* 723-location-arrow-toolbar-selected@3x.png */; };
		02DAB7DB1BFA4C3B00360AED /* 723-location-arrow-toolbar.png in Resources */ = {isa = PBXBuildFile; fileRef = 02DAB7D81BFA4C3B00360AED /* 723-location-arrow-toolbar.png */; };
		02DAB7DC1BFA4C3B00360AED /* 723-location-arrow-toolbar@2x.png in Resources */ = {isa = PBXBuildFile; fileRef = 02DAB7D91BFA4C3B00360AED /* 723-location-arrow-toolbar@2x.png */; };
		02DAB7DD1BFA4C3B00360AED /* 723-location-arrow-toolbar@3x.png in Resources */ = {isa = PBXBuildFile; fileRef = 02DAB7DA1BFA4C3B00360AED /* 723-location-arrow-toolbar@3x.png */; };
		02DBB4451A1C884F00732D53 /* HeightViewController.m in Sources */ = {isa = PBXBuildFile; fileRef = 02DBB4441A1C884F00732D53 /* HeightViewController.m */; };
		02DC59811671B79100213558 /* CoreText.framework in Frameworks */ = {isa = PBXBuildFile; fileRef = 02DC59801671B79100213558 /* CoreText.framework */; };
		02E626701997168800565D62 /* KeyChain.m in Sources */ = {isa = PBXBuildFile; fileRef = 02E6266F1997168800565D62 /* KeyChain.m */; };
		02E6267219973A0700565D62 /* Security.framework in Frameworks */ = {isa = PBXBuildFile; fileRef = 02E6267119973A0700565D62 /* Security.framework */; };
		02E8436519B39FAD0044AC1D /* OsmNotesDatabase.m in Sources */ = {isa = PBXBuildFile; fileRef = 02E8436419B39FAD0044AC1D /* OsmNotesDatabase.m */; };
		02E8436F19B407C40044AC1D /* WebPageView.xib in Resources */ = {isa = PBXBuildFile; fileRef = 02E8436E19B407C40044AC1D /* WebPageView.xib */; };
		02E8437C19B4DE510044AC1D /* Localizable.strings in Resources */ = {isa = PBXBuildFile; fileRef = 02E8437E19B4DE510044AC1D /* Localizable.strings */; };
		02ED19811BBF119C00A57CF4 /* Launch Screen.storyboard in Resources */ = {isa = PBXBuildFile; fileRef = 02ED19801BBF119C00A57CF4 /* Launch Screen.storyboard */; };
		02EDCC081683EC2D007F9934 /* CFNetwork.framework in Frameworks */ = {isa = PBXBuildFile; fileRef = 02EDCC071683EC2D007F9934 /* CFNetwork.framework */; };
		02F04AD21BC4D3B50044FD95 /* GpxConfigureViewController.m in Sources */ = {isa = PBXBuildFile; fileRef = 02F04AD11BC4D3B50044FD95 /* GpxConfigureViewController.m */; };
		02F371B416A4F3E6003E9548 /* HelpViewController.m in Sources */ = {isa = PBXBuildFile; fileRef = 02F371B316A4F3E6003E9548 /* HelpViewController.m */; };
		02F373F916822C2C004614D4 /* UploadViewController.m in Sources */ = {isa = PBXBuildFile; fileRef = 02F373F816822C2C004614D4 /* UploadViewController.m */; };
		02F8F4341696004B002A0820 /* NominatumViewController.m in Sources */ = {isa = PBXBuildFile; fileRef = 02F8F4331696004B002A0820 /* NominatumViewController.m */; };
		02F9A4551BC8348C0013BFBD /* OSM-Logo256.png in Resources */ = {isa = PBXBuildFile; fileRef = 02F9A4541BC8348C0013BFBD /* OSM-Logo256.png */; };
		02FFCE0B16A7360B001A5B8A /* NSMutableArray+PartialSort.mm in Sources */ = {isa = PBXBuildFile; fileRef = 02FFCE0A16A7360B001A5B8A /* NSMutableArray+PartialSort.mm */; settings = {COMPILER_FLAGS = "-fno-objc-arc"; }; };
<<<<<<< HEAD
		6442666722540EDF00C0D545 /* Lock.swift in Sources */ = {isa = PBXBuildFile; fileRef = 6442666422540EDF00C0D545 /* Lock.swift */; };
		6442666822540EDF00C0D545 /* Disposable.swift in Sources */ = {isa = PBXBuildFile; fileRef = 6442666522540EDF00C0D545 /* Disposable.swift */; };
		6442666922540EDF00C0D545 /* Observable.swift in Sources */ = {isa = PBXBuildFile; fileRef = 6442666622540EDF00C0D545 /* Observable.swift */; };
		647F46CE2253EA4C00CEC482 /* MeasureDirectionViewModel.swift in Sources */ = {isa = PBXBuildFile; fileRef = 647F46CD2253EA4C00CEC482 /* MeasureDirectionViewModel.swift */; };
		647F46D12253F08200CEC482 /* HeadingProvider.swift in Sources */ = {isa = PBXBuildFile; fileRef = 647F46D02253F08200CEC482 /* HeadingProvider.swift */; };
		64D74BF32253DF49004FFD20 /* DirectionViewController.swift in Sources */ = {isa = PBXBuildFile; fileRef = 64D74BF12253DF49004FFD20 /* DirectionViewController.swift */; };
		64D74BF42253DF49004FFD20 /* DirectionViewController.xib in Resources */ = {isa = PBXBuildFile; fileRef = 64D74BF22253DF49004FFD20 /* DirectionViewController.xib */; };
=======
		64348CED225E7CD900ADE7FB /* GoMapTests.swift in Sources */ = {isa = PBXBuildFile; fileRef = 64348CEC225E7CD900ADE7FB /* GoMapTests.swift */; };
>>>>>>> 3a21e41b
/* End PBXBuildFile section */

/* Begin PBXContainerItemProxy section */
		64348CEF225E7CD900ADE7FB /* PBXContainerItemProxy */ = {
			isa = PBXContainerItemProxy;
			containerPortal = 02ACBA2616713CCB00BB4414 /* Project object */;
			proxyType = 1;
			remoteGlobalIDString = 02ACBA2E16713CCB00BB4414;
			remoteInfo = "Go Map!!";
		};
/* End PBXContainerItemProxy section */

/* Begin PBXFileReference section */
		0205460416766808004A2A23 /* POIPresetViewController.h */ = {isa = PBXFileReference; fileEncoding = 4; lastKnownFileType = sourcecode.c.h; path = POIPresetViewController.h; sourceTree = "<group>"; };
		0205460516766808004A2A23 /* POIPresetViewController.m */ = {isa = PBXFileReference; fileEncoding = 4; lastKnownFileType = sourcecode.c.objc; path = POIPresetViewController.m; sourceTree = "<group>"; };
		02072AA51BD4465E00F1CAB4 /* 702-share.png */ = {isa = PBXFileReference; lastKnownFileType = image.png; path = "702-share.png"; sourceTree = "<group>"; };
		02072AA61BD4465E00F1CAB4 /* 702-share@2x.png */ = {isa = PBXFileReference; lastKnownFileType = image.png; path = "702-share@2x.png"; sourceTree = "<group>"; };
		02072AA71BD4465E00F1CAB4 /* 702-share@3x.png */ = {isa = PBXFileReference; lastKnownFileType = image.png; path = "702-share@3x.png"; sourceTree = "<group>"; };
		02072AAB1BD446F500F1CAB4 /* 852-map-toolbar.png */ = {isa = PBXFileReference; lastKnownFileType = image.png; path = "852-map-toolbar.png"; sourceTree = "<group>"; };
		02072AAC1BD446F500F1CAB4 /* 852-map-toolbar@2x.png */ = {isa = PBXFileReference; lastKnownFileType = image.png; path = "852-map-toolbar@2x.png"; sourceTree = "<group>"; };
		02072AAD1BD446F500F1CAB4 /* 852-map-toolbar@3x.png */ = {isa = PBXFileReference; lastKnownFileType = image.png; path = "852-map-toolbar@3x.png"; sourceTree = "<group>"; };
		02072AB11BD4494200F1CAB4 /* 845-location-target-toolbar.png */ = {isa = PBXFileReference; lastKnownFileType = image.png; path = "845-location-target-toolbar.png"; sourceTree = "<group>"; };
		02072AB21BD4494200F1CAB4 /* 845-location-target-toolbar@2x.png */ = {isa = PBXFileReference; lastKnownFileType = image.png; path = "845-location-target-toolbar@2x.png"; sourceTree = "<group>"; };
		02072AB31BD4494200F1CAB4 /* 845-location-target-toolbar@3x.png */ = {isa = PBXFileReference; lastKnownFileType = image.png; path = "845-location-target-toolbar@3x.png"; sourceTree = "<group>"; };
		02072AB71BD4497500F1CAB4 /* 732-cloud-upload-toolbar.png */ = {isa = PBXFileReference; lastKnownFileType = image.png; path = "732-cloud-upload-toolbar.png"; sourceTree = "<group>"; };
		02072AB81BD4497500F1CAB4 /* 732-cloud-upload-toolbar@2x.png */ = {isa = PBXFileReference; lastKnownFileType = image.png; path = "732-cloud-upload-toolbar@2x.png"; sourceTree = "<group>"; };
		02072AB91BD4497500F1CAB4 /* 732-cloud-upload-toolbar@3x.png */ = {isa = PBXFileReference; lastKnownFileType = image.png; path = "732-cloud-upload-toolbar@3x.png"; sourceTree = "<group>"; };
		02072ABD1BD44B2800F1CAB4 /* 1200-file-type-settings-toolbar.png */ = {isa = PBXFileReference; lastKnownFileType = image.png; path = "1200-file-type-settings-toolbar.png"; sourceTree = "<group>"; };
		02072ABE1BD44B2800F1CAB4 /* 1200-file-type-settings-toolbar@2x.png */ = {isa = PBXFileReference; lastKnownFileType = image.png; path = "1200-file-type-settings-toolbar@2x.png"; sourceTree = "<group>"; };
		02072ABF1BD44B2800F1CAB4 /* 1200-file-type-settings-toolbar@3x.png */ = {isa = PBXFileReference; lastKnownFileType = image.png; path = "1200-file-type-settings-toolbar@3x.png"; sourceTree = "<group>"; };
		02072AC31BD452F200F1CAB4 /* 982-food-toolbar.png */ = {isa = PBXFileReference; lastKnownFileType = image.png; path = "982-food-toolbar.png"; sourceTree = "<group>"; };
		02072AC41BD452F200F1CAB4 /* 982-food-toolbar@2x.png */ = {isa = PBXFileReference; lastKnownFileType = image.png; path = "982-food-toolbar@2x.png"; sourceTree = "<group>"; };
		02072AC51BD452F200F1CAB4 /* 982-food-toolbar@3x.png */ = {isa = PBXFileReference; lastKnownFileType = image.png; path = "982-food-toolbar@3x.png"; sourceTree = "<group>"; };
		02072AC91BD4546E00F1CAB4 /* 710-folder.png */ = {isa = PBXFileReference; lastKnownFileType = image.png; path = "710-folder.png"; sourceTree = "<group>"; };
		02072ACA1BD4546F00F1CAB4 /* 710-folder@2x.png */ = {isa = PBXFileReference; lastKnownFileType = image.png; path = "710-folder@2x.png"; sourceTree = "<group>"; };
		02072ACB1BD4546F00F1CAB4 /* 710-folder@3x.png */ = {isa = PBXFileReference; lastKnownFileType = image.png; path = "710-folder@3x.png"; sourceTree = "<group>"; };
		02072ACF1BD454E800F1CAB4 /* 751-eye-toolbar.png */ = {isa = PBXFileReference; lastKnownFileType = image.png; path = "751-eye-toolbar.png"; sourceTree = "<group>"; };
		02072AD01BD454E800F1CAB4 /* 751-eye-toolbar@2x.png */ = {isa = PBXFileReference; lastKnownFileType = image.png; path = "751-eye-toolbar@2x.png"; sourceTree = "<group>"; };
		02072AD11BD454E800F1CAB4 /* 751-eye-toolbar@3x.png */ = {isa = PBXFileReference; lastKnownFileType = image.png; path = "751-eye-toolbar@3x.png"; sourceTree = "<group>"; };
		02072AD51BD46B1700F1CAB4 /* StoreKit.framework */ = {isa = PBXFileReference; lastKnownFileType = wrapper.framework; name = StoreKit.framework; path = System/Library/Frameworks/StoreKit.framework; sourceTree = SDKROOT; };
		02072AE31BD5E99B00F1CAB4 /* 709-plus-toolbar.png */ = {isa = PBXFileReference; lastKnownFileType = image.png; path = "709-plus-toolbar.png"; sourceTree = "<group>"; };
		02072AE41BD5E99B00F1CAB4 /* 709-plus-toolbar@2x.png */ = {isa = PBXFileReference; lastKnownFileType = image.png; path = "709-plus-toolbar@2x.png"; sourceTree = "<group>"; };
		02072AE51BD5E99B00F1CAB4 /* 709-plus-toolbar@3x.png */ = {isa = PBXFileReference; lastKnownFileType = image.png; path = "709-plus-toolbar@3x.png"; sourceTree = "<group>"; };
		020C2A8E168A7688003F2C2A /* CreditsViewController.h */ = {isa = PBXFileReference; fileEncoding = 4; lastKnownFileType = sourcecode.c.h; lineEnding = 0; path = CreditsViewController.h; sourceTree = "<group>"; xcLanguageSpecificationIdentifier = xcode.lang.objcpp; };
		020C2A8F168A7688003F2C2A /* CreditsViewController.m */ = {isa = PBXFileReference; fileEncoding = 4; lastKnownFileType = sourcecode.c.objc; lineEnding = 0; path = CreditsViewController.m; sourceTree = "<group>"; xcLanguageSpecificationIdentifier = xcode.lang.objc; };
		020CD974169D4B5A00BF3AAF /* Default-Portrait~ipad.png */ = {isa = PBXFileReference; lastKnownFileType = image.png; name = "Default-Portrait~ipad.png"; path = "../iOS/Default-Portrait~ipad.png"; sourceTree = "<group>"; };
		020CD976169D4B7300BF3AAF /* Default-Portrait@2x~ipad.png */ = {isa = PBXFileReference; lastKnownFileType = image.png; name = "Default-Portrait@2x~ipad.png"; path = "../iOS/Default-Portrait@2x~ipad.png"; sourceTree = "<group>"; };
		020CD978169D4B7900BF3AAF /* Default-Landscape@2x~ipad.png */ = {isa = PBXFileReference; lastKnownFileType = image.png; name = "Default-Landscape@2x~ipad.png"; path = "../iOS/Default-Landscape@2x~ipad.png"; sourceTree = "<group>"; };
		020CD97A169D4BC900BF3AAF /* Default-Landscape~ipad.png */ = {isa = PBXFileReference; lastKnownFileType = image.png; name = "Default-Landscape~ipad.png"; path = "../iOS/Default-Landscape~ipad.png"; sourceTree = "<group>"; };
		02130E84196CF58500498297 /* MenuIcon.png */ = {isa = PBXFileReference; lastKnownFileType = image.png; path = MenuIcon.png; sourceTree = "<group>"; };
		0219563016DDC26E00074D15 /* GpxViewController.h */ = {isa = PBXFileReference; fileEncoding = 4; lastKnownFileType = sourcecode.c.h; lineEnding = 0; path = GpxViewController.h; sourceTree = "<group>"; xcLanguageSpecificationIdentifier = xcode.lang.objcpp; };
		0219563116DDC26E00074D15 /* GpxViewController.m */ = {isa = PBXFileReference; fileEncoding = 4; lastKnownFileType = sourcecode.c.objc; lineEnding = 0; path = GpxViewController.m; sourceTree = "<group>"; xcLanguageSpecificationIdentifier = xcode.lang.objc; };
		021B30C51973AA4400B36EFF /* OsmMapData+Edit.h */ = {isa = PBXFileReference; fileEncoding = 4; lastKnownFileType = sourcecode.c.h; lineEnding = 0; name = "OsmMapData+Edit.h"; path = "../Shared/OsmMapData+Edit.h"; sourceTree = "<group>"; xcLanguageSpecificationIdentifier = xcode.lang.objcpp; };
		021B30C61973AA4400B36EFF /* OsmMapData+Edit.m */ = {isa = PBXFileReference; fileEncoding = 4; lastKnownFileType = sourcecode.c.objc; lineEnding = 0; name = "OsmMapData+Edit.m"; path = "../Shared/OsmMapData+Edit.m"; sourceTree = "<group>"; xcLanguageSpecificationIdentifier = xcode.lang.objc; };
		021BFCE81BDF3F9E00CE255A /* VoiceAnnouncement.h */ = {isa = PBXFileReference; fileEncoding = 4; lastKnownFileType = sourcecode.c.h; lineEnding = 0; name = VoiceAnnouncement.h; path = ../Shared/VoiceAnnouncement.h; sourceTree = "<group>"; };
		021BFCE91BDF3F9E00CE255A /* VoiceAnnouncement.m */ = {isa = PBXFileReference; fileEncoding = 4; lastKnownFileType = sourcecode.c.objc; lineEnding = 0; name = VoiceAnnouncement.m; path = ../Shared/VoiceAnnouncement.m; sourceTree = "<group>"; };
		021C6AA61686145C00FB17B0 /* UndoManager.h */ = {isa = PBXFileReference; fileEncoding = 4; lastKnownFileType = sourcecode.c.h; name = UndoManager.h; path = ../Shared/UndoManager.h; sourceTree = "<group>"; };
		021C6AA71686145C00FB17B0 /* UndoManager.m */ = {isa = PBXFileReference; fileEncoding = 4; lastKnownFileType = sourcecode.c.objc; name = UndoManager.m; path = ../Shared/UndoManager.m; sourceTree = "<group>"; };
		021C6AB2168768C800FB17B0 /* MessageUI.framework */ = {isa = PBXFileReference; lastKnownFileType = wrapper.framework; name = MessageUI.framework; path = System/Library/Frameworks/MessageUI.framework; sourceTree = SDKROOT; };
		021D4E49194E0BCB002154B3 /* FpsLabel.h */ = {isa = PBXFileReference; fileEncoding = 4; lastKnownFileType = sourcecode.c.h; lineEnding = 0; path = FpsLabel.h; sourceTree = "<group>"; xcLanguageSpecificationIdentifier = xcode.lang.objcpp; };
		021D4E4A194E0BCB002154B3 /* FpsLabel.m */ = {isa = PBXFileReference; fileEncoding = 4; lastKnownFileType = sourcecode.c.objc; lineEnding = 0; path = FpsLabel.m; sourceTree = "<group>"; xcLanguageSpecificationIdentifier = xcode.lang.objc; };
		021E5D6A16C0507A00B7A02A /* transport_stop.p.64.png */ = {isa = PBXFileReference; lastKnownFileType = image.png; path = transport_stop.p.64.png; sourceTree = "<group>"; };
		02205F3A1674550D00D57D23 /* ArrowBlack.png */ = {isa = PBXFileReference; lastKnownFileType = image.png; path = ArrowBlack.png; sourceTree = "<group>"; };
		0223DB511675D53200D6F825 /* POITypeViewController.h */ = {isa = PBXFileReference; fileEncoding = 4; lastKnownFileType = sourcecode.c.h; path = POITypeViewController.h; sourceTree = "<group>"; };
		0223DB521675D53200D6F825 /* POITypeViewController.m */ = {isa = PBXFileReference; fileEncoding = 4; lastKnownFileType = sourcecode.c.objc; path = POITypeViewController.m; sourceTree = "<group>"; };
		0223DB5516765C9000D6F825 /* POICommonTagsViewController.h */ = {isa = PBXFileReference; fileEncoding = 4; lastKnownFileType = sourcecode.c.h; path = POICommonTagsViewController.h; sourceTree = "<group>"; };
		0223DB5616765C9000D6F825 /* POICommonTagsViewController.m */ = {isa = PBXFileReference; fileEncoding = 4; lastKnownFileType = sourcecode.c.objc; path = POICommonTagsViewController.m; sourceTree = "<group>"; };
		0225A36819B63EFE008B63BA /* DisplayViewController.h */ = {isa = PBXFileReference; fileEncoding = 4; lastKnownFileType = sourcecode.c.h; lineEnding = 0; path = DisplayViewController.h; sourceTree = "<group>"; xcLanguageSpecificationIdentifier = xcode.lang.objcpp; };
		0225A36919B63F0D008B63BA /* DisplayViewController.m */ = {isa = PBXFileReference; fileEncoding = 4; lastKnownFileType = sourcecode.c.objc; lineEnding = 0; path = DisplayViewController.m; sourceTree = "<group>"; xcLanguageSpecificationIdentifier = xcode.lang.objc; };
		0228442A16D8870C00A1C051 /* GpxLayer.h */ = {isa = PBXFileReference; fileEncoding = 4; lastKnownFileType = sourcecode.c.h; lineEnding = 0; name = GpxLayer.h; path = ../Shared/GpxLayer.h; sourceTree = "<group>"; xcLanguageSpecificationIdentifier = xcode.lang.objcpp; };
		0228442B16D8870C00A1C051 /* GpxLayer.m */ = {isa = PBXFileReference; fileEncoding = 4; lastKnownFileType = sourcecode.c.objc; lineEnding = 0; name = GpxLayer.m; path = ../Shared/GpxLayer.m; sourceTree = "<group>"; };
		0228444516DD339200A1C051 /* redo32@2x.png */ = {isa = PBXFileReference; lastKnownFileType = image.png; path = "redo32@2x.png"; sourceTree = "<group>"; };
		0228444616DD339300A1C051 /* undo32@2x.png */ = {isa = PBXFileReference; lastKnownFileType = image.png; path = "undo32@2x.png"; sourceTree = "<group>"; };
		022A2A52167B8F1C00D7A5AC /* POITabBarController.h */ = {isa = PBXFileReference; fileEncoding = 4; lastKnownFileType = sourcecode.c.h; path = POITabBarController.h; sourceTree = "<group>"; };
		022A2A53167B8F1C00D7A5AC /* POITabBarController.m */ = {isa = PBXFileReference; fileEncoding = 4; lastKnownFileType = sourcecode.c.objc; path = POITabBarController.m; sourceTree = "<group>"; };
		022A2A6C167D969600D7A5AC /* ClearCacheViewController.h */ = {isa = PBXFileReference; fileEncoding = 4; lastKnownFileType = sourcecode.c.h; lineEnding = 0; path = ClearCacheViewController.h; sourceTree = "<group>"; xcLanguageSpecificationIdentifier = xcode.lang.objcpp; };
		022A2A6D167D969600D7A5AC /* ClearCacheViewController.m */ = {isa = PBXFileReference; fileEncoding = 4; lastKnownFileType = sourcecode.c.objc; lineEnding = 0; path = ClearCacheViewController.m; sourceTree = "<group>"; xcLanguageSpecificationIdentifier = xcode.lang.objc; };
		022ABC9F20C1AACF002D4977 /* MultilineTableViewCell.h */ = {isa = PBXFileReference; lastKnownFileType = sourcecode.c.h; path = MultilineTableViewCell.h; sourceTree = "<group>"; };
		022ABCA020C1AACF002D4977 /* MultilineTableViewCell.m */ = {isa = PBXFileReference; lastKnownFileType = sourcecode.c.objc; path = MultilineTableViewCell.m; sourceTree = "<group>"; };
		022ABCA220C3750A002D4977 /* Buildings3DView.h */ = {isa = PBXFileReference; lastKnownFileType = sourcecode.c.h; name = Buildings3DView.h; path = ../Shared/Buildings3DView.h; sourceTree = "<group>"; };
		022ABCA320C3750A002D4977 /* Buildings3DView.m */ = {isa = PBXFileReference; lastKnownFileType = sourcecode.c.objc; name = Buildings3DView.m; path = ../Shared/Buildings3DView.m; sourceTree = "<group>"; };
		022B09A619BD3F7B0041687B /* QuadMapC.mm */ = {isa = PBXFileReference; fileEncoding = 4; lastKnownFileType = sourcecode.cpp.objcpp; name = QuadMapC.mm; path = ../Shared/QuadMapC.mm; sourceTree = "<group>"; };
		022B504716857E5F00E6619A /* OSMiOS.entitlements */ = {isa = PBXFileReference; lastKnownFileType = text.xml; path = OSMiOS.entitlements; sourceTree = "<group>"; };
		0230558919B931A50041B151 /* CustomPresetController.h */ = {isa = PBXFileReference; fileEncoding = 4; lastKnownFileType = sourcecode.c.h; lineEnding = 0; path = CustomPresetController.h; sourceTree = "<group>"; xcLanguageSpecificationIdentifier = xcode.lang.objcpp; };
		0230558A19B931B20041B151 /* CustomPresetController.m */ = {isa = PBXFileReference; fileEncoding = 4; lastKnownFileType = sourcecode.c.objc; lineEnding = 0; path = CustomPresetController.m; sourceTree = "<group>"; xcLanguageSpecificationIdentifier = xcode.lang.objc; };
		023B892A19C148790060CDB5 /* Images.xcassets */ = {isa = PBXFileReference; lastKnownFileType = folder.assetcatalog; name = Images.xcassets; path = "Go Map!!/Images.xcassets"; sourceTree = "<group>"; };
		023D171F168A30C00011FABC /* BingLogo.png */ = {isa = PBXFileReference; lastKnownFileType = image.png; path = BingLogo.png; sourceTree = "<group>"; };
		023D1721168A36B00011FABC /* POIAttributesViewController.h */ = {isa = PBXFileReference; fileEncoding = 4; lastKnownFileType = sourcecode.c.h; path = POIAttributesViewController.h; sourceTree = "<group>"; };
		023D1722168A36B10011FABC /* POIAttributesViewController.m */ = {isa = PBXFileReference; fileEncoding = 4; lastKnownFileType = sourcecode.c.objc; path = POIAttributesViewController.m; sourceTree = "<group>"; };
		02401F351DE021EE00F32AF5 /* ExternalAccessory.framework */ = {isa = PBXFileReference; lastKnownFileType = wrapper.framework; name = ExternalAccessory.framework; path = System/Library/Frameworks/ExternalAccessory.framework; sourceTree = SDKROOT; };
		02401F371DE1369E00F32AF5 /* ExternalGPS.h */ = {isa = PBXFileReference; fileEncoding = 4; lastKnownFileType = sourcecode.c.h; lineEnding = 0; name = ExternalGPS.h; path = ../Shared/ExternalGPS.h; sourceTree = "<group>"; };
		02401F381DE1369E00F32AF5 /* ExternalGPS.m */ = {isa = PBXFileReference; fileEncoding = 4; lastKnownFileType = sourcecode.c.objc; lineEnding = 0; name = ExternalGPS.m; path = ../Shared/ExternalGPS.m; sourceTree = "<group>"; };
		02401F3A1DE157B800F32AF5 /* CoreBluetooth.framework */ = {isa = PBXFileReference; lastKnownFileType = wrapper.framework; name = CoreBluetooth.framework; path = System/Library/Frameworks/CoreBluetooth.framework; sourceTree = SDKROOT; };
		0242330F1674FDB4008A3B6A /* VectorMath.m */ = {isa = PBXFileReference; fileEncoding = 4; lastKnownFileType = sourcecode.c.objc; name = VectorMath.m; path = ../Shared/VectorMath.m; sourceTree = "<group>"; };
		0242331216750C81008A3B6A /* ArrowBlue.png */ = {isa = PBXFileReference; lastKnownFileType = image.png; path = ArrowBlue.png; sourceTree = "<group>"; };
		024ADF3A16B1B38A00875658 /* PathUtil.h */ = {isa = PBXFileReference; fileEncoding = 4; lastKnownFileType = sourcecode.c.h; lineEnding = 0; name = PathUtil.h; path = ../Shared/PathUtil.h; sourceTree = "<group>"; xcLanguageSpecificationIdentifier = xcode.lang.objcpp; };
		024ADF3B16B1B38B00875658 /* PathUtil.m */ = {isa = PBXFileReference; fileEncoding = 4; lastKnownFileType = sourcecode.c.objc; lineEnding = 0; name = PathUtil.m; path = ../Shared/PathUtil.m; sourceTree = "<group>"; xcLanguageSpecificationIdentifier = xcode.lang.objc; };
		024B4CA019BBE65F00BBA60B /* CustomPresetListViewController.h */ = {isa = PBXFileReference; fileEncoding = 4; lastKnownFileType = sourcecode.c.h; lineEnding = 0; path = CustomPresetListViewController.h; sourceTree = "<group>"; xcLanguageSpecificationIdentifier = xcode.lang.objcpp; };
		024B4CA119BBE67400BBA60B /* CustomPresetListViewController.m */ = {isa = PBXFileReference; fileEncoding = 4; lastKnownFileType = sourcecode.c.objc; lineEnding = 0; path = CustomPresetListViewController.m; sourceTree = "<group>"; xcLanguageSpecificationIdentifier = xcode.lang.objc; };
		024C323B1DEEA97100AD62AB /* OsmServerViewController.h */ = {isa = PBXFileReference; fileEncoding = 4; lastKnownFileType = sourcecode.c.h; path = OsmServerViewController.h; sourceTree = "<group>"; };
		024C323C1DEEA97100AD62AB /* OsmServerViewController.m */ = {isa = PBXFileReference; fileEncoding = 4; lastKnownFileType = sourcecode.c.objc; path = OsmServerViewController.m; sourceTree = "<group>"; };
		025224E616D7292E00B6FD53 /* RotatingNavigationController.h */ = {isa = PBXFileReference; fileEncoding = 4; lastKnownFileType = sourcecode.c.h; lineEnding = 0; path = RotatingNavigationController.h; sourceTree = "<group>"; xcLanguageSpecificationIdentifier = xcode.lang.objcpp; };
		025224E716D7292E00B6FD53 /* RotatingNavigationController.m */ = {isa = PBXFileReference; fileEncoding = 4; lastKnownFileType = sourcecode.c.objc; lineEnding = 0; path = RotatingNavigationController.m; sourceTree = "<group>"; xcLanguageSpecificationIdentifier = xcode.lang.objc; };
		0259E4061BCAEC88006C354C /* MyApplication.h */ = {isa = PBXFileReference; fileEncoding = 4; lastKnownFileType = sourcecode.c.h; lineEnding = 0; path = MyApplication.h; sourceTree = "<group>"; xcLanguageSpecificationIdentifier = xcode.lang.objcpp; };
		0259E4071BCAEC88006C354C /* MyApplication.m */ = {isa = PBXFileReference; fileEncoding = 4; lastKnownFileType = sourcecode.c.objc; lineEnding = 0; path = MyApplication.m; sourceTree = "<group>"; xcLanguageSpecificationIdentifier = xcode.lang.objc; };
		025A1CFA1690B96E002B60CB /* OSM-Logo57.png */ = {isa = PBXFileReference; lastKnownFileType = image.png; path = "OSM-Logo57.png"; sourceTree = "<group>"; };
		025A1CFB1690B96E002B60CB /* OSM-Logo114.png */ = {isa = PBXFileReference; lastKnownFileType = image.png; path = "OSM-Logo114.png"; sourceTree = "<group>"; };
		025B841619DCF55C0053C637 /* SceneKit.framework */ = {isa = PBXFileReference; lastKnownFileType = wrapper.framework; name = SceneKit.framework; path = System/Library/Frameworks/SceneKit.framework; sourceTree = SDKROOT; };
		025F1CF21BCD9B070097D7FE /* TapAndDragGesture.h */ = {isa = PBXFileReference; fileEncoding = 4; lastKnownFileType = sourcecode.c.h; lineEnding = 0; path = TapAndDragGesture.h; sourceTree = "<group>"; xcLanguageSpecificationIdentifier = xcode.lang.objcpp; };
		025F1CF31BCD9B070097D7FE /* TapAndDragGesture.m */ = {isa = PBXFileReference; fileEncoding = 4; lastKnownFileType = sourcecode.c.objc; lineEnding = 0; path = TapAndDragGesture.m; sourceTree = "<group>"; xcLanguageSpecificationIdentifier = xcode.lang.objc; };
		0260484019E66C8700415CB1 /* DisplayLink.h */ = {isa = PBXFileReference; fileEncoding = 4; lastKnownFileType = sourcecode.c.h; lineEnding = 0; name = DisplayLink.h; path = ../Shared/DisplayLink.h; sourceTree = "<group>"; };
		0260484119E66C8700415CB1 /* DisplayLink.m */ = {isa = PBXFileReference; fileEncoding = 4; lastKnownFileType = sourcecode.c.objc; lineEnding = 0; name = DisplayLink.m; path = ../Shared/DisplayLink.m; sourceTree = "<group>"; };
		0266D39116C02D9200AD9A83 /* seamark_anchor_berth.p.64.png */ = {isa = PBXFileReference; lastKnownFileType = image.png; path = seamark_anchor_berth.p.64.png; sourceTree = "<group>"; };
		0266D39216C02D9200AD9A83 /* seamark_anchorage.p.64.png */ = {isa = PBXFileReference; lastKnownFileType = image.png; path = seamark_anchorage.p.64.png; sourceTree = "<group>"; };
		0266D39316C02D9200AD9A83 /* seamark_beacon_cardinal.p.64.png */ = {isa = PBXFileReference; lastKnownFileType = image.png; path = seamark_beacon_cardinal.p.64.png; sourceTree = "<group>"; };
		0266D39416C02D9200AD9A83 /* seamark_beacon_isolated.p.64.png */ = {isa = PBXFileReference; lastKnownFileType = image.png; path = seamark_beacon_isolated.p.64.png; sourceTree = "<group>"; };
		0266D39516C02D9200AD9A83 /* seamark_beacon_lateral.p.64.png */ = {isa = PBXFileReference; lastKnownFileType = image.png; path = seamark_beacon_lateral.p.64.png; sourceTree = "<group>"; };
		0266D39616C02D9200AD9A83 /* seamark_beacon_safe_water.p.64.png */ = {isa = PBXFileReference; lastKnownFileType = image.png; path = seamark_beacon_safe_water.p.64.png; sourceTree = "<group>"; };
		0266D39716C02D9200AD9A83 /* seamark_beacon_special_purpose.p.64.png */ = {isa = PBXFileReference; lastKnownFileType = image.png; path = seamark_beacon_special_purpose.p.64.png; sourceTree = "<group>"; };
		0266D39816C02D9200AD9A83 /* seamark_buoy_cardinal.p.64.png */ = {isa = PBXFileReference; lastKnownFileType = image.png; path = seamark_buoy_cardinal.p.64.png; sourceTree = "<group>"; };
		0266D39916C02D9200AD9A83 /* seamark_buoy_isolated_danger.png */ = {isa = PBXFileReference; lastKnownFileType = image.png; path = seamark_buoy_isolated_danger.png; sourceTree = "<group>"; };
		0266D39A16C02D9200AD9A83 /* seamark_buoy_lateral.p.64.png */ = {isa = PBXFileReference; lastKnownFileType = image.png; path = seamark_buoy_lateral.p.64.png; sourceTree = "<group>"; };
		0266D39B16C02D9200AD9A83 /* seamark_buoy_safe_water.p.64.png */ = {isa = PBXFileReference; lastKnownFileType = image.png; path = seamark_buoy_safe_water.p.64.png; sourceTree = "<group>"; };
		0266D39C16C02D9200AD9A83 /* seamark_buoy_special_purpose.p.64.png */ = {isa = PBXFileReference; lastKnownFileType = image.png; path = seamark_buoy_special_purpose.p.64.png; sourceTree = "<group>"; };
		0266D39D16C02D9200AD9A83 /* seamark_fog_signal.p.64.png */ = {isa = PBXFileReference; lastKnownFileType = image.png; path = seamark_fog_signal.p.64.png; sourceTree = "<group>"; };
		0266D39E16C02D9200AD9A83 /* seamark_light_float.p.64.png */ = {isa = PBXFileReference; lastKnownFileType = image.png; path = seamark_light_float.p.64.png; sourceTree = "<group>"; };
		0266D39F16C02D9200AD9A83 /* seamark_light_major.p.64.png */ = {isa = PBXFileReference; lastKnownFileType = image.png; path = seamark_light_major.p.64.png; sourceTree = "<group>"; };
		0266D3A016C02D9200AD9A83 /* seamark_light_minor.p.64.png */ = {isa = PBXFileReference; lastKnownFileType = image.png; path = seamark_light_minor.p.64.png; sourceTree = "<group>"; };
		0266D3A116C02D9200AD9A83 /* seamark_light_vessel.p.64.png */ = {isa = PBXFileReference; lastKnownFileType = image.png; path = seamark_light_vessel.p.64.png; sourceTree = "<group>"; };
		0266D3A216C02D9200AD9A83 /* seamark_radar_station.p.64.png */ = {isa = PBXFileReference; lastKnownFileType = image.png; path = seamark_radar_station.p.64.png; sourceTree = "<group>"; };
		0266D3A316C02D9200AD9A83 /* seamark_signal_station.p.64.png */ = {isa = PBXFileReference; lastKnownFileType = image.png; path = seamark_signal_station.p.64.png; sourceTree = "<group>"; };
		0266D3A416C02D9200AD9A83 /* seamark_wreck.png */ = {isa = PBXFileReference; lastKnownFileType = image.png; path = seamark_wreck.png; sourceTree = "<group>"; };
		0266D3B916C03D7400AD9A83 /* seamark_notice.p.64.png */ = {isa = PBXFileReference; lastKnownFileType = image.png; path = seamark_notice.p.64.png; sourceTree = "<group>"; };
		02695B8B1A08C1DB0028D95E /* NotesTableViewController.h */ = {isa = PBXFileReference; fileEncoding = 4; lastKnownFileType = sourcecode.c.h; lineEnding = 0; path = NotesTableViewController.h; sourceTree = "<group>"; xcLanguageSpecificationIdentifier = xcode.lang.objcpp; };
		02695B8C1A08C1DB0028D95E /* NotesTableViewController.m */ = {isa = PBXFileReference; fileEncoding = 4; lastKnownFileType = sourcecode.c.objc; lineEnding = 0; path = NotesTableViewController.m; sourceTree = "<group>"; xcLanguageSpecificationIdentifier = xcode.lang.objc; };
		0277E29316A673CC00456BED /* OpenGLES.framework */ = {isa = PBXFileReference; lastKnownFileType = wrapper.framework; name = OpenGLES.framework; path = System/Library/Frameworks/OpenGLES.framework; sourceTree = SDKROOT; };
		027A469A1673B251000BE55C /* OSM-Logo72.png */ = {isa = PBXFileReference; lastKnownFileType = image.png; path = "OSM-Logo72.png"; sourceTree = "<group>"; };
		027A469D1673B257000BE55C /* OSM-Logo144.png */ = {isa = PBXFileReference; lastKnownFileType = image.png; path = "OSM-Logo144.png"; sourceTree = "<group>"; };
		027AD5CF19F5797400120654 /* poi */ = {isa = PBXFileReference; lastKnownFileType = folder; name = poi; path = ../poi; sourceTree = "<group>"; };
		027AD5D119F5A18700120654 /* CoreFoundation.framework */ = {isa = PBXFileReference; lastKnownFileType = wrapper.framework; name = CoreFoundation.framework; path = System/Library/Frameworks/CoreFoundation.framework; sourceTree = SDKROOT; };
		027AD5D319F5EA7D00120654 /* libobjc.A.dylib */ = {isa = PBXFileReference; lastKnownFileType = "compiled.mach-o.dylib"; name = libobjc.A.dylib; path = usr/lib/libobjc.A.dylib; sourceTree = SDKROOT; };
		027EDC5E206F3EED00D349D6 /* DDXMLDocument.h */ = {isa = PBXFileReference; fileEncoding = 4; lastKnownFileType = sourcecode.c.h; path = DDXMLDocument.h; sourceTree = "<group>"; };
		027EDC5F206F3EED00D349D6 /* DDXML.h */ = {isa = PBXFileReference; fileEncoding = 4; lastKnownFileType = sourcecode.c.h; path = DDXML.h; sourceTree = "<group>"; };
		027EDC60206F3EED00D349D6 /* DDXMLElement.m */ = {isa = PBXFileReference; fileEncoding = 4; lastKnownFileType = sourcecode.c.objc; path = DDXMLElement.m; sourceTree = "<group>"; };
		027EDC61206F3EED00D349D6 /* KissXML.h */ = {isa = PBXFileReference; fileEncoding = 4; lastKnownFileType = sourcecode.c.h; path = KissXML.h; sourceTree = "<group>"; };
		027EDC63206F3EED00D349D6 /* DDXMLElementAdditions.h */ = {isa = PBXFileReference; fileEncoding = 4; lastKnownFileType = sourcecode.c.h; path = DDXMLElementAdditions.h; sourceTree = "<group>"; };
		027EDC64206F3EED00D349D6 /* DDXMLElementAdditions.m */ = {isa = PBXFileReference; fileEncoding = 4; lastKnownFileType = sourcecode.c.objc; path = DDXMLElementAdditions.m; sourceTree = "<group>"; };
		027EDC65206F3EED00D349D6 /* DDXMLNode.m */ = {isa = PBXFileReference; fileEncoding = 4; lastKnownFileType = sourcecode.c.objc; path = DDXMLNode.m; sourceTree = "<group>"; };
		027EDC66206F3EED00D349D6 /* DDXMLDocument.m */ = {isa = PBXFileReference; fileEncoding = 4; lastKnownFileType = sourcecode.c.objc; path = DDXMLDocument.m; sourceTree = "<group>"; };
		027EDC68206F3EED00D349D6 /* DDXMLPrivate.h */ = {isa = PBXFileReference; fileEncoding = 4; lastKnownFileType = sourcecode.c.h; path = DDXMLPrivate.h; sourceTree = "<group>"; };
		027EDC69206F3EED00D349D6 /* DDXMLElement.h */ = {isa = PBXFileReference; fileEncoding = 4; lastKnownFileType = sourcecode.c.h; path = DDXMLElement.h; sourceTree = "<group>"; };
		027EDC6B206F3EED00D349D6 /* NSString+DDXML.h */ = {isa = PBXFileReference; fileEncoding = 4; lastKnownFileType = sourcecode.c.h; path = "NSString+DDXML.h"; sourceTree = "<group>"; };
		027EDC6C206F3EED00D349D6 /* NSString+DDXML.m */ = {isa = PBXFileReference; fileEncoding = 4; lastKnownFileType = sourcecode.c.objc; path = "NSString+DDXML.m"; sourceTree = "<group>"; };
		027EDC6F206F3EED00D349D6 /* DDXMLNode.h */ = {isa = PBXFileReference; fileEncoding = 4; lastKnownFileType = sourcecode.c.h; path = DDXMLNode.h; sourceTree = "<group>"; };
		027FEA3520B13B8000901E9F /* Maki Icons.xcassets */ = {isa = PBXFileReference; lastKnownFileType = folder.assetcatalog; name = "Maki Icons.xcassets"; path = "../Maki Icons.xcassets"; sourceTree = "<group>"; };
		027FEA3720B1ECDA00901E9F /* iD SVG POI.xcassets */ = {isa = PBXFileReference; lastKnownFileType = folder.assetcatalog; name = "iD SVG POI.xcassets"; path = "../iD SVG POI.xcassets"; sourceTree = "<group>"; };
		0284FDB116A0B7DA002C46A9 /* tree.p.64.png */ = {isa = PBXFileReference; lastKnownFileType = image.png; path = tree.p.64.png; sourceTree = "<group>"; };
		0284FDB316A0BB67002C46A9 /* shrub.p.64.png */ = {isa = PBXFileReference; lastKnownFileType = image.png; path = shrub.p.64.png; sourceTree = "<group>"; };
		0289D0DD16A88BA300F86151 /* DLog.h */ = {isa = PBXFileReference; fileEncoding = 4; lastKnownFileType = sourcecode.c.h; lineEnding = 0; name = DLog.h; path = ../Shared/DLog.h; sourceTree = "<group>"; xcLanguageSpecificationIdentifier = xcode.lang.objcpp; };
		028E0C0A20B2182100CEC71F /* FilterObjectsViewController.h */ = {isa = PBXFileReference; lastKnownFileType = sourcecode.c.h; path = FilterObjectsViewController.h; sourceTree = "<group>"; };
		028E0C0B20B2182100CEC71F /* FilterObjectsViewController.m */ = {isa = PBXFileReference; lastKnownFileType = sourcecode.c.objc; path = FilterObjectsViewController.m; sourceTree = "<group>"; };
		028F504319B949780093C423 /* CommonTagList.h */ = {isa = PBXFileReference; fileEncoding = 4; lastKnownFileType = sourcecode.c.h; lineEnding = 0; name = CommonTagList.h; path = ../Shared/CommonTagList.h; sourceTree = "<group>"; };
		028F504419B949780093C423 /* CommonTagList.m */ = {isa = PBXFileReference; fileEncoding = 4; lastKnownFileType = sourcecode.c.objc; lineEnding = 0; name = CommonTagList.m; path = ../Shared/CommonTagList.m; sourceTree = "<group>"; };
		028F504619BA2F460093C423 /* presets */ = {isa = PBXFileReference; lastKnownFileType = folder; name = presets; path = ../presets; sourceTree = "<group>"; };
		029043A11682797A00BE3480 /* LoginViewController.h */ = {isa = PBXFileReference; fileEncoding = 4; lastKnownFileType = sourcecode.c.h; path = LoginViewController.h; sourceTree = "<group>"; };
		029043A21682797A00BE3480 /* LoginViewController.m */ = {isa = PBXFileReference; fileEncoding = 4; lastKnownFileType = sourcecode.c.objc; path = LoginViewController.m; sourceTree = "<group>"; };
		02912D45168504AC00A541BC /* move.png */ = {isa = PBXFileReference; lastKnownFileType = image.png; path = move.png; sourceTree = "<group>"; };
		02912D4C16852AEC00A541BC /* question.png */ = {isa = PBXFileReference; lastKnownFileType = image.png; path = question.png; sourceTree = "<group>"; };
		0296873D167E30C700B8FF2C /* PushPinView.h */ = {isa = PBXFileReference; fileEncoding = 4; lastKnownFileType = sourcecode.c.h; path = PushPinView.h; sourceTree = "<group>"; };
		0296873E167E30C700B8FF2C /* PushPinView.m */ = {isa = PBXFileReference; fileEncoding = 4; lastKnownFileType = sourcecode.c.objc; path = PushPinView.m; sourceTree = "<group>"; };
		0296876A1680D57700B8FF2C /* bullseye.png */ = {isa = PBXFileReference; lastKnownFileType = image.png; path = bullseye.png; sourceTree = "<group>"; };
		0296876C1680D5D400B8FF2C /* redo32.png */ = {isa = PBXFileReference; lastKnownFileType = image.png; path = redo32.png; sourceTree = "<group>"; };
		0296876D1680D5D400B8FF2C /* undo32.png */ = {isa = PBXFileReference; lastKnownFileType = image.png; path = undo32.png; sourceTree = "<group>"; };
		02A077D0167A77A400686261 /* POIAllTagsViewController.h */ = {isa = PBXFileReference; fileEncoding = 4; lastKnownFileType = sourcecode.c.h; path = POIAllTagsViewController.h; sourceTree = "<group>"; };
		02A077D1167A77A400686261 /* POIAllTagsViewController.m */ = {isa = PBXFileReference; fileEncoding = 4; lastKnownFileType = sourcecode.c.objc; path = POIAllTagsViewController.m; sourceTree = "<group>"; };
		02A194AE19C69701002338DA /* Database.h */ = {isa = PBXFileReference; fileEncoding = 4; lastKnownFileType = sourcecode.c.h; lineEnding = 0; name = Database.h; path = ../Shared/Database.h; sourceTree = "<group>"; xcLanguageSpecificationIdentifier = xcode.lang.objcpp; };
		02A194AF19C69701002338DA /* Database.m */ = {isa = PBXFileReference; fileEncoding = 4; lastKnownFileType = sourcecode.c.objc; lineEnding = 0; name = Database.m; path = ../Shared/Database.m; sourceTree = "<group>"; xcLanguageSpecificationIdentifier = xcode.lang.objc; };
		02A194B119C6A432002338DA /* libsqlite3.0.dylib */ = {isa = PBXFileReference; lastKnownFileType = "compiled.mach-o.dylib"; name = libsqlite3.0.dylib; path = usr/lib/libsqlite3.0.dylib; sourceTree = SDKROOT; };
		02A8613C20A95C16008C465F /* NetworkStatus.m */ = {isa = PBXFileReference; lastKnownFileType = sourcecode.c.objc; name = NetworkStatus.m; path = ../Shared/NetworkStatus.m; sourceTree = "<group>"; };
		02A8613E20A95C2B008C465F /* NetworkStatus.h */ = {isa = PBXFileReference; fileEncoding = 4; lastKnownFileType = sourcecode.c.h; name = NetworkStatus.h; path = ../Shared/NetworkStatus.h; sourceTree = "<group>"; };
		02ACBA2F16713CCB00BB4414 /* Go Map!!.app */ = {isa = PBXFileReference; explicitFileType = wrapper.application; includeInIndex = 0; path = "Go Map!!.app"; sourceTree = BUILT_PRODUCTS_DIR; };
		02ACBA3316713CCB00BB4414 /* UIKit.framework */ = {isa = PBXFileReference; lastKnownFileType = wrapper.framework; name = UIKit.framework; path = System/Library/Frameworks/UIKit.framework; sourceTree = SDKROOT; };
		02ACBA3516713CCB00BB4414 /* Foundation.framework */ = {isa = PBXFileReference; lastKnownFileType = wrapper.framework; name = Foundation.framework; path = System/Library/Frameworks/Foundation.framework; sourceTree = SDKROOT; };
		02ACBA3716713CCB00BB4414 /* CoreGraphics.framework */ = {isa = PBXFileReference; lastKnownFileType = wrapper.framework; name = CoreGraphics.framework; path = System/Library/Frameworks/CoreGraphics.framework; sourceTree = SDKROOT; };
		02ACBA3B16713CCB00BB4414 /* Go Map!!-Info.plist */ = {isa = PBXFileReference; lastKnownFileType = text.plist.xml; path = "Go Map!!-Info.plist"; sourceTree = "<group>"; };
		02ACBA3D16713CCB00BB4414 /* en */ = {isa = PBXFileReference; lastKnownFileType = text.plist.strings; name = en; path = en.lproj/InfoPlist.strings; sourceTree = "<group>"; };
		02ACBA3F16713CCB00BB4414 /* main.m */ = {isa = PBXFileReference; lastKnownFileType = sourcecode.c.objc; path = main.m; sourceTree = "<group>"; };
		02ACBA4116713CCB00BB4414 /* Go Map!!-Prefix.pch */ = {isa = PBXFileReference; lastKnownFileType = sourcecode.c.h; path = "Go Map!!-Prefix.pch"; sourceTree = "<group>"; };
		02ACBA4216713CCB00BB4414 /* AppDelegate.h */ = {isa = PBXFileReference; lastKnownFileType = sourcecode.c.h; lineEnding = 0; path = AppDelegate.h; sourceTree = "<group>"; xcLanguageSpecificationIdentifier = xcode.lang.objcpp; };
		02ACBA4316713CCB00BB4414 /* AppDelegate.m */ = {isa = PBXFileReference; lastKnownFileType = sourcecode.c.objc; lineEnding = 0; path = AppDelegate.m; sourceTree = "<group>"; xcLanguageSpecificationIdentifier = xcode.lang.objc; };
		02ACBA4516713CCB00BB4414 /* Default.png */ = {isa = PBXFileReference; lastKnownFileType = image.png; name = Default.png; path = ../iOS/Default.png; sourceTree = "<group>"; };
		02ACBA4716713CCB00BB4414 /* Default@2x.png */ = {isa = PBXFileReference; lastKnownFileType = image.png; name = "Default@2x.png"; path = "../iOS/Default@2x.png"; sourceTree = "<group>"; };
		02ACBA4916713CCB00BB4414 /* Default-568h@2x.png */ = {isa = PBXFileReference; lastKnownFileType = image.png; name = "Default-568h@2x.png"; path = "../iOS/Default-568h@2x.png"; sourceTree = "<group>"; };
		02ACBA5116713CCB00BB4414 /* MapViewController.h */ = {isa = PBXFileReference; lastKnownFileType = sourcecode.c.h; path = MapViewController.h; sourceTree = "<group>"; };
		02ACBA5216713CCB00BB4414 /* MapViewController.m */ = {isa = PBXFileReference; lastKnownFileType = sourcecode.c.objc; path = MapViewController.m; sourceTree = "<group>"; };
		02ACBA5816713CCB00BB4414 /* SettingsViewController.h */ = {isa = PBXFileReference; lastKnownFileType = sourcecode.c.h; path = SettingsViewController.h; sourceTree = "<group>"; };
		02ACBA5916713CCB00BB4414 /* SettingsViewController.m */ = {isa = PBXFileReference; lastKnownFileType = sourcecode.c.objc; path = SettingsViewController.m; sourceTree = "<group>"; };
		02ACBA6D16713F2A00BB4414 /* BingMapsGeometry.h */ = {isa = PBXFileReference; fileEncoding = 4; lastKnownFileType = sourcecode.c.h; lineEnding = 0; name = BingMapsGeometry.h; path = ../Shared/BingMapsGeometry.h; sourceTree = "<group>"; xcLanguageSpecificationIdentifier = xcode.lang.objcpp; };
		02ACBA6E16713F2A00BB4414 /* BingPlaceholderImage.png */ = {isa = PBXFileReference; lastKnownFileType = image.png; path = BingPlaceholderImage.png; sourceTree = "<group>"; };
		02ACBA6F16713F2A00BB4414 /* BlueBall.png */ = {isa = PBXFileReference; lastKnownFileType = image.png; path = BlueBall.png; sourceTree = "<group>"; };
		02ACBA7016713F2A00BB4414 /* changeset.xsl */ = {isa = PBXFileReference; fileEncoding = 4; lastKnownFileType = text.xml; name = changeset.xsl; path = ../Shared/changeset.xsl; sourceTree = "<group>"; };
		02ACBA7116713F2A00BB4414 /* CurvedTextLayer.h */ = {isa = PBXFileReference; fileEncoding = 4; lastKnownFileType = sourcecode.c.h; lineEnding = 0; name = CurvedTextLayer.h; path = ../Shared/CurvedTextLayer.h; sourceTree = "<group>"; xcLanguageSpecificationIdentifier = xcode.lang.objcpp; };
		02ACBA7216713F2A00BB4414 /* CurvedTextLayer.m */ = {isa = PBXFileReference; fileEncoding = 4; lastKnownFileType = sourcecode.c.objc; lineEnding = 0; name = CurvedTextLayer.m; path = ../Shared/CurvedTextLayer.m; sourceTree = "<group>"; };
		02ACBA7316713F2A00BB4414 /* DownloadThreadPool.h */ = {isa = PBXFileReference; fileEncoding = 4; lastKnownFileType = sourcecode.c.h; lineEnding = 0; name = DownloadThreadPool.h; path = ../Shared/DownloadThreadPool.h; sourceTree = "<group>"; xcLanguageSpecificationIdentifier = xcode.lang.objcpp; };
		02ACBA7416713F2A00BB4414 /* DownloadThreadPool.m */ = {isa = PBXFileReference; fileEncoding = 4; lastKnownFileType = sourcecode.c.objc; lineEnding = 0; name = DownloadThreadPool.m; path = ../Shared/DownloadThreadPool.m; sourceTree = "<group>"; xcLanguageSpecificationIdentifier = xcode.lang.objc; };
		02ACBA7516713F2A00BB4414 /* EditorMapLayer.h */ = {isa = PBXFileReference; fileEncoding = 4; lastKnownFileType = sourcecode.c.h; lineEnding = 0; name = EditorMapLayer.h; path = ../Shared/EditorMapLayer.h; sourceTree = "<group>"; };
		02ACBA7616713F2A00BB4414 /* EditorMapLayer.m */ = {isa = PBXFileReference; fileEncoding = 4; lastKnownFileType = sourcecode.c.objc; lineEnding = 0; name = EditorMapLayer.m; path = ../Shared/EditorMapLayer.m; sourceTree = "<group>"; };
		02ACBA7F16713F2A00BB4414 /* MapView.h */ = {isa = PBXFileReference; fileEncoding = 4; lastKnownFileType = sourcecode.c.h; name = MapView.h; path = ../Shared/MapView.h; sourceTree = "<group>"; };
		02ACBA8016713F2A00BB4414 /* MapView.m */ = {isa = PBXFileReference; fileEncoding = 4; lastKnownFileType = sourcecode.c.objc; name = MapView.m; path = ../Shared/MapView.m; sourceTree = "<group>"; };
		02ACBA8116713F2A00BB4414 /* MercatorTileLayer.h */ = {isa = PBXFileReference; fileEncoding = 4; lastKnownFileType = sourcecode.c.h; name = MercatorTileLayer.h; path = ../Shared/MercatorTileLayer.h; sourceTree = "<group>"; };
		02ACBA8216713F2A00BB4414 /* MercatorTileLayer.m */ = {isa = PBXFileReference; fileEncoding = 4; lastKnownFileType = sourcecode.c.objc; name = MercatorTileLayer.m; path = ../Shared/MercatorTileLayer.m; sourceTree = "<group>"; };
		02ACBA8316713F2A00BB4414 /* OsmMapData.h */ = {isa = PBXFileReference; fileEncoding = 4; lastKnownFileType = sourcecode.c.h; name = OsmMapData.h; path = ../Shared/OsmMapData.h; sourceTree = "<group>"; };
		02ACBA8416713F2A00BB4414 /* OsmMapData.m */ = {isa = PBXFileReference; fileEncoding = 4; lastKnownFileType = sourcecode.c.objc; name = OsmMapData.m; path = ../Shared/OsmMapData.m; sourceTree = "<group>"; };
		02ACBA8516713F2A00BB4414 /* OsmObjects.h */ = {isa = PBXFileReference; fileEncoding = 4; lastKnownFileType = sourcecode.c.h; name = OsmObjects.h; path = ../Shared/OsmObjects.h; sourceTree = "<group>"; };
		02ACBA8616713F2A00BB4414 /* OsmObjects.m */ = {isa = PBXFileReference; fileEncoding = 4; lastKnownFileType = sourcecode.c.objc; name = OsmObjects.m; path = ../Shared/OsmObjects.m; sourceTree = "<group>"; };
		02ACBA8816713F2A00BB4414 /* accommodation_alpinehut.p.64.png */ = {isa = PBXFileReference; lastKnownFileType = image.png; path = accommodation_alpinehut.p.64.png; sourceTree = "<group>"; };
		02ACBA8916713F2A00BB4414 /* accommodation_bed_and_breakfast.p.64.png */ = {isa = PBXFileReference; lastKnownFileType = image.png; path = accommodation_bed_and_breakfast.p.64.png; sourceTree = "<group>"; };
		02ACBA8A16713F2A00BB4414 /* accommodation_bed_and_breakfast2.p.64.png */ = {isa = PBXFileReference; lastKnownFileType = image.png; path = accommodation_bed_and_breakfast2.p.64.png; sourceTree = "<group>"; };
		02ACBA8B16713F2A00BB4414 /* accommodation_camping.p.64.png */ = {isa = PBXFileReference; lastKnownFileType = image.png; path = accommodation_camping.p.64.png; sourceTree = "<group>"; };
		02ACBA8C16713F2A00BB4414 /* accommodation_caravan_park.p.64.png */ = {isa = PBXFileReference; lastKnownFileType = image.png; path = accommodation_caravan_park.p.64.png; sourceTree = "<group>"; };
		02ACBA8D16713F2A00BB4414 /* accommodation_chalet.p.64.png */ = {isa = PBXFileReference; lastKnownFileType = image.png; path = accommodation_chalet.p.64.png; sourceTree = "<group>"; };
		02ACBA8E16713F2A00BB4414 /* accommodation_chalet2.p.64.png */ = {isa = PBXFileReference; lastKnownFileType = image.png; path = accommodation_chalet2.p.64.png; sourceTree = "<group>"; };
		02ACBA8F16713F2A00BB4414 /* accommodation_hostel.p.64.png */ = {isa = PBXFileReference; lastKnownFileType = image.png; path = accommodation_hostel.p.64.png; sourceTree = "<group>"; };
		02ACBA9016713F2A00BB4414 /* accommodation_hotel.p.64.png */ = {isa = PBXFileReference; lastKnownFileType = image.png; path = accommodation_hotel.p.64.png; sourceTree = "<group>"; };
		02ACBA9116713F2A00BB4414 /* accommodation_hotel2.p.64.png */ = {isa = PBXFileReference; lastKnownFileType = image.png; path = accommodation_hotel2.p.64.png; sourceTree = "<group>"; };
		02ACBA9216713F2A00BB4414 /* accommodation_motel.p.64.png */ = {isa = PBXFileReference; lastKnownFileType = image.png; path = accommodation_motel.p.64.png; sourceTree = "<group>"; };
		02ACBA9316713F2A00BB4414 /* accommodation_shelter.p.64.png */ = {isa = PBXFileReference; lastKnownFileType = image.png; path = accommodation_shelter.p.64.png; sourceTree = "<group>"; };
		02ACBA9416713F2A00BB4414 /* accommodation_shelter2.p.64.png */ = {isa = PBXFileReference; lastKnownFileType = image.png; path = accommodation_shelter2.p.64.png; sourceTree = "<group>"; };
		02ACBA9516713F2A00BB4414 /* accommodation_youth_hostel.p.64.png */ = {isa = PBXFileReference; lastKnownFileType = image.png; path = accommodation_youth_hostel.p.64.png; sourceTree = "<group>"; };
		02ACBA9616713F2A00BB4414 /* amenity_bench.p.64.png */ = {isa = PBXFileReference; lastKnownFileType = image.png; path = amenity_bench.p.64.png; sourceTree = "<group>"; };
		02ACBA9716713F2A00BB4414 /* amenity_court.p.64.png */ = {isa = PBXFileReference; lastKnownFileType = image.png; path = amenity_court.p.64.png; sourceTree = "<group>"; };
		02ACBA9816713F2A00BB4414 /* amenity_firestation.p.64.png */ = {isa = PBXFileReference; lastKnownFileType = image.png; path = amenity_firestation.p.64.png; sourceTree = "<group>"; };
		02ACBA9916713F2A00BB4414 /* amenity_firestation2.p.64.png */ = {isa = PBXFileReference; lastKnownFileType = image.png; path = amenity_firestation2.p.64.png; sourceTree = "<group>"; };
		02ACBA9A16713F2A00BB4414 /* amenity_firestation3.p.64.png */ = {isa = PBXFileReference; lastKnownFileType = image.png; path = amenity_firestation3.p.64.png; sourceTree = "<group>"; };
		02ACBA9B16713F2A00BB4414 /* amenity_fountain.p.64.png */ = {isa = PBXFileReference; lastKnownFileType = image.png; path = amenity_fountain.p.64.png; sourceTree = "<group>"; };
		02ACBA9C16713F2A00BB4414 /* amenity_fountain2.p.64.png */ = {isa = PBXFileReference; lastKnownFileType = image.png; path = amenity_fountain2.p.64.png; sourceTree = "<group>"; };
		02ACBA9D16713F2A00BB4414 /* amenity_library.p.64.png */ = {isa = PBXFileReference; lastKnownFileType = image.png; path = amenity_library.p.64.png; sourceTree = "<group>"; };
		02ACBA9E16713F2A00BB4414 /* amenity_library2.p.64.png */ = {isa = PBXFileReference; lastKnownFileType = image.png; path = amenity_library2.p.64.png; sourceTree = "<group>"; };
		02ACBA9F16713F2A00BB4414 /* amenity_playground.p.64.png */ = {isa = PBXFileReference; lastKnownFileType = image.png; path = amenity_playground.p.64.png; sourceTree = "<group>"; };
		02ACBAA016713F2A00BB4414 /* amenity_police.p.64.png */ = {isa = PBXFileReference; lastKnownFileType = image.png; path = amenity_police.p.64.png; sourceTree = "<group>"; };
		02ACBAA116713F2A00BB4414 /* amenity_police2.p.64.png */ = {isa = PBXFileReference; lastKnownFileType = image.png; path = amenity_police2.p.64.png; sourceTree = "<group>"; };
		02ACBAA216713F2A00BB4414 /* amenity_post_box.p.64.png */ = {isa = PBXFileReference; lastKnownFileType = image.png; path = amenity_post_box.p.64.png; sourceTree = "<group>"; };
		02ACBAA316713F2A00BB4414 /* amenity_post_office.p.64.png */ = {isa = PBXFileReference; lastKnownFileType = image.png; path = amenity_post_office.p.64.png; sourceTree = "<group>"; };
		02ACBAA416713F2A00BB4414 /* amenity_prison.p.64.png */ = {isa = PBXFileReference; lastKnownFileType = image.png; path = amenity_prison.p.64.png; sourceTree = "<group>"; };
		02ACBAA516713F2A00BB4414 /* amenity_public_building.p.64.png */ = {isa = PBXFileReference; lastKnownFileType = image.png; path = amenity_public_building.p.64.png; sourceTree = "<group>"; };
		02ACBAA616713F2A00BB4414 /* amenity_public_building2.p.64.png */ = {isa = PBXFileReference; lastKnownFileType = image.png; path = amenity_public_building2.p.64.png; sourceTree = "<group>"; };
		02ACBAA716713F2A00BB4414 /* amenity_recycling.p.64.png */ = {isa = PBXFileReference; lastKnownFileType = image.png; path = amenity_recycling.p.64.png; sourceTree = "<group>"; };
		02ACBAA816713F2A00BB4414 /* amenity_survey_point.p.64.png */ = {isa = PBXFileReference; lastKnownFileType = image.png; path = amenity_survey_point.p.64.png; sourceTree = "<group>"; };
		02ACBAA916713F2A00BB4414 /* amenity_telephone.p.64.png */ = {isa = PBXFileReference; lastKnownFileType = image.png; path = amenity_telephone.p.64.png; sourceTree = "<group>"; };
		02ACBAAA16713F2A00BB4414 /* amenity_toilets.p.64.png */ = {isa = PBXFileReference; lastKnownFileType = image.png; path = amenity_toilets.p.64.png; sourceTree = "<group>"; };
		02ACBAAB16713F2A00BB4414 /* amenity_toilets_disabled.p.64.png */ = {isa = PBXFileReference; lastKnownFileType = image.png; path = amenity_toilets_disabled.p.64.png; sourceTree = "<group>"; };
		02ACBAAC16713F2A00BB4414 /* amenity_toilets_men.p.64.png */ = {isa = PBXFileReference; lastKnownFileType = image.png; path = amenity_toilets_men.p.64.png; sourceTree = "<group>"; };
		02ACBAAD16713F2A00BB4414 /* amenity_toilets_women.p.64.png */ = {isa = PBXFileReference; lastKnownFileType = image.png; path = amenity_toilets_women.p.64.png; sourceTree = "<group>"; };
		02ACBAAE16713F2A00BB4414 /* amenity_town_hall.p.64.png */ = {isa = PBXFileReference; lastKnownFileType = image.png; path = amenity_town_hall.p.64.png; sourceTree = "<group>"; };
		02ACBAAF16713F2A00BB4414 /* amenity_town_hall2.p.64.png */ = {isa = PBXFileReference; lastKnownFileType = image.png; path = amenity_town_hall2.p.64.png; sourceTree = "<group>"; };
		02ACBAB016713F2A00BB4414 /* amenity_waste_bin.p.64.png */ = {isa = PBXFileReference; lastKnownFileType = image.png; path = amenity_waste_bin.p.64.png; sourceTree = "<group>"; };
		02ACBAB116713F2A00BB4414 /* barrier_blocks.p.64.png */ = {isa = PBXFileReference; lastKnownFileType = image.png; path = barrier_blocks.p.64.png; sourceTree = "<group>"; };
		02ACBAB216713F2A00BB4414 /* barrier_bollard.p.64.png */ = {isa = PBXFileReference; lastKnownFileType = image.png; path = barrier_bollard.p.64.png; sourceTree = "<group>"; };
		02ACBAB316713F2A00BB4414 /* barrier_cattle_grid.p.64.png */ = {isa = PBXFileReference; lastKnownFileType = image.png; path = barrier_cattle_grid.p.64.png; sourceTree = "<group>"; };
		02ACBAB416713F2A00BB4414 /* barrier_cycle_barrier.p.64.png */ = {isa = PBXFileReference; lastKnownFileType = image.png; path = barrier_cycle_barrier.p.64.png; sourceTree = "<group>"; };
		02ACBAB516713F2A00BB4414 /* barrier_entrance.p.64.png */ = {isa = PBXFileReference; lastKnownFileType = image.png; path = barrier_entrance.p.64.png; sourceTree = "<group>"; };
		02ACBAB616713F2A00BB4414 /* barrier_exit.p.64.png */ = {isa = PBXFileReference; lastKnownFileType = image.png; path = barrier_exit.p.64.png; sourceTree = "<group>"; };
		02ACBAB716713F2A00BB4414 /* barrier_gate.p.64.png */ = {isa = PBXFileReference; lastKnownFileType = image.png; path = barrier_gate.p.64.png; sourceTree = "<group>"; };
		02ACBAB816713F2A00BB4414 /* barrier_kissing_gate.p.64.png */ = {isa = PBXFileReference; lastKnownFileType = image.png; path = barrier_kissing_gate.p.64.png; sourceTree = "<group>"; };
		02ACBAB916713F2A00BB4414 /* barrier_lift_gate.p.64.png */ = {isa = PBXFileReference; lastKnownFileType = image.png; path = barrier_lift_gate.p.64.png; sourceTree = "<group>"; };
		02ACBABA16713F2A00BB4414 /* barrier_steps.p.64.png */ = {isa = PBXFileReference; lastKnownFileType = image.png; path = barrier_steps.p.64.png; sourceTree = "<group>"; };
		02ACBABB16713F2A00BB4414 /* barrier_stile.p.64.png */ = {isa = PBXFileReference; lastKnownFileType = image.png; path = barrier_stile.p.64.png; sourceTree = "<group>"; };
		02ACBABC16713F2A00BB4414 /* barrier_toll_booth.p.64.png */ = {isa = PBXFileReference; lastKnownFileType = image.png; path = barrier_toll_booth.p.64.png; sourceTree = "<group>"; };
		02ACBABD16713F2A00BB4414 /* education_college.p.64.png */ = {isa = PBXFileReference; lastKnownFileType = image.png; path = education_college.p.64.png; sourceTree = "<group>"; };
		02ACBABE16713F2A00BB4414 /* education_college_vocational.p.64.png */ = {isa = PBXFileReference; lastKnownFileType = image.png; path = education_college_vocational.p.64.png; sourceTree = "<group>"; };
		02ACBABF16713F2A00BB4414 /* education_nursery.p.64.png */ = {isa = PBXFileReference; lastKnownFileType = image.png; path = education_nursery.p.64.png; sourceTree = "<group>"; };
		02ACBAC016713F2A00BB4414 /* education_nursery2.p.64.png */ = {isa = PBXFileReference; lastKnownFileType = image.png; path = education_nursery2.p.64.png; sourceTree = "<group>"; };
		02ACBAC116713F2A00BB4414 /* education_nursery3.p.64.png */ = {isa = PBXFileReference; lastKnownFileType = image.png; path = education_nursery3.p.64.png; sourceTree = "<group>"; };
		02ACBAC216713F2A00BB4414 /* education_school.p.64.png */ = {isa = PBXFileReference; lastKnownFileType = image.png; path = education_school.p.64.png; sourceTree = "<group>"; };
		02ACBAC316713F2A00BB4414 /* education_school_primary.p.64.png */ = {isa = PBXFileReference; lastKnownFileType = image.png; path = education_school_primary.p.64.png; sourceTree = "<group>"; };
		02ACBAC416713F2A00BB4414 /* education_school_secondary.p.64.png */ = {isa = PBXFileReference; lastKnownFileType = image.png; path = education_school_secondary.p.64.png; sourceTree = "<group>"; };
		02ACBAC516713F2A00BB4414 /* education_university.p.64.png */ = {isa = PBXFileReference; lastKnownFileType = image.png; path = education_university.p.64.png; sourceTree = "<group>"; };
		02ACBAC616713F2A00BB4414 /* food_bar.p.64.png */ = {isa = PBXFileReference; lastKnownFileType = image.png; path = food_bar.p.64.png; sourceTree = "<group>"; };
		02ACBAC716713F2A00BB4414 /* food_biergarten.p.64.png */ = {isa = PBXFileReference; lastKnownFileType = image.png; path = food_biergarten.p.64.png; sourceTree = "<group>"; };
		02ACBAC816713F2A00BB4414 /* food_cafe.p.64.png */ = {isa = PBXFileReference; lastKnownFileType = image.png; path = food_cafe.p.64.png; sourceTree = "<group>"; };
		02ACBAC916713F2A00BB4414 /* food_drinkingtap.p.64.png */ = {isa = PBXFileReference; lastKnownFileType = image.png; path = food_drinkingtap.p.64.png; sourceTree = "<group>"; };
		02ACBACA16713F2A00BB4414 /* food_fastfood.p.64.png */ = {isa = PBXFileReference; lastKnownFileType = image.png; path = food_fastfood.p.64.png; sourceTree = "<group>"; };
		02ACBACB16713F2A00BB4414 /* food_fastfood2.p.64.png */ = {isa = PBXFileReference; lastKnownFileType = image.png; path = food_fastfood2.p.64.png; sourceTree = "<group>"; };
		02ACBACC16713F2A00BB4414 /* food_fastfood_pizza.p.64.png */ = {isa = PBXFileReference; lastKnownFileType = image.png; path = food_fastfood_pizza.p.64.png; sourceTree = "<group>"; };
		02ACBACD16713F2A00BB4414 /* food_ice_cream.p.64.png */ = {isa = PBXFileReference; lastKnownFileType = image.png; path = food_ice_cream.p.64.png; sourceTree = "<group>"; };
		02ACBACE16713F2A00BB4414 /* food_pizza.p.64.png */ = {isa = PBXFileReference; lastKnownFileType = image.png; path = food_pizza.p.64.png; sourceTree = "<group>"; };
		02ACBACF16713F2A00BB4414 /* food_pub.p.64.png */ = {isa = PBXFileReference; lastKnownFileType = image.png; path = food_pub.p.64.png; sourceTree = "<group>"; };
		02ACBAD016713F2A00BB4414 /* food_restaurant.p.64.png */ = {isa = PBXFileReference; lastKnownFileType = image.png; path = food_restaurant.p.64.png; sourceTree = "<group>"; };
		02ACBAD116713F2A00BB4414 /* health_dentist.p.64.png */ = {isa = PBXFileReference; lastKnownFileType = image.png; path = health_dentist.p.64.png; sourceTree = "<group>"; };
		02ACBAD216713F2A00BB4414 /* health_doctors.p.64.png */ = {isa = PBXFileReference; lastKnownFileType = image.png; path = health_doctors.p.64.png; sourceTree = "<group>"; };
		02ACBAD316713F2A00BB4414 /* health_doctors2.p.64.png */ = {isa = PBXFileReference; lastKnownFileType = image.png; path = health_doctors2.p.64.png; sourceTree = "<group>"; };
		02ACBAD416713F2A00BB4414 /* health_hospital.p.64.png */ = {isa = PBXFileReference; lastKnownFileType = image.png; path = health_hospital.p.64.png; sourceTree = "<group>"; };
		02ACBAD516713F2A00BB4414 /* health_hospital_emergency.p.64.png */ = {isa = PBXFileReference; lastKnownFileType = image.png; path = health_hospital_emergency.p.64.png; sourceTree = "<group>"; };
		02ACBAD616713F2A00BB4414 /* health_hospital_emergency2.p.64.png */ = {isa = PBXFileReference; lastKnownFileType = image.png; path = health_hospital_emergency2.p.64.png; sourceTree = "<group>"; };
		02ACBAD716713F2A00BB4414 /* health_opticians.p.64.png */ = {isa = PBXFileReference; lastKnownFileType = image.png; path = health_opticians.p.64.png; sourceTree = "<group>"; };
		02ACBAD816713F2A00BB4414 /* health_pharmacy.p.64.png */ = {isa = PBXFileReference; lastKnownFileType = image.png; path = health_pharmacy.p.64.png; sourceTree = "<group>"; };
		02ACBAD916713F2A00BB4414 /* health_pharmacy_dispencing.p.64.png */ = {isa = PBXFileReference; lastKnownFileType = image.png; path = health_pharmacy_dispencing.p.64.png; sourceTree = "<group>"; };
		02ACBADA16713F2A00BB4414 /* health_veterinary.p.64.png */ = {isa = PBXFileReference; lastKnownFileType = image.png; path = health_veterinary.p.64.png; sourceTree = "<group>"; };
		02ACBADB16713F2A00BB4414 /* landuse_coniferous.p.64.png */ = {isa = PBXFileReference; lastKnownFileType = image.png; path = landuse_coniferous.p.64.png; sourceTree = "<group>"; };
		02ACBADC16713F2A00BB4414 /* landuse_coniferous_and_deciduous.p.64.png */ = {isa = PBXFileReference; lastKnownFileType = image.png; path = landuse_coniferous_and_deciduous.p.64.png; sourceTree = "<group>"; };
		02ACBADD16713F2A00BB4414 /* landuse_deciduous.p.64.png */ = {isa = PBXFileReference; lastKnownFileType = image.png; path = landuse_deciduous.p.64.png; sourceTree = "<group>"; };
		02ACBADE16713F2A00BB4414 /* landuse_grass.p.64.png */ = {isa = PBXFileReference; lastKnownFileType = image.png; path = landuse_grass.p.64.png; sourceTree = "<group>"; };
		02ACBADF16713F2A00BB4414 /* landuse_hills.p.64.png */ = {isa = PBXFileReference; lastKnownFileType = image.png; path = landuse_hills.p.64.png; sourceTree = "<group>"; };
		02ACBAE016713F2A00BB4414 /* landuse_quary.p.64.png */ = {isa = PBXFileReference; lastKnownFileType = image.png; path = landuse_quary.p.64.png; sourceTree = "<group>"; };
		02ACBAE116713F2A00BB4414 /* landuse_scrub.p.64.png */ = {isa = PBXFileReference; lastKnownFileType = image.png; path = landuse_scrub.p.64.png; sourceTree = "<group>"; };
		02ACBAE216713F2A00BB4414 /* landuse_swamp.p.64.png */ = {isa = PBXFileReference; lastKnownFileType = image.png; path = landuse_swamp.p.64.png; sourceTree = "<group>"; };
		02ACBAE316713F2A00BB4414 /* money_atm.p.64.png */ = {isa = PBXFileReference; lastKnownFileType = image.png; path = money_atm.p.64.png; sourceTree = "<group>"; };
		02ACBAE416713F2A00BB4414 /* money_atm2.p.64.png */ = {isa = PBXFileReference; lastKnownFileType = image.png; path = money_atm2.p.64.png; sourceTree = "<group>"; };
		02ACBAE516713F2A00BB4414 /* money_bank.p.64.png */ = {isa = PBXFileReference; lastKnownFileType = image.png; path = money_bank.p.64.png; sourceTree = "<group>"; };
		02ACBAE616713F2A00BB4414 /* money_bank2.p.64.png */ = {isa = PBXFileReference; lastKnownFileType = image.png; path = money_bank2.p.64.png; sourceTree = "<group>"; };
		02ACBAE716713F2A00BB4414 /* money_currency_exchange.p.64.png */ = {isa = PBXFileReference; lastKnownFileType = image.png; path = money_currency_exchange.p.64.png; sourceTree = "<group>"; };
		02ACBAE816713F2A00BB4414 /* place_of_worship_bahai.p.64.png */ = {isa = PBXFileReference; lastKnownFileType = image.png; path = place_of_worship_bahai.p.64.png; sourceTree = "<group>"; };
		02ACBAE916713F2A00BB4414 /* place_of_worship_bahai3.p.64.png */ = {isa = PBXFileReference; lastKnownFileType = image.png; path = place_of_worship_bahai3.p.64.png; sourceTree = "<group>"; };
		02ACBAEA16713F2A00BB4414 /* place_of_worship_buddhist.p.64.png */ = {isa = PBXFileReference; lastKnownFileType = image.png; path = place_of_worship_buddhist.p.64.png; sourceTree = "<group>"; };
		02ACBAEB16713F2A00BB4414 /* place_of_worship_buddhist3.p.64.png */ = {isa = PBXFileReference; lastKnownFileType = image.png; path = place_of_worship_buddhist3.p.64.png; sourceTree = "<group>"; };
		02ACBAEC16713F2A00BB4414 /* place_of_worship_christian.p.64.png */ = {isa = PBXFileReference; lastKnownFileType = image.png; path = place_of_worship_christian.p.64.png; sourceTree = "<group>"; };
		02ACBAED16713F2A00BB4414 /* place_of_worship_christian3.p.64.png */ = {isa = PBXFileReference; lastKnownFileType = image.png; path = place_of_worship_christian3.p.64.png; sourceTree = "<group>"; };
		02ACBAEE16713F2A00BB4414 /* place_of_worship_hindu.p.64.png */ = {isa = PBXFileReference; lastKnownFileType = image.png; path = place_of_worship_hindu.p.64.png; sourceTree = "<group>"; };
		02ACBAEF16713F2A00BB4414 /* place_of_worship_hindu3.p.64.png */ = {isa = PBXFileReference; lastKnownFileType = image.png; path = place_of_worship_hindu3.p.64.png; sourceTree = "<group>"; };
		02ACBAF016713F2A00BB4414 /* place_of_worship_islamic.p.64.png */ = {isa = PBXFileReference; lastKnownFileType = image.png; path = place_of_worship_islamic.p.64.png; sourceTree = "<group>"; };
		02ACBAF116713F2A00BB4414 /* place_of_worship_islamic3.p.64.png */ = {isa = PBXFileReference; lastKnownFileType = image.png; path = place_of_worship_islamic3.p.64.png; sourceTree = "<group>"; };
		02ACBAF216713F2A00BB4414 /* place_of_worship_jain.p.64.png */ = {isa = PBXFileReference; lastKnownFileType = image.png; path = place_of_worship_jain.p.64.png; sourceTree = "<group>"; };
		02ACBAF316713F2A00BB4414 /* place_of_worship_jain3.p.64.png */ = {isa = PBXFileReference; lastKnownFileType = image.png; path = place_of_worship_jain3.p.64.png; sourceTree = "<group>"; };
		02ACBAF416713F2A00BB4414 /* place_of_worship_jewish.p.64.png */ = {isa = PBXFileReference; lastKnownFileType = image.png; path = place_of_worship_jewish.p.64.png; sourceTree = "<group>"; };
		02ACBAF516713F2A00BB4414 /* place_of_worship_jewish3.p.64.png */ = {isa = PBXFileReference; lastKnownFileType = image.png; path = place_of_worship_jewish3.p.64.png; sourceTree = "<group>"; };
		02ACBAF616713F2A00BB4414 /* place_of_worship_shinto.p.64.png */ = {isa = PBXFileReference; lastKnownFileType = image.png; path = place_of_worship_shinto.p.64.png; sourceTree = "<group>"; };
		02ACBAF716713F2A00BB4414 /* place_of_worship_shinto3.p.64.png */ = {isa = PBXFileReference; lastKnownFileType = image.png; path = place_of_worship_shinto3.p.64.png; sourceTree = "<group>"; };
		02ACBAF816713F2A00BB4414 /* place_of_worship_sikh.p.64.png */ = {isa = PBXFileReference; lastKnownFileType = image.png; path = place_of_worship_sikh.p.64.png; sourceTree = "<group>"; };
		02ACBAF916713F2A00BB4414 /* place_of_worship_sikh3.p.64.png */ = {isa = PBXFileReference; lastKnownFileType = image.png; path = place_of_worship_sikh3.p.64.png; sourceTree = "<group>"; };
		02ACBAFA16713F2A00BB4414 /* place_of_worship_unknown.p.64.png */ = {isa = PBXFileReference; lastKnownFileType = image.png; path = place_of_worship_unknown.p.64.png; sourceTree = "<group>"; };
		02ACBAFB16713F2A00BB4414 /* place_of_worship_unknown3.p.64.png */ = {isa = PBXFileReference; lastKnownFileType = image.png; path = place_of_worship_unknown3.p.64.png; sourceTree = "<group>"; };
		02ACBAFC16713F2A00BB4414 /* poi_boundary_administrative.p.64.png */ = {isa = PBXFileReference; lastKnownFileType = image.png; path = poi_boundary_administrative.p.64.png; sourceTree = "<group>"; };
		02ACBAFD16713F2A00BB4414 /* poi_cave.p.64.png */ = {isa = PBXFileReference; lastKnownFileType = image.png; path = poi_cave.p.64.png; sourceTree = "<group>"; };
		02ACBAFE16713F2A00BB4414 /* poi_crane.p.64.png */ = {isa = PBXFileReference; lastKnownFileType = image.png; path = poi_crane.p.64.png; sourceTree = "<group>"; };
		02ACBAFF16713F2A00BB4414 /* poi_embassy.p.64.png */ = {isa = PBXFileReference; lastKnownFileType = image.png; path = poi_embassy.p.64.png; sourceTree = "<group>"; };
		02ACBB0016713F2A00BB4414 /* poi_embassy2.p.64.png */ = {isa = PBXFileReference; lastKnownFileType = image.png; path = poi_embassy2.p.64.png; sourceTree = "<group>"; };
		02ACBB0116713F2A00BB4414 /* poi_military_bunker.p.64.png */ = {isa = PBXFileReference; lastKnownFileType = image.png; path = poi_military_bunker.p.64.png; sourceTree = "<group>"; };
		02ACBB0216713F2A00BB4414 /* poi_mine.p.64.png */ = {isa = PBXFileReference; lastKnownFileType = image.png; path = poi_mine.p.64.png; sourceTree = "<group>"; };
		02ACBB0316713F2A00BB4414 /* poi_mine_abandoned.p.64.png */ = {isa = PBXFileReference; lastKnownFileType = image.png; path = poi_mine_abandoned.p.64.png; sourceTree = "<group>"; };
		02ACBB0416713F2A00BB4414 /* poi_mountain_pass.p.64.png */ = {isa = PBXFileReference; lastKnownFileType = image.png; path = poi_mountain_pass.p.64.png; sourceTree = "<group>"; };
		02ACBB0516713F2A00BB4414 /* poi_peak.p.64.png */ = {isa = PBXFileReference; lastKnownFileType = image.png; path = poi_peak.p.64.png; sourceTree = "<group>"; };
		02ACBB0616713F2A00BB4414 /* poi_peak2.p.64.png */ = {isa = PBXFileReference; lastKnownFileType = image.png; path = poi_peak2.p.64.png; sourceTree = "<group>"; };
		02ACBB0716713F2A00BB4414 /* poi_place_city.p.64.png */ = {isa = PBXFileReference; lastKnownFileType = image.png; path = poi_place_city.p.64.png; sourceTree = "<group>"; };
		02ACBB0816713F2A00BB4414 /* poi_place_hamlet.p.64.png */ = {isa = PBXFileReference; lastKnownFileType = image.png; path = poi_place_hamlet.p.64.png; sourceTree = "<group>"; };
		02ACBB0916713F2A00BB4414 /* poi_place_suburb.p.64.png */ = {isa = PBXFileReference; lastKnownFileType = image.png; path = poi_place_suburb.p.64.png; sourceTree = "<group>"; };
		02ACBB0A16713F2A00BB4414 /* poi_place_town.p.64.png */ = {isa = PBXFileReference; lastKnownFileType = image.png; path = poi_place_town.p.64.png; sourceTree = "<group>"; };
		02ACBB0B16713F2A00BB4414 /* poi_place_village.p.64.png */ = {isa = PBXFileReference; lastKnownFileType = image.png; path = poi_place_village.p.64.png; sourceTree = "<group>"; };
		02ACBB0C16713F2A00BB4414 /* poi_point_of_interest.p.64.png */ = {isa = PBXFileReference; lastKnownFileType = image.png; path = poi_point_of_interest.p.64.png; sourceTree = "<group>"; };
		02ACBB0D16713F2A00BB4414 /* poi_tower_communications.p.64.png */ = {isa = PBXFileReference; lastKnownFileType = image.png; path = poi_tower_communications.p.64.png; sourceTree = "<group>"; };
		02ACBB0E16713F2A00BB4414 /* poi_tower_lookout.p.64.png */ = {isa = PBXFileReference; lastKnownFileType = image.png; path = poi_tower_lookout.p.64.png; sourceTree = "<group>"; };
		02ACBB0F16713F2A00BB4414 /* poi_tower_power.p.64.png */ = {isa = PBXFileReference; lastKnownFileType = image.png; path = poi_tower_power.p.64.png; sourceTree = "<group>"; };
		02ACBB1016713F2A00BB4414 /* poi_tower_water.p.64.png */ = {isa = PBXFileReference; lastKnownFileType = image.png; path = poi_tower_water.p.64.png; sourceTree = "<group>"; };
		02ACBB1116713F2A00BB4414 /* power_station_coal.p.64.png */ = {isa = PBXFileReference; lastKnownFileType = image.png; path = power_station_coal.p.64.png; sourceTree = "<group>"; };
		02ACBB1216713F2A00BB4414 /* power_station_gas.p.64.png */ = {isa = PBXFileReference; lastKnownFileType = image.png; path = power_station_gas.p.64.png; sourceTree = "<group>"; };
		02ACBB1316713F2A00BB4414 /* power_station_solar.p.64.png */ = {isa = PBXFileReference; lastKnownFileType = image.png; path = power_station_solar.p.64.png; sourceTree = "<group>"; };
		02ACBB1416713F2A00BB4414 /* power_station_water.p.64.png */ = {isa = PBXFileReference; lastKnownFileType = image.png; path = power_station_water.p.64.png; sourceTree = "<group>"; };
		02ACBB1516713F2A00BB4414 /* power_station_wind.p.64.png */ = {isa = PBXFileReference; lastKnownFileType = image.png; path = power_station_wind.p.64.png; sourceTree = "<group>"; };
		02ACBB1616713F2A00BB4414 /* power_substation.p.64.png */ = {isa = PBXFileReference; lastKnownFileType = image.png; path = power_substation.p.64.png; sourceTree = "<group>"; };
		02ACBB1716713F2A00BB4414 /* power_tower_high.p.64.png */ = {isa = PBXFileReference; lastKnownFileType = image.png; path = power_tower_high.p.64.png; sourceTree = "<group>"; };
		02ACBB1816713F2A00BB4414 /* power_tower_high2.p.64.png */ = {isa = PBXFileReference; lastKnownFileType = image.png; path = power_tower_high2.p.64.png; sourceTree = "<group>"; };
		02ACBB1916713F2A00BB4414 /* power_tower_low.p.64.png */ = {isa = PBXFileReference; lastKnownFileType = image.png; path = power_tower_low.p.64.png; sourceTree = "<group>"; };
		02ACBB1A16713F2A00BB4414 /* power_transformer.p.64.png */ = {isa = PBXFileReference; lastKnownFileType = image.png; path = power_transformer.p.64.png; sourceTree = "<group>"; };
		02ACBB1B16713F2A00BB4414 /* shopping_alcohol.p.64.png */ = {isa = PBXFileReference; lastKnownFileType = image.png; path = shopping_alcohol.p.64.png; sourceTree = "<group>"; };
		02ACBB1C16713F2A00BB4414 /* shopping_bakery.p.64.png */ = {isa = PBXFileReference; lastKnownFileType = image.png; path = shopping_bakery.p.64.png; sourceTree = "<group>"; };
		02ACBB1D16713F2A00BB4414 /* shopping_bicycle.p.64.png */ = {isa = PBXFileReference; lastKnownFileType = image.png; path = shopping_bicycle.p.64.png; sourceTree = "<group>"; };
		02ACBB1E16713F2A00BB4414 /* shopping_book.p.64.png */ = {isa = PBXFileReference; lastKnownFileType = image.png; path = shopping_book.p.64.png; sourceTree = "<group>"; };
		02ACBB1F16713F2A00BB4414 /* shopping_butcher.p.64.png */ = {isa = PBXFileReference; lastKnownFileType = image.png; path = shopping_butcher.p.64.png; sourceTree = "<group>"; };
		02ACBB2016713F2A00BB4414 /* shopping_butcher2.p.64.png */ = {isa = PBXFileReference; lastKnownFileType = image.png; path = shopping_butcher2.p.64.png; sourceTree = "<group>"; };
		02ACBB2116713F2A00BB4414 /* shopping_car.p.64.png */ = {isa = PBXFileReference; lastKnownFileType = image.png; path = shopping_car.p.64.png; sourceTree = "<group>"; };
		02ACBB2216713F2A00BB4414 /* shopping_car_repair.p.64.png */ = {isa = PBXFileReference; lastKnownFileType = image.png; path = shopping_car_repair.p.64.png; sourceTree = "<group>"; };
		02ACBB2316713F2A00BB4414 /* shopping_clothes.p.64.png */ = {isa = PBXFileReference; lastKnownFileType = image.png; path = shopping_clothes.p.64.png; sourceTree = "<group>"; };
		02ACBB2416713F2A00BB4414 /* shopping_computer.p.64.png */ = {isa = PBXFileReference; lastKnownFileType = image.png; path = shopping_computer.p.64.png; sourceTree = "<group>"; };
		02ACBB2516713F2A00BB4414 /* shopping_confectionery.p.64.png */ = {isa = PBXFileReference; lastKnownFileType = image.png; path = shopping_confectionery.p.64.png; sourceTree = "<group>"; };
		02ACBB2616713F2A00BB4414 /* shopping_convenience.p.64.png */ = {isa = PBXFileReference; lastKnownFileType = image.png; path = shopping_convenience.p.64.png; sourceTree = "<group>"; };
		02ACBB2716713F2A00BB4414 /* shopping_copyshop.p.64.png */ = {isa = PBXFileReference; lastKnownFileType = image.png; path = shopping_copyshop.p.64.png; sourceTree = "<group>"; };
		02ACBB2816713F2A00BB4414 /* shopping_department_store.p.64.png */ = {isa = PBXFileReference; lastKnownFileType = image.png; path = shopping_department_store.p.64.png; sourceTree = "<group>"; };
		02ACBB2916713F2A00BB4414 /* shopping_diy.p.64.png */ = {isa = PBXFileReference; lastKnownFileType = image.png; path = shopping_diy.p.64.png; sourceTree = "<group>"; };
		02ACBB2A16713F2A00BB4414 /* shopping_estateagent.p.64.png */ = {isa = PBXFileReference; lastKnownFileType = image.png; path = shopping_estateagent.p.64.png; sourceTree = "<group>"; };
		02ACBB2B16713F2A00BB4414 /* shopping_estateagent2.p.64.png */ = {isa = PBXFileReference; lastKnownFileType = image.png; path = shopping_estateagent2.p.64.png; sourceTree = "<group>"; };
		02ACBB2C16713F2A00BB4414 /* shopping_estateagent3.p.64.png */ = {isa = PBXFileReference; lastKnownFileType = image.png; path = shopping_estateagent3.p.64.png; sourceTree = "<group>"; };
		02ACBB2D16713F2A00BB4414 /* shopping_fish.p.64.png */ = {isa = PBXFileReference; lastKnownFileType = image.png; path = shopping_fish.p.64.png; sourceTree = "<group>"; };
		02ACBB2E16713F2A00BB4414 /* shopping_florist.p.64.png */ = {isa = PBXFileReference; lastKnownFileType = image.png; path = shopping_florist.p.64.png; sourceTree = "<group>"; };
		02ACBB2F16713F2A00BB4414 /* shopping_garden_centre.p.64.png */ = {isa = PBXFileReference; lastKnownFileType = image.png; path = shopping_garden_centre.p.64.png; sourceTree = "<group>"; };
		02ACBB3016713F2A00BB4414 /* shopping_gift.p.64.png */ = {isa = PBXFileReference; lastKnownFileType = image.png; path = shopping_gift.p.64.png; sourceTree = "<group>"; };
		02ACBB3116713F2A00BB4414 /* shopping_greengrocer.p.64.png */ = {isa = PBXFileReference; lastKnownFileType = image.png; path = shopping_greengrocer.p.64.png; sourceTree = "<group>"; };
		02ACBB3216713F2A00BB4414 /* shopping_hairdresser.p.64.png */ = {isa = PBXFileReference; lastKnownFileType = image.png; path = shopping_hairdresser.p.64.png; sourceTree = "<group>"; };
		02ACBB3316713F2A00BB4414 /* shopping_hearing_aids.p.64.png */ = {isa = PBXFileReference; lastKnownFileType = image.png; path = shopping_hearing_aids.p.64.png; sourceTree = "<group>"; };
		02ACBB3416713F2A00BB4414 /* shopping_hifi.p.64.png */ = {isa = PBXFileReference; lastKnownFileType = image.png; path = shopping_hifi.p.64.png; sourceTree = "<group>"; };
		02ACBB3516713F2A00BB4414 /* shopping_jewelry.p.64.png */ = {isa = PBXFileReference; lastKnownFileType = image.png; path = shopping_jewelry.p.64.png; sourceTree = "<group>"; };
		02ACBB3616713F2A00BB4414 /* shopping_jewelry2.p.64.png */ = {isa = PBXFileReference; lastKnownFileType = image.png; path = shopping_jewelry2.p.64.png; sourceTree = "<group>"; };
		02ACBB3716713F2A00BB4414 /* shopping_kiosk.p.64.png */ = {isa = PBXFileReference; lastKnownFileType = image.png; path = shopping_kiosk.p.64.png; sourceTree = "<group>"; };
		02ACBB3816713F2A00BB4414 /* shopping_laundrette.p.64.png */ = {isa = PBXFileReference; lastKnownFileType = image.png; path = shopping_laundrette.p.64.png; sourceTree = "<group>"; };
		02ACBB3916713F2A00BB4414 /* shopping_marketplace.p.64.png */ = {isa = PBXFileReference; lastKnownFileType = image.png; path = shopping_marketplace.p.64.png; sourceTree = "<group>"; };
		02ACBB3A16713F2A00BB4414 /* shopping_mobile_phone.p.64.png */ = {isa = PBXFileReference; lastKnownFileType = image.png; path = shopping_mobile_phone.p.64.png; sourceTree = "<group>"; };
		02ACBB3B16713F2A00BB4414 /* shopping_motorcycle.p.64.png */ = {isa = PBXFileReference; lastKnownFileType = image.png; path = shopping_motorcycle.p.64.png; sourceTree = "<group>"; };
		02ACBB3C16713F2A00BB4414 /* shopping_music.p.64.png */ = {isa = PBXFileReference; lastKnownFileType = image.png; path = shopping_music.p.64.png; sourceTree = "<group>"; };
		02ACBB3D16713F2A00BB4414 /* shopping_newspaper.p.64.png */ = {isa = PBXFileReference; lastKnownFileType = image.png; path = shopping_newspaper.p.64.png; sourceTree = "<group>"; };
		02ACBB3E16713F2A00BB4414 /* shopping_pet.p.64.png */ = {isa = PBXFileReference; lastKnownFileType = image.png; path = shopping_pet.p.64.png; sourceTree = "<group>"; };
		02ACBB3F16713F2A00BB4414 /* shopping_pet2.p.64.png */ = {isa = PBXFileReference; lastKnownFileType = image.png; path = shopping_pet2.p.64.png; sourceTree = "<group>"; };
		02ACBB4016713F2A00BB4414 /* shopping_photo.p.64.png */ = {isa = PBXFileReference; lastKnownFileType = image.png; path = shopping_photo.p.64.png; sourceTree = "<group>"; };
		02ACBB4116713F2A00BB4414 /* shopping_supermarket.p.64.png */ = {isa = PBXFileReference; lastKnownFileType = image.png; path = shopping_supermarket.p.64.png; sourceTree = "<group>"; };
		02ACBB4216713F2A00BB4414 /* shopping_tackle.p.64.png */ = {isa = PBXFileReference; lastKnownFileType = image.png; path = shopping_tackle.p.64.png; sourceTree = "<group>"; };
		02ACBB4316713F2A00BB4414 /* shopping_tobacco.p.64.png */ = {isa = PBXFileReference; lastKnownFileType = image.png; path = shopping_tobacco.p.64.png; sourceTree = "<group>"; };
		02ACBB4416713F2A00BB4414 /* shopping_toys.p.64.png */ = {isa = PBXFileReference; lastKnownFileType = image.png; path = shopping_toys.p.64.png; sourceTree = "<group>"; };
		02ACBB4516713F2A00BB4414 /* shopping_vending_machine.p.64.png */ = {isa = PBXFileReference; lastKnownFileType = image.png; path = shopping_vending_machine.p.64.png; sourceTree = "<group>"; };
		02ACBB4616713F2A00BB4414 /* shopping_video_rental.p.64.png */ = {isa = PBXFileReference; lastKnownFileType = image.png; path = shopping_video_rental.p.64.png; sourceTree = "<group>"; };
		02ACBB4716713F2A00BB4414 /* sport_archery.p.64.png */ = {isa = PBXFileReference; lastKnownFileType = image.png; path = sport_archery.p.64.png; sourceTree = "<group>"; };
		02ACBB4816713F2A00BB4414 /* sport_baseball.p.64.png */ = {isa = PBXFileReference; lastKnownFileType = image.png; path = sport_baseball.p.64.png; sourceTree = "<group>"; };
		02ACBB4916713F2A00BB4414 /* sport_canoe.p.64.png */ = {isa = PBXFileReference; lastKnownFileType = image.png; path = sport_canoe.p.64.png; sourceTree = "<group>"; };
		02ACBB4A16713F2A00BB4414 /* sport_cricket.p.64.png */ = {isa = PBXFileReference; lastKnownFileType = image.png; path = sport_cricket.p.64.png; sourceTree = "<group>"; };
		02ACBB4B16713F2A00BB4414 /* sport_diving.p.64.png */ = {isa = PBXFileReference; lastKnownFileType = image.png; path = sport_diving.p.64.png; sourceTree = "<group>"; };
		02ACBB4C16713F2A00BB4414 /* sport_golf.p.64.png */ = {isa = PBXFileReference; lastKnownFileType = image.png; path = sport_golf.p.64.png; sourceTree = "<group>"; };
		02ACBB4D16713F2A00BB4414 /* sport_gym.p.64.png */ = {isa = PBXFileReference; lastKnownFileType = image.png; path = sport_gym.p.64.png; sourceTree = "<group>"; };
		02ACBB4E16713F2A00BB4414 /* sport_gymnasium.p.64.png */ = {isa = PBXFileReference; lastKnownFileType = image.png; path = sport_gymnasium.p.64.png; sourceTree = "<group>"; };
		02ACBB4F16713F2A00BB4414 /* sport_gymnasium2.p.64.png */ = {isa = PBXFileReference; lastKnownFileType = image.png; path = sport_gymnasium2.p.64.png; sourceTree = "<group>"; };
		02ACBB5016713F2A00BB4414 /* sport_hillclimbing.p.64.png */ = {isa = PBXFileReference; lastKnownFileType = image.png; path = sport_hillclimbing.p.64.png; sourceTree = "<group>"; };
		02ACBB5116713F2A00BB4414 /* sport_horse_racing.p.64.png */ = {isa = PBXFileReference; lastKnownFileType = image.png; path = sport_horse_racing.p.64.png; sourceTree = "<group>"; };
		02ACBB5216713F2A00BB4414 /* sport_iceskating.p.64.png */ = {isa = PBXFileReference; lastKnownFileType = image.png; path = sport_iceskating.p.64.png; sourceTree = "<group>"; };
		02ACBB5316713F2A00BB4414 /* sport_jetski.p.64.png */ = {isa = PBXFileReference; lastKnownFileType = image.png; path = sport_jetski.p.64.png; sourceTree = "<group>"; };
		02ACBB5416713F2A00BB4414 /* sport_leisure_centre.p.64.png */ = {isa = PBXFileReference; lastKnownFileType = image.png; path = sport_leisure_centre.p.64.png; sourceTree = "<group>"; };
		02ACBB5516713F2A00BB4414 /* sport_minature_golf.p.64.png */ = {isa = PBXFileReference; lastKnownFileType = image.png; path = sport_minature_golf.p.64.png; sourceTree = "<group>"; };
		02ACBB5616713F2A00BB4414 /* sport_motorracing.p.64.png */ = {isa = PBXFileReference; lastKnownFileType = image.png; path = sport_motorracing.p.64.png; sourceTree = "<group>"; };
		02ACBB5716713F2A00BB4414 /* sport_playground.p.64.png */ = {isa = PBXFileReference; lastKnownFileType = image.png; path = sport_playground.p.64.png; sourceTree = "<group>"; };
		02ACBB5816713F2A00BB4414 /* sport_sailing.p.64.png */ = {isa = PBXFileReference; lastKnownFileType = image.png; path = sport_sailing.p.64.png; sourceTree = "<group>"; };
		02ACBB5916713F2A00BB4414 /* sport_shooting.p.64.png */ = {isa = PBXFileReference; lastKnownFileType = image.png; path = sport_shooting.p.64.png; sourceTree = "<group>"; };
		02ACBB5A16713F2A00BB4414 /* sport_skiing_crosscountry.p.64.png */ = {isa = PBXFileReference; lastKnownFileType = image.png; path = sport_skiing_crosscountry.p.64.png; sourceTree = "<group>"; };
		02ACBB5B16713F2A00BB4414 /* sport_skiing_downhill.p.64.png */ = {isa = PBXFileReference; lastKnownFileType = image.png; path = sport_skiing_downhill.p.64.png; sourceTree = "<group>"; };
		02ACBB5C16713F2A00BB4414 /* sport_snooker.p.64.png */ = {isa = PBXFileReference; lastKnownFileType = image.png; path = sport_snooker.p.64.png; sourceTree = "<group>"; };
		02ACBB5D16713F2A00BB4414 /* sport_soccer.p.64.png */ = {isa = PBXFileReference; lastKnownFileType = image.png; path = sport_soccer.p.64.png; sourceTree = "<group>"; };
		02ACBB5E16713F2A00BB4414 /* sport_stadium.p.64.png */ = {isa = PBXFileReference; lastKnownFileType = image.png; path = sport_stadium.p.64.png; sourceTree = "<group>"; };
		02ACBB5F16713F2A00BB4414 /* sport_swimming_indoor.p.64.png */ = {isa = PBXFileReference; lastKnownFileType = image.png; path = sport_swimming_indoor.p.64.png; sourceTree = "<group>"; };
		02ACBB6016713F2A00BB4414 /* sport_swimming_outdoor.p.64.png */ = {isa = PBXFileReference; lastKnownFileType = image.png; path = sport_swimming_outdoor.p.64.png; sourceTree = "<group>"; };
		02ACBB6116713F2A00BB4414 /* sport_tennis.p.64.png */ = {isa = PBXFileReference; lastKnownFileType = image.png; path = sport_tennis.p.64.png; sourceTree = "<group>"; };
		02ACBB6216713F2A00BB4414 /* sport_windsurfing.p.64.png */ = {isa = PBXFileReference; lastKnownFileType = image.png; path = sport_windsurfing.p.64.png; sourceTree = "<group>"; };
		02ACBB6316713F2A00BB4414 /* tourist_archaeological.p.64.png */ = {isa = PBXFileReference; lastKnownFileType = image.png; path = tourist_archaeological.p.64.png; sourceTree = "<group>"; };
		02ACBB6416713F2A00BB4414 /* tourist_archaeological2.p.64.png */ = {isa = PBXFileReference; lastKnownFileType = image.png; path = tourist_archaeological2.p.64.png; sourceTree = "<group>"; };
		02ACBB6516713F2A00BB4414 /* tourist_art_gallery.p.64.png */ = {isa = PBXFileReference; lastKnownFileType = image.png; path = tourist_art_gallery.p.64.png; sourceTree = "<group>"; };
		02ACBB6616713F2A00BB4414 /* tourist_art_gallery2.p.64.png */ = {isa = PBXFileReference; lastKnownFileType = image.png; path = tourist_art_gallery2.p.64.png; sourceTree = "<group>"; };
		02ACBB6716713F2A00BB4414 /* tourist_attraction.p.64.png */ = {isa = PBXFileReference; lastKnownFileType = image.png; path = tourist_attraction.p.64.png; sourceTree = "<group>"; };
		02ACBB6816713F2A00BB4414 /* tourist_battlefield.p.64.png */ = {isa = PBXFileReference; lastKnownFileType = image.png; path = tourist_battlefield.p.64.png; sourceTree = "<group>"; };
		02ACBB6916713F2A00BB4414 /* tourist_beach.p.64.png */ = {isa = PBXFileReference; lastKnownFileType = image.png; path = tourist_beach.p.64.png; sourceTree = "<group>"; };
		02ACBB6A16713F2A00BB4414 /* tourist_casino.p.64.png */ = {isa = PBXFileReference; lastKnownFileType = image.png; path = tourist_casino.p.64.png; sourceTree = "<group>"; };
		02ACBB6B16713F2A00BB4414 /* tourist_castle.p.64.png */ = {isa = PBXFileReference; lastKnownFileType = image.png; path = tourist_castle.p.64.png; sourceTree = "<group>"; };
		02ACBB6C16713F2A00BB4414 /* tourist_castle2.p.64.png */ = {isa = PBXFileReference; lastKnownFileType = image.png; path = tourist_castle2.p.64.png; sourceTree = "<group>"; };
		02ACBB6D16713F2A00BB4414 /* tourist_cinema.p.64.png */ = {isa = PBXFileReference; lastKnownFileType = image.png; path = tourist_cinema.p.64.png; sourceTree = "<group>"; };
		02ACBB6E16713F2A00BB4414 /* tourist_cinema2.p.64.png */ = {isa = PBXFileReference; lastKnownFileType = image.png; path = tourist_cinema2.p.64.png; sourceTree = "<group>"; };
		02ACBB6F16713F2A00BB4414 /* tourist_clock.p.64.png */ = {isa = PBXFileReference; lastKnownFileType = image.png; path = tourist_clock.p.64.png; sourceTree = "<group>"; };
		02ACBB7016713F2A00BB4414 /* tourist_fountain.p.64.png */ = {isa = PBXFileReference; lastKnownFileType = image.png; path = tourist_fountain.p.64.png; sourceTree = "<group>"; };
		02ACBB7116713F2A00BB4414 /* tourist_guidepost.p.64.png */ = {isa = PBXFileReference; lastKnownFileType = image.png; path = tourist_guidepost.p.64.png; sourceTree = "<group>"; };
		02ACBB7216713F2A00BB4414 /* tourist_information.p.64.png */ = {isa = PBXFileReference; lastKnownFileType = image.png; path = tourist_information.p.64.png; sourceTree = "<group>"; };
		02ACBB7316713F2A00BB4414 /* tourist_map.p.64.png */ = {isa = PBXFileReference; lastKnownFileType = image.png; path = tourist_map.p.64.png; sourceTree = "<group>"; };
		02ACBB7416713F2A00BB4414 /* tourist_memorial.p.64.png */ = {isa = PBXFileReference; lastKnownFileType = image.png; path = tourist_memorial.p.64.png; sourceTree = "<group>"; };
		02ACBB7516713F2A00BB4414 /* tourist_monument.p.64.png */ = {isa = PBXFileReference; lastKnownFileType = image.png; path = tourist_monument.p.64.png; sourceTree = "<group>"; };
		02ACBB7616713F2A00BB4414 /* tourist_museum.p.64.png */ = {isa = PBXFileReference; lastKnownFileType = image.png; path = tourist_museum.p.64.png; sourceTree = "<group>"; };
		02ACBB7716713F2A00BB4414 /* tourist_picnic.p.64.png */ = {isa = PBXFileReference; lastKnownFileType = image.png; path = tourist_picnic.p.64.png; sourceTree = "<group>"; };
		02ACBB7816713F2A00BB4414 /* tourist_ruin.p.64.png */ = {isa = PBXFileReference; lastKnownFileType = image.png; path = tourist_ruin.p.64.png; sourceTree = "<group>"; };
		02ACBB7916713F2A00BB4414 /* tourist_steam_train.p.64.png */ = {isa = PBXFileReference; lastKnownFileType = image.png; path = tourist_steam_train.p.64.png; sourceTree = "<group>"; };
		02ACBB7A16713F2A00BB4414 /* tourist_theatre.p.64.png */ = {isa = PBXFileReference; lastKnownFileType = image.png; path = tourist_theatre.p.64.png; sourceTree = "<group>"; };
		02ACBB7B16713F2A00BB4414 /* tourist_theme_park.p.64.png */ = {isa = PBXFileReference; lastKnownFileType = image.png; path = tourist_theme_park.p.64.png; sourceTree = "<group>"; };
		02ACBB7C16713F2A00BB4414 /* tourist_view_point.p.64.png */ = {isa = PBXFileReference; lastKnownFileType = image.png; path = tourist_view_point.p.64.png; sourceTree = "<group>"; };
		02ACBB7D16713F2A00BB4414 /* tourist_waterwheel.p.64.png */ = {isa = PBXFileReference; lastKnownFileType = image.png; path = tourist_waterwheel.p.64.png; sourceTree = "<group>"; };
		02ACBB7E16713F2A00BB4414 /* tourist_wayside_cross.p.64.png */ = {isa = PBXFileReference; lastKnownFileType = image.png; path = tourist_wayside_cross.p.64.png; sourceTree = "<group>"; };
		02ACBB7F16713F2A00BB4414 /* tourist_wayside_shrine.p.64.png */ = {isa = PBXFileReference; lastKnownFileType = image.png; path = tourist_wayside_shrine.p.64.png; sourceTree = "<group>"; };
		02ACBB8016713F2A00BB4414 /* tourist_windmill.p.64.png */ = {isa = PBXFileReference; lastKnownFileType = image.png; path = tourist_windmill.p.64.png; sourceTree = "<group>"; };
		02ACBB8116713F2A00BB4414 /* tourist_wreck.p.64.png */ = {isa = PBXFileReference; lastKnownFileType = image.png; path = tourist_wreck.p.64.png; sourceTree = "<group>"; };
		02ACBB8216713F2A00BB4414 /* tourist_zoo.p.64.png */ = {isa = PBXFileReference; lastKnownFileType = image.png; path = tourist_zoo.p.64.png; sourceTree = "<group>"; };
		02ACBB8316713F2A00BB4414 /* transport_aerodrome.p.64.png */ = {isa = PBXFileReference; lastKnownFileType = image.png; path = transport_aerodrome.p.64.png; sourceTree = "<group>"; };
		02ACBB8416713F2A00BB4414 /* transport_aerodrome2.p.64.png */ = {isa = PBXFileReference; lastKnownFileType = image.png; path = transport_aerodrome2.p.64.png; sourceTree = "<group>"; };
		02ACBB8516713F2A00BB4414 /* transport_airport.p.64.png */ = {isa = PBXFileReference; lastKnownFileType = image.png; path = transport_airport.p.64.png; sourceTree = "<group>"; };
		02ACBB8616713F2A00BB4414 /* transport_airport2.p.64.png */ = {isa = PBXFileReference; lastKnownFileType = image.png; path = transport_airport2.p.64.png; sourceTree = "<group>"; };
		02ACBB8716713F2A00BB4414 /* transport_airport_gate.p.64.png */ = {isa = PBXFileReference; lastKnownFileType = image.png; path = transport_airport_gate.p.64.png; sourceTree = "<group>"; };
		02ACBB8816713F2A00BB4414 /* transport_airport_terminal.p.64.png */ = {isa = PBXFileReference; lastKnownFileType = image.png; path = transport_airport_terminal.p.64.png; sourceTree = "<group>"; };
		02ACBB8916713F2A00BB4414 /* transport_bus_station.p.64.png */ = {isa = PBXFileReference; lastKnownFileType = image.png; path = transport_bus_station.p.64.png; sourceTree = "<group>"; };
		02ACBB8A16713F2A00BB4414 /* transport_bus_stop.p.64.png */ = {isa = PBXFileReference; lastKnownFileType = image.png; path = transport_bus_stop.p.64.png; sourceTree = "<group>"; };
		02ACBB8B16713F2A00BB4414 /* transport_bus_stop2.p.64.png */ = {isa = PBXFileReference; lastKnownFileType = image.png; path = transport_bus_stop2.p.64.png; sourceTree = "<group>"; };
		02ACBB8C16713F2A00BB4414 /* transport_car_share.p.64.png */ = {isa = PBXFileReference; lastKnownFileType = image.png; path = transport_car_share.p.64.png; sourceTree = "<group>"; };
		02ACBB8D16713F2A00BB4414 /* transport_emergency_phone.p.64.png */ = {isa = PBXFileReference; lastKnownFileType = image.png; path = transport_emergency_phone.p.64.png; sourceTree = "<group>"; };
		02ACBB8E16713F2A00BB4414 /* transport_ford.p.64.png */ = {isa = PBXFileReference; lastKnownFileType = image.png; path = transport_ford.p.64.png; sourceTree = "<group>"; };
		02ACBB8F16713F2A00BB4414 /* transport_fuel.p.64.png */ = {isa = PBXFileReference; lastKnownFileType = image.png; path = transport_fuel.p.64.png; sourceTree = "<group>"; };
		02ACBB9016713F2A00BB4414 /* transport_fuel_lpg.p.64.png */ = {isa = PBXFileReference; lastKnownFileType = image.png; path = transport_fuel_lpg.p.64.png; sourceTree = "<group>"; };
		02ACBB9116713F2A00BB4414 /* transport_helicopter.p.64.png */ = {isa = PBXFileReference; lastKnownFileType = image.png; path = transport_helicopter.p.64.png; sourceTree = "<group>"; };
		02ACBB9216713F2A00BB4414 /* transport_helicopter_pad.p.64.png */ = {isa = PBXFileReference; lastKnownFileType = image.png; path = transport_helicopter_pad.p.64.png; sourceTree = "<group>"; };
		02ACBB9316713F2A00BB4414 /* transport_lighthouse.p.64.png */ = {isa = PBXFileReference; lastKnownFileType = image.png; path = transport_lighthouse.p.64.png; sourceTree = "<group>"; };
		02ACBB9416713F2A00BB4414 /* transport_marina.p.64.png */ = {isa = PBXFileReference; lastKnownFileType = image.png; path = transport_marina.p.64.png; sourceTree = "<group>"; };
		02ACBB9516713F2A00BB4414 /* transport_miniroundabout_anticlockwise.p.64.png */ = {isa = PBXFileReference; lastKnownFileType = image.png; path = transport_miniroundabout_anticlockwise.p.64.png; sourceTree = "<group>"; };
		02ACBB9616713F2A00BB4414 /* transport_miniroundabout_clockwise.p.64.png */ = {isa = PBXFileReference; lastKnownFileType = image.png; path = transport_miniroundabout_clockwise.p.64.png; sourceTree = "<group>"; };
		02ACBB9716713F2A00BB4414 /* transport_parking.p.64.png */ = {isa = PBXFileReference; lastKnownFileType = image.png; path = transport_parking.p.64.png; sourceTree = "<group>"; };
		02ACBB9816713F2A00BB4414 /* transport_parking_bicycle.p.64.png */ = {isa = PBXFileReference; lastKnownFileType = image.png; path = transport_parking_bicycle.p.64.png; sourceTree = "<group>"; };
		02ACBB9916713F2A00BB4414 /* transport_parking_car.p.64.png */ = {isa = PBXFileReference; lastKnownFileType = image.png; path = transport_parking_car.p.64.png; sourceTree = "<group>"; };
		02ACBB9A16713F2A00BB4414 /* transport_parking_car_paid.p.64.png */ = {isa = PBXFileReference; lastKnownFileType = image.png; path = transport_parking_car_paid.p.64.png; sourceTree = "<group>"; };
		02ACBB9B16713F2A00BB4414 /* transport_parking_disabled.p.64.png */ = {isa = PBXFileReference; lastKnownFileType = image.png; path = transport_parking_disabled.p.64.png; sourceTree = "<group>"; };
		02ACBB9C16713F2A00BB4414 /* transport_parking_private.p.64.png */ = {isa = PBXFileReference; lastKnownFileType = image.png; path = transport_parking_private.p.64.png; sourceTree = "<group>"; };
		02ACBB9D16713F2A00BB4414 /* transport_parking_private2.p.64.png */ = {isa = PBXFileReference; lastKnownFileType = image.png; path = transport_parking_private2.p.64.png; sourceTree = "<group>"; };
		02ACBB9E16713F2A00BB4414 /* transport_parking_private3.p.64.png */ = {isa = PBXFileReference; lastKnownFileType = image.png; path = transport_parking_private3.p.64.png; sourceTree = "<group>"; };
		02ACBB9F16713F2A00BB4414 /* transport_port.p.64.png */ = {isa = PBXFileReference; lastKnownFileType = image.png; path = transport_port.p.64.png; sourceTree = "<group>"; };
		02ACBBA016713F2A00BB4414 /* transport_rental_bicycle.p.64.png */ = {isa = PBXFileReference; lastKnownFileType = image.png; path = transport_rental_bicycle.p.64.png; sourceTree = "<group>"; };
		02ACBBA116713F2A00BB4414 /* transport_rental_car.p.64.png */ = {isa = PBXFileReference; lastKnownFileType = image.png; path = transport_rental_car.p.64.png; sourceTree = "<group>"; };
		02ACBBA216713F2A00BB4414 /* transport_roundabout_anticlockwise.p.64.png */ = {isa = PBXFileReference; lastKnownFileType = image.png; path = transport_roundabout_anticlockwise.p.64.png; sourceTree = "<group>"; };
		02ACBBA316713F2A00BB4414 /* transport_roundabout_clockwise.p.64.png */ = {isa = PBXFileReference; lastKnownFileType = image.png; path = transport_roundabout_clockwise.p.64.png; sourceTree = "<group>"; };
		02ACBBA416713F2A00BB4414 /* transport_slipway.p.64.png */ = {isa = PBXFileReference; lastKnownFileType = image.png; path = transport_slipway.p.64.png; sourceTree = "<group>"; };
		02ACBBA516713F2A00BB4414 /* transport_speedbump.p.64.png */ = {isa = PBXFileReference; lastKnownFileType = image.png; path = transport_speedbump.p.64.png; sourceTree = "<group>"; };
		02ACBBA616713F2A00BB4414 /* transport_subway.p.64.png */ = {isa = PBXFileReference; lastKnownFileType = image.png; path = transport_subway.p.64.png; sourceTree = "<group>"; };
		02ACBBA716713F2A00BB4414 /* transport_taxi_rank.p.64.png */ = {isa = PBXFileReference; lastKnownFileType = image.png; path = transport_taxi_rank.p.64.png; sourceTree = "<group>"; };
		02ACBBA816713F2A00BB4414 /* transport_traffic_lights.p.64.png */ = {isa = PBXFileReference; lastKnownFileType = image.png; path = transport_traffic_lights.p.64.png; sourceTree = "<group>"; };
		02ACBBA916713F2A00BB4414 /* transport_train_station.p.64.png */ = {isa = PBXFileReference; lastKnownFileType = image.png; path = transport_train_station.p.64.png; sourceTree = "<group>"; };
		02ACBBAA16713F2A00BB4414 /* transport_train_station2.p.64.png */ = {isa = PBXFileReference; lastKnownFileType = image.png; path = transport_train_station2.p.64.png; sourceTree = "<group>"; };
		02ACBBAB16713F2A00BB4414 /* transport_tram_stop.p.64.png */ = {isa = PBXFileReference; lastKnownFileType = image.png; path = transport_tram_stop.p.64.png; sourceTree = "<group>"; };
		02ACBBAC16713F2A00BB4414 /* transport_turning_circle.p.64.png */ = {isa = PBXFileReference; lastKnownFileType = image.png; path = transport_turning_circle.p.64.png; sourceTree = "<group>"; };
		02ACBBAD16713F2A00BB4414 /* transport_walking.p.64.png */ = {isa = PBXFileReference; lastKnownFileType = image.png; path = transport_walking.p.64.png; sourceTree = "<group>"; };
		02ACBBAE16713F2A00BB4414 /* transport_zebra_crossing.p.64.png */ = {isa = PBXFileReference; lastKnownFileType = image.png; path = transport_zebra_crossing.p.64.png; sourceTree = "<group>"; };
		02ACBBAF16713F2A00BB4414 /* water_dam.p.64.png */ = {isa = PBXFileReference; lastKnownFileType = image.png; path = water_dam.p.64.png; sourceTree = "<group>"; };
		02ACBBB016713F2A00BB4414 /* water_tower.p.64.png */ = {isa = PBXFileReference; lastKnownFileType = image.png; path = water_tower.p.64.png; sourceTree = "<group>"; };
		02ACBBB116713F2A00BB4414 /* water_weir.p.64.png */ = {isa = PBXFileReference; lastKnownFileType = image.png; path = water_weir.p.64.png; sourceTree = "<group>"; };
		02ACBBB216713F2A00BB4414 /* QuadMap.h */ = {isa = PBXFileReference; fileEncoding = 4; lastKnownFileType = sourcecode.c.h; name = QuadMap.h; path = ../Shared/QuadMap.h; sourceTree = "<group>"; };
		02ACBBB316713F2A00BB4414 /* QuadMap.m */ = {isa = PBXFileReference; fileEncoding = 4; lastKnownFileType = sourcecode.c.objc; name = QuadMap.m; path = ../Shared/QuadMap.m; sourceTree = "<group>"; };
		02ACBBB416713F2A00BB4414 /* RulerLayer.h */ = {isa = PBXFileReference; fileEncoding = 4; lastKnownFileType = sourcecode.c.h; name = RulerLayer.h; path = ../Shared/RulerLayer.h; sourceTree = "<group>"; };
		02ACBBB516713F2A00BB4414 /* RulerLayer.m */ = {isa = PBXFileReference; fileEncoding = 4; lastKnownFileType = sourcecode.c.objc; name = RulerLayer.m; path = ../Shared/RulerLayer.m; sourceTree = "<group>"; };
		02ACBBB616713F2A00BB4414 /* SpeechBalloonLayer.h */ = {isa = PBXFileReference; fileEncoding = 4; lastKnownFileType = sourcecode.c.h; name = SpeechBalloonLayer.h; path = ../Shared/SpeechBalloonLayer.h; sourceTree = "<group>"; };
		02ACBBB716713F2A00BB4414 /* SpeechBalloonLayer.m */ = {isa = PBXFileReference; fileEncoding = 4; lastKnownFileType = sourcecode.c.objc; name = SpeechBalloonLayer.m; path = ../Shared/SpeechBalloonLayer.m; sourceTree = "<group>"; };
		02ACBBBA16713F2A00BB4414 /* TagInfo.menu.xml */ = {isa = PBXFileReference; fileEncoding = 4; lastKnownFileType = text.xml; name = TagInfo.menu.xml; path = ../Shared/TagInfo.menu.xml; sourceTree = "<group>"; };
		02ACBBBB16713F2A00BB4414 /* TagInfo.xml */ = {isa = PBXFileReference; fileEncoding = 4; lastKnownFileType = text.xml; name = TagInfo.xml; path = ../Shared/TagInfo.xml; sourceTree = "<group>"; };
		02ACBBBD16713F2A00BB4414 /* VectorMath.h */ = {isa = PBXFileReference; fileEncoding = 4; lastKnownFileType = sourcecode.c.h; name = VectorMath.h; path = ../Shared/VectorMath.h; sourceTree = "<group>"; };
		02ACBD0016713FCF00BB4414 /* iosapi.h */ = {isa = PBXFileReference; fileEncoding = 4; lastKnownFileType = sourcecode.c.h; name = iosapi.h; path = ../Shared/iosapi.h; sourceTree = "<group>"; };
		02ACBD181671737300BB4414 /* libxml2.dylib */ = {isa = PBXFileReference; lastKnownFileType = "compiled.mach-o.dylib"; name = libxml2.dylib; path = usr/lib/libxml2.dylib; sourceTree = SDKROOT; };
		02ACBD1E16717BBB00BB4414 /* QuartzCore.framework */ = {isa = PBXFileReference; lastKnownFileType = wrapper.framework; name = QuartzCore.framework; path = System/Library/Frameworks/QuartzCore.framework; sourceTree = SDKROOT; };
		02ACBD2016717BC500BB4414 /* CoreLocation.framework */ = {isa = PBXFileReference; lastKnownFileType = wrapper.framework; name = CoreLocation.framework; path = System/Library/Frameworks/CoreLocation.framework; sourceTree = SDKROOT; };
		02ACBD2216717D6F00BB4414 /* TagInfo.h */ = {isa = PBXFileReference; fileEncoding = 4; lastKnownFileType = sourcecode.c.h; name = TagInfo.h; path = ../Shared/TagInfo.h; sourceTree = "<group>"; };
		02ACBD2316717D7000BB4414 /* TagInfo.m */ = {isa = PBXFileReference; fileEncoding = 4; lastKnownFileType = sourcecode.c.objc; name = TagInfo.m; path = ../Shared/TagInfo.m; sourceTree = "<group>"; };
		02B69D0A1BF42411002605A3 /* HtmlAlertViewController.h */ = {isa = PBXFileReference; fileEncoding = 4; lastKnownFileType = sourcecode.c.h; lineEnding = 0; path = HtmlAlertViewController.h; sourceTree = "<group>"; xcLanguageSpecificationIdentifier = xcode.lang.objcpp; };
		02B69D0B1BF42411002605A3 /* HtmlAlertViewController.m */ = {isa = PBXFileReference; fileEncoding = 4; lastKnownFileType = sourcecode.c.objc; lineEnding = 0; path = HtmlAlertViewController.m; sourceTree = "<group>"; xcLanguageSpecificationIdentifier = xcode.lang.objc; };
		02B69D0E1BF5A66B002605A3 /* LanguageTableViewController.h */ = {isa = PBXFileReference; fileEncoding = 4; lastKnownFileType = sourcecode.c.h; lineEnding = 0; path = LanguageTableViewController.h; sourceTree = "<group>"; xcLanguageSpecificationIdentifier = xcode.lang.objcpp; };
		02B69D0F1BF5A66B002605A3 /* LanguageTableViewController.m */ = {isa = PBXFileReference; fileEncoding = 4; lastKnownFileType = sourcecode.c.objc; lineEnding = 0; path = LanguageTableViewController.m; sourceTree = "<group>"; xcLanguageSpecificationIdentifier = xcode.lang.objc; };
		02B6F71519ACE878002FAEE6 /* SystemConfiguration.framework */ = {isa = PBXFileReference; lastKnownFileType = wrapper.framework; name = SystemConfiguration.framework; path = System/Library/Frameworks/SystemConfiguration.framework; sourceTree = SDKROOT; };
		02BACD22205A1DDB00C74A49 /* Go Map!!.entitlements */ = {isa = PBXFileReference; lastKnownFileType = text.plist.entitlements; name = "Go Map!!.entitlements"; path = "Go Map!!/Go Map!!.entitlements"; sourceTree = "<group>"; };
		02BCC5A1206AEDDC00B4478B /* compass.png */ = {isa = PBXFileReference; lastKnownFileType = image.png; path = compass.png; sourceTree = "<group>"; };
		02BED988168B6F2F00357B94 /* WebPageViewController.h */ = {isa = PBXFileReference; fileEncoding = 4; lastKnownFileType = sourcecode.c.h; path = WebPageViewController.h; sourceTree = "<group>"; };
		02BED989168B6F2F00357B94 /* WebPageViewController.m */ = {isa = PBXFileReference; fileEncoding = 4; lastKnownFileType = sourcecode.c.objc; path = WebPageViewController.m; sourceTree = "<group>"; };
		02BED98C168BF87100357B94 /* NearbyMappersViewController.h */ = {isa = PBXFileReference; fileEncoding = 4; lastKnownFileType = sourcecode.c.h; path = NearbyMappersViewController.h; sourceTree = "<group>"; };
		02BED98D168BF87200357B94 /* NearbyMappersViewController.m */ = {isa = PBXFileReference; fileEncoding = 4; lastKnownFileType = sourcecode.c.objc; path = NearbyMappersViewController.m; sourceTree = "<group>"; };
		02BED99A168CBC5300357B94 /* LocationBallLayer.h */ = {isa = PBXFileReference; fileEncoding = 4; lastKnownFileType = sourcecode.c.h; name = LocationBallLayer.h; path = ../Shared/LocationBallLayer.h; sourceTree = "<group>"; };
		02BED99B168CBC5400357B94 /* LocationBallLayer.m */ = {isa = PBXFileReference; fileEncoding = 4; lastKnownFileType = sourcecode.c.objc; name = LocationBallLayer.m; path = ../Shared/LocationBallLayer.m; sourceTree = "<group>"; };
		02BED99D168D102600357B94 /* OfflineViewController.h */ = {isa = PBXFileReference; fileEncoding = 4; lastKnownFileType = sourcecode.c.h; path = OfflineViewController.h; sourceTree = "<group>"; };
		02BED99E168D102600357B94 /* OfflineViewController.m */ = {isa = PBXFileReference; fileEncoding = 4; lastKnownFileType = sourcecode.c.objc; path = OfflineViewController.m; sourceTree = "<group>"; };
		02BF744F20793EE10028ED6A /* TurnRestrictHwyView.h */ = {isa = PBXFileReference; fileEncoding = 4; lastKnownFileType = sourcecode.c.h; path = TurnRestrictHwyView.h; sourceTree = "<group>"; };
		02BF745020793EE20028ED6A /* TurnRestrictHwyView.m */ = {isa = PBXFileReference; fileEncoding = 4; lastKnownFileType = sourcecode.c.objc; path = TurnRestrictHwyView.m; sourceTree = "<group>"; };
		02BF745220793F0A0028ED6A /* TurnRestrictController.h */ = {isa = PBXFileReference; fileEncoding = 4; lastKnownFileType = sourcecode.c.h; path = TurnRestrictController.h; sourceTree = "<group>"; };
		02BF745320793F0A0028ED6A /* TurnRestrictController.m */ = {isa = PBXFileReference; fileEncoding = 4; lastKnownFileType = sourcecode.c.objc; path = TurnRestrictController.m; sourceTree = "<group>"; };
		02C19B331699E8BF00F75E3C /* BingMetadataViewController.h */ = {isa = PBXFileReference; fileEncoding = 4; lastKnownFileType = sourcecode.c.h; lineEnding = 0; path = BingMetadataViewController.h; sourceTree = "<group>"; xcLanguageSpecificationIdentifier = xcode.lang.objcpp; };
		02C19B341699E8C000F75E3C /* BingMetadataViewController.m */ = {isa = PBXFileReference; fileEncoding = 4; lastKnownFileType = sourcecode.c.objc; lineEnding = 0; path = BingMetadataViewController.m; sourceTree = "<group>"; xcLanguageSpecificationIdentifier = xcode.lang.objc; };
		02C19B361699EA7A00F75E3C /* bing_rgb.png */ = {isa = PBXFileReference; lastKnownFileType = image.png; path = bing_rgb.png; sourceTree = "<group>"; };
		02C3C73219A5A40C003B6783 /* AerialListViewController.h */ = {isa = PBXFileReference; fileEncoding = 4; lastKnownFileType = sourcecode.c.h; lineEnding = 0; path = AerialListViewController.h; sourceTree = "<group>"; xcLanguageSpecificationIdentifier = xcode.lang.objcpp; };
		02C3C73319A5A40C003B6783 /* AerialListViewController.m */ = {isa = PBXFileReference; fileEncoding = 4; lastKnownFileType = sourcecode.c.objc; lineEnding = 0; path = AerialListViewController.m; sourceTree = "<group>"; xcLanguageSpecificationIdentifier = xcode.lang.objc; };
		02C3C73519A5D679003B6783 /* AerialEditViewController.h */ = {isa = PBXFileReference; fileEncoding = 4; lastKnownFileType = sourcecode.c.h; lineEnding = 0; path = AerialEditViewController.h; sourceTree = "<group>"; xcLanguageSpecificationIdentifier = xcode.lang.objcpp; };
		02C3C73619A5D679003B6783 /* AerialEditViewController.m */ = {isa = PBXFileReference; fileEncoding = 4; lastKnownFileType = sourcecode.c.objc; lineEnding = 0; path = AerialEditViewController.m; sourceTree = "<group>"; xcLanguageSpecificationIdentifier = xcode.lang.objc; };
		02C3C73819A6DCEA003B6783 /* AerialList.h */ = {isa = PBXFileReference; fileEncoding = 4; lastKnownFileType = sourcecode.c.h; lineEnding = 0; name = AerialList.h; path = ../Shared/AerialList.h; sourceTree = "<group>"; xcLanguageSpecificationIdentifier = xcode.lang.objcpp; };
		02C3C73919A6DCEA003B6783 /* AerialList.m */ = {isa = PBXFileReference; fileEncoding = 4; lastKnownFileType = sourcecode.c.objc; lineEnding = 0; name = AerialList.m; path = ../Shared/AerialList.m; sourceTree = "<group>"; };
		02C4255116796B5800761C54 /* SpeechBalloonView.h */ = {isa = PBXFileReference; fileEncoding = 4; lastKnownFileType = sourcecode.c.h; name = SpeechBalloonView.h; path = ../Shared/SpeechBalloonView.h; sourceTree = "<group>"; };
		02C4255216796B5800761C54 /* SpeechBalloonView.m */ = {isa = PBXFileReference; fileEncoding = 4; lastKnownFileType = sourcecode.c.objc; name = SpeechBalloonView.m; path = ../Shared/SpeechBalloonView.m; sourceTree = "<group>"; };
		02CB5B6316BF1F9C00432914 /* AutocompleteTextField.h */ = {isa = PBXFileReference; fileEncoding = 4; lastKnownFileType = sourcecode.c.h; lineEnding = 0; path = AutocompleteTextField.h; sourceTree = "<group>"; xcLanguageSpecificationIdentifier = xcode.lang.objcpp; };
		02CB5B6416BF1F9C00432914 /* AutocompleteTextField.m */ = {isa = PBXFileReference; fileEncoding = 4; lastKnownFileType = sourcecode.c.objc; lineEnding = 0; path = AutocompleteTextField.m; sourceTree = "<group>"; xcLanguageSpecificationIdentifier = xcode.lang.objc; };
		02DAB7D21BFA4BBC00360AED /* 723-location-arrow-toolbar-selected.png */ = {isa = PBXFileReference; lastKnownFileType = image.png; path = "723-location-arrow-toolbar-selected.png"; sourceTree = "<group>"; };
		02DAB7D31BFA4BBC00360AED /* 723-location-arrow-toolbar-selected@2x.png */ = {isa = PBXFileReference; lastKnownFileType = image.png; path = "723-location-arrow-toolbar-selected@2x.png"; sourceTree = "<group>"; };
		02DAB7D41BFA4BBC00360AED /* 723-location-arrow-toolbar-selected@3x.png */ = {isa = PBXFileReference; lastKnownFileType = image.png; path = "723-location-arrow-toolbar-selected@3x.png"; sourceTree = "<group>"; };
		02DAB7D81BFA4C3B00360AED /* 723-location-arrow-toolbar.png */ = {isa = PBXFileReference; lastKnownFileType = image.png; path = "723-location-arrow-toolbar.png"; sourceTree = "<group>"; };
		02DAB7D91BFA4C3B00360AED /* 723-location-arrow-toolbar@2x.png */ = {isa = PBXFileReference; lastKnownFileType = image.png; path = "723-location-arrow-toolbar@2x.png"; sourceTree = "<group>"; };
		02DAB7DA1BFA4C3B00360AED /* 723-location-arrow-toolbar@3x.png */ = {isa = PBXFileReference; lastKnownFileType = image.png; path = "723-location-arrow-toolbar@3x.png"; sourceTree = "<group>"; };
		02DBB4431A1C884F00732D53 /* HeightViewController.h */ = {isa = PBXFileReference; fileEncoding = 4; lastKnownFileType = sourcecode.c.h; lineEnding = 0; path = HeightViewController.h; sourceTree = "<group>"; xcLanguageSpecificationIdentifier = xcode.lang.objcpp; };
		02DBB4441A1C884F00732D53 /* HeightViewController.m */ = {isa = PBXFileReference; fileEncoding = 4; lastKnownFileType = sourcecode.c.objc; lineEnding = 0; path = HeightViewController.m; sourceTree = "<group>"; xcLanguageSpecificationIdentifier = xcode.lang.objc; };
		02DC59801671B79100213558 /* CoreText.framework */ = {isa = PBXFileReference; lastKnownFileType = wrapper.framework; name = CoreText.framework; path = System/Library/Frameworks/CoreText.framework; sourceTree = SDKROOT; };
		02E6266E1997168800565D62 /* KeyChain.h */ = {isa = PBXFileReference; fileEncoding = 4; lastKnownFileType = sourcecode.c.h; lineEnding = 0; name = KeyChain.h; path = ../Shared/KeyChain.h; sourceTree = "<group>"; xcLanguageSpecificationIdentifier = xcode.lang.objcpp; };
		02E6266F1997168800565D62 /* KeyChain.m */ = {isa = PBXFileReference; fileEncoding = 4; lastKnownFileType = sourcecode.c.objc; lineEnding = 0; name = KeyChain.m; path = ../Shared/KeyChain.m; sourceTree = "<group>"; xcLanguageSpecificationIdentifier = xcode.lang.objc; };
		02E6267119973A0700565D62 /* Security.framework */ = {isa = PBXFileReference; lastKnownFileType = wrapper.framework; name = Security.framework; path = System/Library/Frameworks/Security.framework; sourceTree = SDKROOT; };
		02E8436019B2F4A20044AC1D /* Go Map!!-Bridging-Header.h */ = {isa = PBXFileReference; lastKnownFileType = sourcecode.c.h; path = "Go Map!!-Bridging-Header.h"; sourceTree = "<group>"; };
		02E8436319B39FAD0044AC1D /* OsmNotesDatabase.h */ = {isa = PBXFileReference; fileEncoding = 4; lastKnownFileType = sourcecode.c.h; lineEnding = 0; name = OsmNotesDatabase.h; path = ../Shared/OsmNotesDatabase.h; sourceTree = "<group>"; xcLanguageSpecificationIdentifier = xcode.lang.objcpp; };
		02E8436419B39FAD0044AC1D /* OsmNotesDatabase.m */ = {isa = PBXFileReference; fileEncoding = 4; lastKnownFileType = sourcecode.c.objc; lineEnding = 0; name = OsmNotesDatabase.m; path = ../Shared/OsmNotesDatabase.m; sourceTree = "<group>"; xcLanguageSpecificationIdentifier = xcode.lang.objc; };
		02E8436E19B407C40044AC1D /* WebPageView.xib */ = {isa = PBXFileReference; fileEncoding = 4; lastKnownFileType = file.xib; path = WebPageView.xib; sourceTree = "<group>"; };
		02E8437919B4DD730044AC1D /* Base */ = {isa = PBXFileReference; lastKnownFileType = file.storyboard; name = Base; path = Base.lproj/MainStoryboard.storyboard; sourceTree = "<group>"; };
		02E8438219B4DF960044AC1D /* Base */ = {isa = PBXFileReference; lastKnownFileType = text.plist.strings; lineEnding = 0; name = Base; path = Base.lproj/Localizable.strings; sourceTree = "<group>"; xcLanguageSpecificationIdentifier = xcode.lang.simpleColoring; };
		02ED19801BBF119C00A57CF4 /* Launch Screen.storyboard */ = {isa = PBXFileReference; fileEncoding = 4; lastKnownFileType = file.storyboard; path = "Launch Screen.storyboard"; sourceTree = "<group>"; };
		02EDCC071683EC2D007F9934 /* CFNetwork.framework */ = {isa = PBXFileReference; lastKnownFileType = wrapper.framework; name = CFNetwork.framework; path = System/Library/Frameworks/CFNetwork.framework; sourceTree = SDKROOT; };
		02F04AD01BC4D3B50044FD95 /* GpxConfigureViewController.h */ = {isa = PBXFileReference; fileEncoding = 4; lastKnownFileType = sourcecode.c.h; lineEnding = 0; path = GpxConfigureViewController.h; sourceTree = "<group>"; xcLanguageSpecificationIdentifier = xcode.lang.objcpp; };
		02F04AD11BC4D3B50044FD95 /* GpxConfigureViewController.m */ = {isa = PBXFileReference; fileEncoding = 4; lastKnownFileType = sourcecode.c.objc; lineEnding = 0; path = GpxConfigureViewController.m; sourceTree = "<group>"; xcLanguageSpecificationIdentifier = xcode.lang.objc; };
		02F371B216A4F3E6003E9548 /* HelpViewController.h */ = {isa = PBXFileReference; fileEncoding = 4; lastKnownFileType = sourcecode.c.h; lineEnding = 0; path = HelpViewController.h; sourceTree = "<group>"; xcLanguageSpecificationIdentifier = xcode.lang.objcpp; };
		02F371B316A4F3E6003E9548 /* HelpViewController.m */ = {isa = PBXFileReference; fileEncoding = 4; lastKnownFileType = sourcecode.c.objc; lineEnding = 0; path = HelpViewController.m; sourceTree = "<group>"; xcLanguageSpecificationIdentifier = xcode.lang.objc; };
		02F373F716822C2C004614D4 /* UploadViewController.h */ = {isa = PBXFileReference; fileEncoding = 4; lastKnownFileType = sourcecode.c.h; path = UploadViewController.h; sourceTree = "<group>"; };
		02F373F816822C2C004614D4 /* UploadViewController.m */ = {isa = PBXFileReference; fileEncoding = 4; lastKnownFileType = sourcecode.c.objc; path = UploadViewController.m; sourceTree = "<group>"; };
		02F8F4321696004B002A0820 /* NominatumViewController.h */ = {isa = PBXFileReference; fileEncoding = 4; lastKnownFileType = sourcecode.c.h; path = NominatumViewController.h; sourceTree = "<group>"; };
		02F8F4331696004B002A0820 /* NominatumViewController.m */ = {isa = PBXFileReference; fileEncoding = 4; lastKnownFileType = sourcecode.c.objc; path = NominatumViewController.m; sourceTree = "<group>"; };
		02F9A4541BC8348C0013BFBD /* OSM-Logo256.png */ = {isa = PBXFileReference; lastKnownFileType = image.png; path = "OSM-Logo256.png"; sourceTree = "<group>"; };
		02FFCE0916A7360B001A5B8A /* NSMutableArray+PartialSort.h */ = {isa = PBXFileReference; fileEncoding = 4; lastKnownFileType = sourcecode.c.h; name = "NSMutableArray+PartialSort.h"; path = "../Shared/NSMutableArray+PartialSort.h"; sourceTree = "<group>"; };
		02FFCE0A16A7360B001A5B8A /* NSMutableArray+PartialSort.mm */ = {isa = PBXFileReference; fileEncoding = 4; lastKnownFileType = sourcecode.cpp.objcpp; name = "NSMutableArray+PartialSort.mm"; path = "../Shared/NSMutableArray+PartialSort.mm"; sourceTree = "<group>"; };
<<<<<<< HEAD
		6442666422540EDF00C0D545 /* Lock.swift */ = {isa = PBXFileReference; fileEncoding = 4; lastKnownFileType = sourcecode.swift; path = Lock.swift; sourceTree = "<group>"; };
		6442666522540EDF00C0D545 /* Disposable.swift */ = {isa = PBXFileReference; fileEncoding = 4; lastKnownFileType = sourcecode.swift; path = Disposable.swift; sourceTree = "<group>"; };
		6442666622540EDF00C0D545 /* Observable.swift */ = {isa = PBXFileReference; fileEncoding = 4; lastKnownFileType = sourcecode.swift; path = Observable.swift; sourceTree = "<group>"; };
		647F46CD2253EA4C00CEC482 /* MeasureDirectionViewModel.swift */ = {isa = PBXFileReference; lastKnownFileType = sourcecode.swift; path = MeasureDirectionViewModel.swift; sourceTree = "<group>"; };
		647F46D02253F08200CEC482 /* HeadingProvider.swift */ = {isa = PBXFileReference; lastKnownFileType = sourcecode.swift; path = HeadingProvider.swift; sourceTree = "<group>"; };
		64D74BF12253DF49004FFD20 /* DirectionViewController.swift */ = {isa = PBXFileReference; lastKnownFileType = sourcecode.swift; path = DirectionViewController.swift; sourceTree = "<group>"; };
		64D74BF22253DF49004FFD20 /* DirectionViewController.xib */ = {isa = PBXFileReference; lastKnownFileType = file.xib; path = DirectionViewController.xib; sourceTree = "<group>"; };
=======
		64348CEA225E7CD900ADE7FB /* GoMapTests.xctest */ = {isa = PBXFileReference; explicitFileType = wrapper.cfbundle; includeInIndex = 0; path = GoMapTests.xctest; sourceTree = BUILT_PRODUCTS_DIR; };
		64348CEC225E7CD900ADE7FB /* GoMapTests.swift */ = {isa = PBXFileReference; lastKnownFileType = sourcecode.swift; path = GoMapTests.swift; sourceTree = "<group>"; };
		64348CEE225E7CD900ADE7FB /* Info.plist */ = {isa = PBXFileReference; lastKnownFileType = text.plist.xml; path = Info.plist; sourceTree = "<group>"; };
>>>>>>> 3a21e41b
/* End PBXFileReference section */

/* Begin PBXFrameworksBuildPhase section */
		02ACBA2C16713CCB00BB4414 /* Frameworks */ = {
			isa = PBXFrameworksBuildPhase;
			buildActionMask = 2147483647;
			files = (
				022ABCA520C37618002D4977 /* SceneKit.framework in Frameworks */,
				02401F361DE021EE00F32AF5 /* ExternalAccessory.framework in Frameworks */,
				02EDCC081683EC2D007F9934 /* CFNetwork.framework in Frameworks */,
				027AD5D219F5A18700120654 /* CoreFoundation.framework in Frameworks */,
				02ACBA3816713CCB00BB4414 /* CoreGraphics.framework in Frameworks */,
				02ACBD2116717BC500BB4414 /* CoreLocation.framework in Frameworks */,
				02DC59811671B79100213558 /* CoreText.framework in Frameworks */,
				02ACBA3616713CCB00BB4414 /* Foundation.framework in Frameworks */,
				021C6AB3168768C800FB17B0 /* MessageUI.framework in Frameworks */,
				0277E29416A673CC00456BED /* OpenGLES.framework in Frameworks */,
				02ACBD1F16717BBB00BB4414 /* QuartzCore.framework in Frameworks */,
				02E6267219973A0700565D62 /* Security.framework in Frameworks */,
				02ACBA3416713CCB00BB4414 /* UIKit.framework in Frameworks */,
				02A194B219C6A432002338DA /* libsqlite3.0.dylib in Frameworks */,
				02ACBD191671737300BB4414 /* libxml2.dylib in Frameworks */,
			);
			runOnlyForDeploymentPostprocessing = 0;
		};
		64348CE7225E7CD900ADE7FB /* Frameworks */ = {
			isa = PBXFrameworksBuildPhase;
			buildActionMask = 2147483647;
			files = (
			);
			runOnlyForDeploymentPostprocessing = 0;
		};
/* End PBXFrameworksBuildPhase section */

/* Begin PBXGroup section */
		025A1D001690DC32002B60CB /* Images */ = {
			isa = PBXGroup;
			children = (
				02072AA51BD4465E00F1CAB4 /* 702-share.png */,
				02072AA61BD4465E00F1CAB4 /* 702-share@2x.png */,
				02072AA71BD4465E00F1CAB4 /* 702-share@3x.png */,
				02072AE31BD5E99B00F1CAB4 /* 709-plus-toolbar.png */,
				02072AE41BD5E99B00F1CAB4 /* 709-plus-toolbar@2x.png */,
				02072AE51BD5E99B00F1CAB4 /* 709-plus-toolbar@3x.png */,
				02072AC91BD4546E00F1CAB4 /* 710-folder.png */,
				02072ACA1BD4546F00F1CAB4 /* 710-folder@2x.png */,
				02072ACB1BD4546F00F1CAB4 /* 710-folder@3x.png */,
				02DAB7D21BFA4BBC00360AED /* 723-location-arrow-toolbar-selected.png */,
				02DAB7D31BFA4BBC00360AED /* 723-location-arrow-toolbar-selected@2x.png */,
				02DAB7D41BFA4BBC00360AED /* 723-location-arrow-toolbar-selected@3x.png */,
				02DAB7D81BFA4C3B00360AED /* 723-location-arrow-toolbar.png */,
				02DAB7D91BFA4C3B00360AED /* 723-location-arrow-toolbar@2x.png */,
				02DAB7DA1BFA4C3B00360AED /* 723-location-arrow-toolbar@3x.png */,
				02072AB71BD4497500F1CAB4 /* 732-cloud-upload-toolbar.png */,
				02072AB81BD4497500F1CAB4 /* 732-cloud-upload-toolbar@2x.png */,
				02072AB91BD4497500F1CAB4 /* 732-cloud-upload-toolbar@3x.png */,
				02072ACF1BD454E800F1CAB4 /* 751-eye-toolbar.png */,
				02072AD01BD454E800F1CAB4 /* 751-eye-toolbar@2x.png */,
				02072AD11BD454E800F1CAB4 /* 751-eye-toolbar@3x.png */,
				02072AB11BD4494200F1CAB4 /* 845-location-target-toolbar.png */,
				02072AB21BD4494200F1CAB4 /* 845-location-target-toolbar@2x.png */,
				02072AB31BD4494200F1CAB4 /* 845-location-target-toolbar@3x.png */,
				02072AAB1BD446F500F1CAB4 /* 852-map-toolbar.png */,
				02072AAC1BD446F500F1CAB4 /* 852-map-toolbar@2x.png */,
				02072AAD1BD446F500F1CAB4 /* 852-map-toolbar@3x.png */,
				02072AC31BD452F200F1CAB4 /* 982-food-toolbar.png */,
				02072AC41BD452F200F1CAB4 /* 982-food-toolbar@2x.png */,
				02072AC51BD452F200F1CAB4 /* 982-food-toolbar@3x.png */,
				02072ABD1BD44B2800F1CAB4 /* 1200-file-type-settings-toolbar.png */,
				02072ABE1BD44B2800F1CAB4 /* 1200-file-type-settings-toolbar@2x.png */,
				02072ABF1BD44B2800F1CAB4 /* 1200-file-type-settings-toolbar@3x.png */,
				02205F3A1674550D00D57D23 /* ArrowBlack.png */,
				0242331216750C81008A3B6A /* ArrowBlue.png */,
				02C19B361699EA7A00F75E3C /* bing_rgb.png */,
				023D171F168A30C00011FABC /* BingLogo.png */,
				02ACBA6E16713F2A00BB4414 /* BingPlaceholderImage.png */,
				02ACBA6F16713F2A00BB4414 /* BlueBall.png */,
				0296876A1680D57700B8FF2C /* bullseye.png */,
				02BCC5A1206AEDDC00B4478B /* compass.png */,
				0284FDB016A08AB6002C46A9 /* Launch */,
				02130E84196CF58500498297 /* MenuIcon.png */,
				02912D45168504AC00A541BC /* move.png */,
				02912D4C16852AEC00A541BC /* question.png */,
				0296876C1680D5D400B8FF2C /* redo32.png */,
				0228444516DD339200A1C051 /* redo32@2x.png */,
				0296876D1680D5D400B8FF2C /* undo32.png */,
				0228444616DD339300A1C051 /* undo32@2x.png */,
			);
			name = Images;
			path = ../Images;
			sourceTree = "<group>";
		};
		0266D39016C02D9200AD9A83 /* seamark */ = {
			isa = PBXGroup;
			children = (
				0266D3B916C03D7400AD9A83 /* seamark_notice.p.64.png */,
				0266D39116C02D9200AD9A83 /* seamark_anchor_berth.p.64.png */,
				0266D39216C02D9200AD9A83 /* seamark_anchorage.p.64.png */,
				0266D39316C02D9200AD9A83 /* seamark_beacon_cardinal.p.64.png */,
				0266D39416C02D9200AD9A83 /* seamark_beacon_isolated.p.64.png */,
				0266D39516C02D9200AD9A83 /* seamark_beacon_lateral.p.64.png */,
				0266D39616C02D9200AD9A83 /* seamark_beacon_safe_water.p.64.png */,
				0266D39716C02D9200AD9A83 /* seamark_beacon_special_purpose.p.64.png */,
				0266D39816C02D9200AD9A83 /* seamark_buoy_cardinal.p.64.png */,
				0266D39916C02D9200AD9A83 /* seamark_buoy_isolated_danger.png */,
				0266D39A16C02D9200AD9A83 /* seamark_buoy_lateral.p.64.png */,
				0266D39B16C02D9200AD9A83 /* seamark_buoy_safe_water.p.64.png */,
				0266D39C16C02D9200AD9A83 /* seamark_buoy_special_purpose.p.64.png */,
				0266D39D16C02D9200AD9A83 /* seamark_fog_signal.p.64.png */,
				0266D39E16C02D9200AD9A83 /* seamark_light_float.p.64.png */,
				0266D39F16C02D9200AD9A83 /* seamark_light_major.p.64.png */,
				0266D3A016C02D9200AD9A83 /* seamark_light_minor.p.64.png */,
				0266D3A116C02D9200AD9A83 /* seamark_light_vessel.p.64.png */,
				0266D3A216C02D9200AD9A83 /* seamark_radar_station.p.64.png */,
				0266D3A316C02D9200AD9A83 /* seamark_signal_station.p.64.png */,
				0266D3A416C02D9200AD9A83 /* seamark_wreck.png */,
			);
			path = seamark;
			sourceTree = "<group>";
		};
		027EDC5D206F3EED00D349D6 /* KissXML */ = {
			isa = PBXGroup;
			children = (
				027EDC62206F3EED00D349D6 /* Additions */,
				027EDC6A206F3EED00D349D6 /* Categories */,
				027EDC5F206F3EED00D349D6 /* DDXML.h */,
				027EDC5E206F3EED00D349D6 /* DDXMLDocument.h */,
				027EDC66206F3EED00D349D6 /* DDXMLDocument.m */,
				027EDC69206F3EED00D349D6 /* DDXMLElement.h */,
				027EDC60206F3EED00D349D6 /* DDXMLElement.m */,
				027EDC6F206F3EED00D349D6 /* DDXMLNode.h */,
				027EDC65206F3EED00D349D6 /* DDXMLNode.m */,
				027EDC61206F3EED00D349D6 /* KissXML.h */,
				027EDC67206F3EED00D349D6 /* Private */,
			);
			path = KissXML;
			sourceTree = "<group>";
		};
		027EDC62206F3EED00D349D6 /* Additions */ = {
			isa = PBXGroup;
			children = (
				027EDC63206F3EED00D349D6 /* DDXMLElementAdditions.h */,
				027EDC64206F3EED00D349D6 /* DDXMLElementAdditions.m */,
			);
			path = Additions;
			sourceTree = "<group>";
		};
		027EDC67206F3EED00D349D6 /* Private */ = {
			isa = PBXGroup;
			children = (
				027EDC68206F3EED00D349D6 /* DDXMLPrivate.h */,
			);
			path = Private;
			sourceTree = "<group>";
		};
		027EDC6A206F3EED00D349D6 /* Categories */ = {
			isa = PBXGroup;
			children = (
				027EDC6B206F3EED00D349D6 /* NSString+DDXML.h */,
				027EDC6C206F3EED00D349D6 /* NSString+DDXML.m */,
			);
			path = Categories;
			sourceTree = "<group>";
		};
		0284FDB016A08AB6002C46A9 /* Launch */ = {
			isa = PBXGroup;
			children = (
				02ACBA4916713CCB00BB4414 /* Default-568h@2x.png */,
				020CD978169D4B7900BF3AAF /* Default-Landscape@2x~ipad.png */,
				020CD97A169D4BC900BF3AAF /* Default-Landscape~ipad.png */,
				020CD976169D4B7300BF3AAF /* Default-Portrait@2x~ipad.png */,
				020CD974169D4B5A00BF3AAF /* Default-Portrait~ipad.png */,
				02ACBA4516713CCB00BB4414 /* Default.png */,
				02ACBA4716713CCB00BB4414 /* Default@2x.png */,
			);
			name = Launch;
			sourceTree = "<group>";
		};
		02ACBA2416713CCB00BB4414 = {
			isa = PBXGroup;
			children = (
				02BACD22205A1DDB00C74A49 /* Go Map!!.entitlements */,
				02ACBA3916713CCB00BB4414 /* Go Map! */,
				64348CEB225E7CD900ADE7FB /* GoMapTests */,
				02ACBA3216713CCB00BB4414 /* Frameworks */,
				02ACBA3016713CCB00BB4414 /* Products */,
			);
			sourceTree = "<group>";
		};
		02ACBA3016713CCB00BB4414 /* Products */ = {
			isa = PBXGroup;
			children = (
				02ACBA2F16713CCB00BB4414 /* Go Map!!.app */,
				64348CEA225E7CD900ADE7FB /* GoMapTests.xctest */,
			);
			name = Products;
			sourceTree = "<group>";
		};
		02ACBA3216713CCB00BB4414 /* Frameworks */ = {
			isa = PBXGroup;
			children = (
				02401F3A1DE157B800F32AF5 /* CoreBluetooth.framework */,
				02401F351DE021EE00F32AF5 /* ExternalAccessory.framework */,
				02072AD51BD46B1700F1CAB4 /* StoreKit.framework */,
				027AD5D319F5EA7D00120654 /* libobjc.A.dylib */,
				027AD5D119F5A18700120654 /* CoreFoundation.framework */,
				025B841619DCF55C0053C637 /* SceneKit.framework */,
				02A194B119C6A432002338DA /* libsqlite3.0.dylib */,
				02B6F71519ACE878002FAEE6 /* SystemConfiguration.framework */,
				02E6267119973A0700565D62 /* Security.framework */,
				02EDCC071683EC2D007F9934 /* CFNetwork.framework */,
				02ACBA3716713CCB00BB4414 /* CoreGraphics.framework */,
				02ACBD2016717BC500BB4414 /* CoreLocation.framework */,
				02DC59801671B79100213558 /* CoreText.framework */,
				02ACBA3516713CCB00BB4414 /* Foundation.framework */,
				02ACBD181671737300BB4414 /* libxml2.dylib */,
				021C6AB2168768C800FB17B0 /* MessageUI.framework */,
				0277E29316A673CC00456BED /* OpenGLES.framework */,
				02ACBD1E16717BBB00BB4414 /* QuartzCore.framework */,
				02ACBA3316713CCB00BB4414 /* UIKit.framework */,
			);
			name = Frameworks;
			sourceTree = "<group>";
		};
		02ACBA3916713CCB00BB4414 /* Go Map! */ = {
			isa = PBXGroup;
			children = (
				64D74BF02253DF39004FFD20 /* Direction */,
				02C3C73519A5D679003B6783 /* AerialEditViewController.h */,
				02C3C73619A5D679003B6783 /* AerialEditViewController.m */,
				02C3C73219A5A40C003B6783 /* AerialListViewController.h */,
				02C3C73319A5A40C003B6783 /* AerialListViewController.m */,
				02ACBA4216713CCB00BB4414 /* AppDelegate.h */,
				02ACBA4316713CCB00BB4414 /* AppDelegate.m */,
				02CB5B6316BF1F9C00432914 /* AutocompleteTextField.h */,
				02CB5B6416BF1F9C00432914 /* AutocompleteTextField.m */,
				02C19B331699E8BF00F75E3C /* BingMetadataViewController.h */,
				02C19B341699E8C000F75E3C /* BingMetadataViewController.m */,
				022A2A6C167D969600D7A5AC /* ClearCacheViewController.h */,
				022A2A6D167D969600D7A5AC /* ClearCacheViewController.m */,
				020C2A8E168A7688003F2C2A /* CreditsViewController.h */,
				020C2A8F168A7688003F2C2A /* CreditsViewController.m */,
				0230558919B931A50041B151 /* CustomPresetController.h */,
				0230558A19B931B20041B151 /* CustomPresetController.m */,
				024B4CA019BBE65F00BBA60B /* CustomPresetListViewController.h */,
				024B4CA119BBE67400BBA60B /* CustomPresetListViewController.m */,
				0225A36819B63EFE008B63BA /* DisplayViewController.h */,
				0225A36919B63F0D008B63BA /* DisplayViewController.m */,
				028E0C0A20B2182100CEC71F /* FilterObjectsViewController.h */,
				028E0C0B20B2182100CEC71F /* FilterObjectsViewController.m */,
				021D4E49194E0BCB002154B3 /* FpsLabel.h */,
				021D4E4A194E0BCB002154B3 /* FpsLabel.m */,
				02F04AD01BC4D3B50044FD95 /* GpxConfigureViewController.h */,
				02F04AD11BC4D3B50044FD95 /* GpxConfigureViewController.m */,
				0219563016DDC26E00074D15 /* GpxViewController.h */,
				0219563116DDC26E00074D15 /* GpxViewController.m */,
				02DBB4431A1C884F00732D53 /* HeightViewController.h */,
				02DBB4441A1C884F00732D53 /* HeightViewController.m */,
				02F371B216A4F3E6003E9548 /* HelpViewController.h */,
				02F371B316A4F3E6003E9548 /* HelpViewController.m */,
				02B69D0A1BF42411002605A3 /* HtmlAlertViewController.h */,
				02B69D0B1BF42411002605A3 /* HtmlAlertViewController.m */,
				025A1D001690DC32002B60CB /* Images */,
				027EDC5D206F3EED00D349D6 /* KissXML */,
				02B69D0E1BF5A66B002605A3 /* LanguageTableViewController.h */,
				02B69D0F1BF5A66B002605A3 /* LanguageTableViewController.m */,
				02ED19801BBF119C00A57CF4 /* Launch Screen.storyboard */,
				02E8437E19B4DE510044AC1D /* Localizable.strings */,
				029043A11682797A00BE3480 /* LoginViewController.h */,
				029043A21682797A00BE3480 /* LoginViewController.m */,
				02ACBA4B16713CCB00BB4414 /* MainStoryboard.storyboard */,
				02ACBA5116713CCB00BB4414 /* MapViewController.h */,
				02ACBA5216713CCB00BB4414 /* MapViewController.m */,
				022ABC9F20C1AACF002D4977 /* MultilineTableViewCell.h */,
				022ABCA020C1AACF002D4977 /* MultilineTableViewCell.m */,
				02BED98C168BF87100357B94 /* NearbyMappersViewController.h */,
				02BED98D168BF87200357B94 /* NearbyMappersViewController.m */,
				02F8F4321696004B002A0820 /* NominatumViewController.h */,
				02F8F4331696004B002A0820 /* NominatumViewController.m */,
				02695B8B1A08C1DB0028D95E /* NotesTableViewController.h */,
				02695B8C1A08C1DB0028D95E /* NotesTableViewController.m */,
				02BED99D168D102600357B94 /* OfflineViewController.h */,
				02BED99E168D102600357B94 /* OfflineViewController.m */,
				024C323B1DEEA97100AD62AB /* OsmServerViewController.h */,
				024C323C1DEEA97100AD62AB /* OsmServerViewController.m */,
				02A077D0167A77A400686261 /* POIAllTagsViewController.h */,
				02A077D1167A77A400686261 /* POIAllTagsViewController.m */,
				023D1721168A36B00011FABC /* POIAttributesViewController.h */,
				023D1722168A36B10011FABC /* POIAttributesViewController.m */,
				0223DB5516765C9000D6F825 /* POICommonTagsViewController.h */,
				0223DB5616765C9000D6F825 /* POICommonTagsViewController.m */,
				0205460416766808004A2A23 /* POIPresetViewController.h */,
				0205460516766808004A2A23 /* POIPresetViewController.m */,
				022A2A52167B8F1C00D7A5AC /* POITabBarController.h */,
				022A2A53167B8F1C00D7A5AC /* POITabBarController.m */,
				0223DB511675D53200D6F825 /* POITypeViewController.h */,
				0223DB521675D53200D6F825 /* POITypeViewController.m */,
				028F504619BA2F460093C423 /* presets */,
				0296873D167E30C700B8FF2C /* PushPinView.h */,
				0296873E167E30C700B8FF2C /* PushPinView.m */,
				025224E616D7292E00B6FD53 /* RotatingNavigationController.h */,
				025224E716D7292E00B6FD53 /* RotatingNavigationController.m */,
				02ACBA5816713CCB00BB4414 /* SettingsViewController.h */,
				02ACBA5916713CCB00BB4414 /* SettingsViewController.m */,
				02ACBCFF16713F7F00BB4414 /* Shared */,
				02ACBA3A16713CCB00BB4414 /* Supporting Files */,
				02BF745220793F0A0028ED6A /* TurnRestrictController.h */,
				02BF745320793F0A0028ED6A /* TurnRestrictController.m */,
				02F373F716822C2C004614D4 /* UploadViewController.h */,
				02F373F816822C2C004614D4 /* UploadViewController.m */,
				02E8436E19B407C40044AC1D /* WebPageView.xib */,
				02BED988168B6F2F00357B94 /* WebPageViewController.h */,
				02BED989168B6F2F00357B94 /* WebPageViewController.m */,
			);
			name = "Go Map!";
			sourceTree = "<group>";
		};
		02ACBA3A16713CCB00BB4414 /* Supporting Files */ = {
			isa = PBXGroup;
			children = (
				02ACBA3B16713CCB00BB4414 /* Go Map!!-Info.plist */,
				02ACBA4116713CCB00BB4414 /* Go Map!!-Prefix.pch */,
				023B892A19C148790060CDB5 /* Images.xcassets */,
				02ACBA3C16713CCB00BB4414 /* InfoPlist.strings */,
				02ACBA3F16713CCB00BB4414 /* main.m */,
				027FEA3520B13B8000901E9F /* Maki Icons.xcassets */,
				025A1CFA1690B96E002B60CB /* OSM-Logo57.png */,
				027A469A1673B251000BE55C /* OSM-Logo72.png */,
				025A1CFB1690B96E002B60CB /* OSM-Logo114.png */,
				027A469D1673B257000BE55C /* OSM-Logo144.png */,
				02F9A4541BC8348C0013BFBD /* OSM-Logo256.png */,
				022B504716857E5F00E6619A /* OSMiOS.entitlements */,
				027FEA3720B1ECDA00901E9F /* iD SVG POI.xcassets */,
			);
			name = "Supporting Files";
			sourceTree = "<group>";
		};
		02ACBA8716713F2A00BB4414 /* png */ = {
			isa = PBXGroup;
			children = (
				027AD5CF19F5797400120654 /* poi */,
				0266D39016C02D9200AD9A83 /* seamark */,
				02ACBA8816713F2A00BB4414 /* accommodation_alpinehut.p.64.png */,
				02ACBA8916713F2A00BB4414 /* accommodation_bed_and_breakfast.p.64.png */,
				02ACBA8A16713F2A00BB4414 /* accommodation_bed_and_breakfast2.p.64.png */,
				02ACBA8B16713F2A00BB4414 /* accommodation_camping.p.64.png */,
				02ACBA8C16713F2A00BB4414 /* accommodation_caravan_park.p.64.png */,
				02ACBA8D16713F2A00BB4414 /* accommodation_chalet.p.64.png */,
				02ACBA8E16713F2A00BB4414 /* accommodation_chalet2.p.64.png */,
				02ACBA8F16713F2A00BB4414 /* accommodation_hostel.p.64.png */,
				02ACBA9016713F2A00BB4414 /* accommodation_hotel.p.64.png */,
				02ACBA9116713F2A00BB4414 /* accommodation_hotel2.p.64.png */,
				02ACBA9216713F2A00BB4414 /* accommodation_motel.p.64.png */,
				02ACBA9316713F2A00BB4414 /* accommodation_shelter.p.64.png */,
				02ACBA9416713F2A00BB4414 /* accommodation_shelter2.p.64.png */,
				02ACBA9516713F2A00BB4414 /* accommodation_youth_hostel.p.64.png */,
				02ACBA9616713F2A00BB4414 /* amenity_bench.p.64.png */,
				02ACBA9716713F2A00BB4414 /* amenity_court.p.64.png */,
				02ACBA9816713F2A00BB4414 /* amenity_firestation.p.64.png */,
				02ACBA9916713F2A00BB4414 /* amenity_firestation2.p.64.png */,
				02ACBA9A16713F2A00BB4414 /* amenity_firestation3.p.64.png */,
				02ACBA9B16713F2A00BB4414 /* amenity_fountain.p.64.png */,
				02ACBA9C16713F2A00BB4414 /* amenity_fountain2.p.64.png */,
				02ACBA9D16713F2A00BB4414 /* amenity_library.p.64.png */,
				02ACBA9E16713F2A00BB4414 /* amenity_library2.p.64.png */,
				02ACBA9F16713F2A00BB4414 /* amenity_playground.p.64.png */,
				02ACBAA016713F2A00BB4414 /* amenity_police.p.64.png */,
				02ACBAA116713F2A00BB4414 /* amenity_police2.p.64.png */,
				02ACBAA216713F2A00BB4414 /* amenity_post_box.p.64.png */,
				02ACBAA316713F2A00BB4414 /* amenity_post_office.p.64.png */,
				02ACBAA416713F2A00BB4414 /* amenity_prison.p.64.png */,
				02ACBAA516713F2A00BB4414 /* amenity_public_building.p.64.png */,
				02ACBAA616713F2A00BB4414 /* amenity_public_building2.p.64.png */,
				02ACBAA716713F2A00BB4414 /* amenity_recycling.p.64.png */,
				02ACBAA816713F2A00BB4414 /* amenity_survey_point.p.64.png */,
				02ACBAA916713F2A00BB4414 /* amenity_telephone.p.64.png */,
				02ACBAAA16713F2A00BB4414 /* amenity_toilets.p.64.png */,
				02ACBAAB16713F2A00BB4414 /* amenity_toilets_disabled.p.64.png */,
				02ACBAAC16713F2A00BB4414 /* amenity_toilets_men.p.64.png */,
				02ACBAAD16713F2A00BB4414 /* amenity_toilets_women.p.64.png */,
				02ACBAAE16713F2A00BB4414 /* amenity_town_hall.p.64.png */,
				02ACBAAF16713F2A00BB4414 /* amenity_town_hall2.p.64.png */,
				02ACBAB016713F2A00BB4414 /* amenity_waste_bin.p.64.png */,
				02ACBAB116713F2A00BB4414 /* barrier_blocks.p.64.png */,
				02ACBAB216713F2A00BB4414 /* barrier_bollard.p.64.png */,
				02ACBAB316713F2A00BB4414 /* barrier_cattle_grid.p.64.png */,
				02ACBAB416713F2A00BB4414 /* barrier_cycle_barrier.p.64.png */,
				02ACBAB516713F2A00BB4414 /* barrier_entrance.p.64.png */,
				02ACBAB616713F2A00BB4414 /* barrier_exit.p.64.png */,
				02ACBAB716713F2A00BB4414 /* barrier_gate.p.64.png */,
				02ACBAB816713F2A00BB4414 /* barrier_kissing_gate.p.64.png */,
				02ACBAB916713F2A00BB4414 /* barrier_lift_gate.p.64.png */,
				02ACBABA16713F2A00BB4414 /* barrier_steps.p.64.png */,
				02ACBABB16713F2A00BB4414 /* barrier_stile.p.64.png */,
				02ACBABC16713F2A00BB4414 /* barrier_toll_booth.p.64.png */,
				02ACBABD16713F2A00BB4414 /* education_college.p.64.png */,
				02ACBABE16713F2A00BB4414 /* education_college_vocational.p.64.png */,
				02ACBABF16713F2A00BB4414 /* education_nursery.p.64.png */,
				02ACBAC016713F2A00BB4414 /* education_nursery2.p.64.png */,
				02ACBAC116713F2A00BB4414 /* education_nursery3.p.64.png */,
				02ACBAC216713F2A00BB4414 /* education_school.p.64.png */,
				02ACBAC316713F2A00BB4414 /* education_school_primary.p.64.png */,
				02ACBAC416713F2A00BB4414 /* education_school_secondary.p.64.png */,
				02ACBAC516713F2A00BB4414 /* education_university.p.64.png */,
				02ACBAC616713F2A00BB4414 /* food_bar.p.64.png */,
				02ACBAC716713F2A00BB4414 /* food_biergarten.p.64.png */,
				02ACBAC816713F2A00BB4414 /* food_cafe.p.64.png */,
				02ACBAC916713F2A00BB4414 /* food_drinkingtap.p.64.png */,
				02ACBACA16713F2A00BB4414 /* food_fastfood.p.64.png */,
				02ACBACB16713F2A00BB4414 /* food_fastfood2.p.64.png */,
				02ACBACC16713F2A00BB4414 /* food_fastfood_pizza.p.64.png */,
				02ACBACD16713F2A00BB4414 /* food_ice_cream.p.64.png */,
				02ACBACE16713F2A00BB4414 /* food_pizza.p.64.png */,
				02ACBACF16713F2A00BB4414 /* food_pub.p.64.png */,
				02ACBAD016713F2A00BB4414 /* food_restaurant.p.64.png */,
				02ACBAD116713F2A00BB4414 /* health_dentist.p.64.png */,
				02ACBAD216713F2A00BB4414 /* health_doctors.p.64.png */,
				02ACBAD316713F2A00BB4414 /* health_doctors2.p.64.png */,
				02ACBAD416713F2A00BB4414 /* health_hospital.p.64.png */,
				02ACBAD516713F2A00BB4414 /* health_hospital_emergency.p.64.png */,
				02ACBAD616713F2A00BB4414 /* health_hospital_emergency2.p.64.png */,
				02ACBAD716713F2A00BB4414 /* health_opticians.p.64.png */,
				02ACBAD816713F2A00BB4414 /* health_pharmacy.p.64.png */,
				02ACBAD916713F2A00BB4414 /* health_pharmacy_dispencing.p.64.png */,
				02ACBADA16713F2A00BB4414 /* health_veterinary.p.64.png */,
				02ACBADB16713F2A00BB4414 /* landuse_coniferous.p.64.png */,
				02ACBADC16713F2A00BB4414 /* landuse_coniferous_and_deciduous.p.64.png */,
				02ACBADD16713F2A00BB4414 /* landuse_deciduous.p.64.png */,
				02ACBADE16713F2A00BB4414 /* landuse_grass.p.64.png */,
				02ACBADF16713F2A00BB4414 /* landuse_hills.p.64.png */,
				02ACBAE016713F2A00BB4414 /* landuse_quary.p.64.png */,
				02ACBAE116713F2A00BB4414 /* landuse_scrub.p.64.png */,
				02ACBAE216713F2A00BB4414 /* landuse_swamp.p.64.png */,
				0284FDB116A0B7DA002C46A9 /* tree.p.64.png */,
				02ACBAE316713F2A00BB4414 /* money_atm.p.64.png */,
				02ACBAE416713F2A00BB4414 /* money_atm2.p.64.png */,
				02ACBAE516713F2A00BB4414 /* money_bank.p.64.png */,
				02ACBAE616713F2A00BB4414 /* money_bank2.p.64.png */,
				0284FDB316A0BB67002C46A9 /* shrub.p.64.png */,
				02ACBAE716713F2A00BB4414 /* money_currency_exchange.p.64.png */,
				02ACBAE816713F2A00BB4414 /* place_of_worship_bahai.p.64.png */,
				02ACBAE916713F2A00BB4414 /* place_of_worship_bahai3.p.64.png */,
				02ACBAEA16713F2A00BB4414 /* place_of_worship_buddhist.p.64.png */,
				02ACBAEB16713F2A00BB4414 /* place_of_worship_buddhist3.p.64.png */,
				02ACBAEC16713F2A00BB4414 /* place_of_worship_christian.p.64.png */,
				02ACBAED16713F2A00BB4414 /* place_of_worship_christian3.p.64.png */,
				02ACBAEE16713F2A00BB4414 /* place_of_worship_hindu.p.64.png */,
				02ACBAEF16713F2A00BB4414 /* place_of_worship_hindu3.p.64.png */,
				02ACBAF016713F2A00BB4414 /* place_of_worship_islamic.p.64.png */,
				02ACBAF116713F2A00BB4414 /* place_of_worship_islamic3.p.64.png */,
				02ACBAF216713F2A00BB4414 /* place_of_worship_jain.p.64.png */,
				02ACBAF316713F2A00BB4414 /* place_of_worship_jain3.p.64.png */,
				02ACBAF416713F2A00BB4414 /* place_of_worship_jewish.p.64.png */,
				02ACBAF516713F2A00BB4414 /* place_of_worship_jewish3.p.64.png */,
				02ACBAF616713F2A00BB4414 /* place_of_worship_shinto.p.64.png */,
				02ACBAF716713F2A00BB4414 /* place_of_worship_shinto3.p.64.png */,
				02ACBAF816713F2A00BB4414 /* place_of_worship_sikh.p.64.png */,
				02ACBAF916713F2A00BB4414 /* place_of_worship_sikh3.p.64.png */,
				02ACBAFA16713F2A00BB4414 /* place_of_worship_unknown.p.64.png */,
				02ACBAFB16713F2A00BB4414 /* place_of_worship_unknown3.p.64.png */,
				02ACBAFC16713F2A00BB4414 /* poi_boundary_administrative.p.64.png */,
				02ACBAFD16713F2A00BB4414 /* poi_cave.p.64.png */,
				02ACBAFE16713F2A00BB4414 /* poi_crane.p.64.png */,
				02ACBAFF16713F2A00BB4414 /* poi_embassy.p.64.png */,
				02ACBB0016713F2A00BB4414 /* poi_embassy2.p.64.png */,
				02ACBB0116713F2A00BB4414 /* poi_military_bunker.p.64.png */,
				02ACBB0216713F2A00BB4414 /* poi_mine.p.64.png */,
				02ACBB0316713F2A00BB4414 /* poi_mine_abandoned.p.64.png */,
				02ACBB0416713F2A00BB4414 /* poi_mountain_pass.p.64.png */,
				02ACBB0516713F2A00BB4414 /* poi_peak.p.64.png */,
				02ACBB0616713F2A00BB4414 /* poi_peak2.p.64.png */,
				02ACBB0716713F2A00BB4414 /* poi_place_city.p.64.png */,
				02ACBB0816713F2A00BB4414 /* poi_place_hamlet.p.64.png */,
				02ACBB0916713F2A00BB4414 /* poi_place_suburb.p.64.png */,
				02ACBB0A16713F2A00BB4414 /* poi_place_town.p.64.png */,
				02ACBB0B16713F2A00BB4414 /* poi_place_village.p.64.png */,
				02ACBB0C16713F2A00BB4414 /* poi_point_of_interest.p.64.png */,
				02ACBB0D16713F2A00BB4414 /* poi_tower_communications.p.64.png */,
				02ACBB0E16713F2A00BB4414 /* poi_tower_lookout.p.64.png */,
				02ACBB0F16713F2A00BB4414 /* poi_tower_power.p.64.png */,
				02ACBB1016713F2A00BB4414 /* poi_tower_water.p.64.png */,
				02ACBB1116713F2A00BB4414 /* power_station_coal.p.64.png */,
				02ACBB1216713F2A00BB4414 /* power_station_gas.p.64.png */,
				02ACBB1316713F2A00BB4414 /* power_station_solar.p.64.png */,
				02ACBB1416713F2A00BB4414 /* power_station_water.p.64.png */,
				02ACBB1516713F2A00BB4414 /* power_station_wind.p.64.png */,
				02ACBB1616713F2A00BB4414 /* power_substation.p.64.png */,
				02ACBB1716713F2A00BB4414 /* power_tower_high.p.64.png */,
				02ACBB1816713F2A00BB4414 /* power_tower_high2.p.64.png */,
				02ACBB1916713F2A00BB4414 /* power_tower_low.p.64.png */,
				02ACBB1A16713F2A00BB4414 /* power_transformer.p.64.png */,
				02ACBB1B16713F2A00BB4414 /* shopping_alcohol.p.64.png */,
				02ACBB1C16713F2A00BB4414 /* shopping_bakery.p.64.png */,
				02ACBB1D16713F2A00BB4414 /* shopping_bicycle.p.64.png */,
				02ACBB1E16713F2A00BB4414 /* shopping_book.p.64.png */,
				02ACBB1F16713F2A00BB4414 /* shopping_butcher.p.64.png */,
				02ACBB2016713F2A00BB4414 /* shopping_butcher2.p.64.png */,
				02ACBB2116713F2A00BB4414 /* shopping_car.p.64.png */,
				02ACBB2216713F2A00BB4414 /* shopping_car_repair.p.64.png */,
				02ACBB2316713F2A00BB4414 /* shopping_clothes.p.64.png */,
				02ACBB2416713F2A00BB4414 /* shopping_computer.p.64.png */,
				02ACBB2516713F2A00BB4414 /* shopping_confectionery.p.64.png */,
				02ACBB2616713F2A00BB4414 /* shopping_convenience.p.64.png */,
				02ACBB2716713F2A00BB4414 /* shopping_copyshop.p.64.png */,
				02ACBB2816713F2A00BB4414 /* shopping_department_store.p.64.png */,
				02ACBB2916713F2A00BB4414 /* shopping_diy.p.64.png */,
				02ACBB2A16713F2A00BB4414 /* shopping_estateagent.p.64.png */,
				02ACBB2B16713F2A00BB4414 /* shopping_estateagent2.p.64.png */,
				02ACBB2C16713F2A00BB4414 /* shopping_estateagent3.p.64.png */,
				02ACBB2D16713F2A00BB4414 /* shopping_fish.p.64.png */,
				02ACBB2E16713F2A00BB4414 /* shopping_florist.p.64.png */,
				02ACBB2F16713F2A00BB4414 /* shopping_garden_centre.p.64.png */,
				02ACBB3016713F2A00BB4414 /* shopping_gift.p.64.png */,
				02ACBB3116713F2A00BB4414 /* shopping_greengrocer.p.64.png */,
				02ACBB3216713F2A00BB4414 /* shopping_hairdresser.p.64.png */,
				02ACBB3316713F2A00BB4414 /* shopping_hearing_aids.p.64.png */,
				02ACBB3416713F2A00BB4414 /* shopping_hifi.p.64.png */,
				02ACBB3516713F2A00BB4414 /* shopping_jewelry.p.64.png */,
				02ACBB3616713F2A00BB4414 /* shopping_jewelry2.p.64.png */,
				02ACBB3716713F2A00BB4414 /* shopping_kiosk.p.64.png */,
				02ACBB3816713F2A00BB4414 /* shopping_laundrette.p.64.png */,
				02ACBB3916713F2A00BB4414 /* shopping_marketplace.p.64.png */,
				02ACBB3A16713F2A00BB4414 /* shopping_mobile_phone.p.64.png */,
				02ACBB3B16713F2A00BB4414 /* shopping_motorcycle.p.64.png */,
				02ACBB3C16713F2A00BB4414 /* shopping_music.p.64.png */,
				02ACBB3D16713F2A00BB4414 /* shopping_newspaper.p.64.png */,
				02ACBB3E16713F2A00BB4414 /* shopping_pet.p.64.png */,
				02ACBB3F16713F2A00BB4414 /* shopping_pet2.p.64.png */,
				02ACBB4016713F2A00BB4414 /* shopping_photo.p.64.png */,
				02ACBB4116713F2A00BB4414 /* shopping_supermarket.p.64.png */,
				02ACBB4216713F2A00BB4414 /* shopping_tackle.p.64.png */,
				02ACBB4316713F2A00BB4414 /* shopping_tobacco.p.64.png */,
				02ACBB4416713F2A00BB4414 /* shopping_toys.p.64.png */,
				02ACBB4516713F2A00BB4414 /* shopping_vending_machine.p.64.png */,
				02ACBB4616713F2A00BB4414 /* shopping_video_rental.p.64.png */,
				02ACBB4716713F2A00BB4414 /* sport_archery.p.64.png */,
				02ACBB4816713F2A00BB4414 /* sport_baseball.p.64.png */,
				02ACBB4916713F2A00BB4414 /* sport_canoe.p.64.png */,
				02ACBB4A16713F2A00BB4414 /* sport_cricket.p.64.png */,
				02ACBB4B16713F2A00BB4414 /* sport_diving.p.64.png */,
				02ACBB4C16713F2A00BB4414 /* sport_golf.p.64.png */,
				02ACBB4D16713F2A00BB4414 /* sport_gym.p.64.png */,
				02ACBB4E16713F2A00BB4414 /* sport_gymnasium.p.64.png */,
				02ACBB4F16713F2A00BB4414 /* sport_gymnasium2.p.64.png */,
				02ACBB5016713F2A00BB4414 /* sport_hillclimbing.p.64.png */,
				02ACBB5116713F2A00BB4414 /* sport_horse_racing.p.64.png */,
				02ACBB5216713F2A00BB4414 /* sport_iceskating.p.64.png */,
				02ACBB5316713F2A00BB4414 /* sport_jetski.p.64.png */,
				02ACBB5416713F2A00BB4414 /* sport_leisure_centre.p.64.png */,
				02ACBB5516713F2A00BB4414 /* sport_minature_golf.p.64.png */,
				02ACBB5616713F2A00BB4414 /* sport_motorracing.p.64.png */,
				02ACBB5716713F2A00BB4414 /* sport_playground.p.64.png */,
				02ACBB5816713F2A00BB4414 /* sport_sailing.p.64.png */,
				02ACBB5916713F2A00BB4414 /* sport_shooting.p.64.png */,
				02ACBB5A16713F2A00BB4414 /* sport_skiing_crosscountry.p.64.png */,
				02ACBB5B16713F2A00BB4414 /* sport_skiing_downhill.p.64.png */,
				02ACBB5C16713F2A00BB4414 /* sport_snooker.p.64.png */,
				02ACBB5D16713F2A00BB4414 /* sport_soccer.p.64.png */,
				02ACBB5E16713F2A00BB4414 /* sport_stadium.p.64.png */,
				02ACBB5F16713F2A00BB4414 /* sport_swimming_indoor.p.64.png */,
				02ACBB6016713F2A00BB4414 /* sport_swimming_outdoor.p.64.png */,
				02ACBB6116713F2A00BB4414 /* sport_tennis.p.64.png */,
				02ACBB6216713F2A00BB4414 /* sport_windsurfing.p.64.png */,
				02ACBB6316713F2A00BB4414 /* tourist_archaeological.p.64.png */,
				02ACBB6416713F2A00BB4414 /* tourist_archaeological2.p.64.png */,
				02ACBB6516713F2A00BB4414 /* tourist_art_gallery.p.64.png */,
				02ACBB6616713F2A00BB4414 /* tourist_art_gallery2.p.64.png */,
				02ACBB6716713F2A00BB4414 /* tourist_attraction.p.64.png */,
				02ACBB6816713F2A00BB4414 /* tourist_battlefield.p.64.png */,
				02ACBB6916713F2A00BB4414 /* tourist_beach.p.64.png */,
				02ACBB6A16713F2A00BB4414 /* tourist_casino.p.64.png */,
				02ACBB6B16713F2A00BB4414 /* tourist_castle.p.64.png */,
				02ACBB6C16713F2A00BB4414 /* tourist_castle2.p.64.png */,
				02ACBB6D16713F2A00BB4414 /* tourist_cinema.p.64.png */,
				02ACBB6E16713F2A00BB4414 /* tourist_cinema2.p.64.png */,
				02ACBB6F16713F2A00BB4414 /* tourist_clock.p.64.png */,
				02ACBB7016713F2A00BB4414 /* tourist_fountain.p.64.png */,
				02ACBB7116713F2A00BB4414 /* tourist_guidepost.p.64.png */,
				02ACBB7216713F2A00BB4414 /* tourist_information.p.64.png */,
				02ACBB7316713F2A00BB4414 /* tourist_map.p.64.png */,
				02ACBB7416713F2A00BB4414 /* tourist_memorial.p.64.png */,
				02ACBB7516713F2A00BB4414 /* tourist_monument.p.64.png */,
				02ACBB7616713F2A00BB4414 /* tourist_museum.p.64.png */,
				02ACBB7716713F2A00BB4414 /* tourist_picnic.p.64.png */,
				02ACBB7816713F2A00BB4414 /* tourist_ruin.p.64.png */,
				02ACBB7916713F2A00BB4414 /* tourist_steam_train.p.64.png */,
				02ACBB7A16713F2A00BB4414 /* tourist_theatre.p.64.png */,
				02ACBB7B16713F2A00BB4414 /* tourist_theme_park.p.64.png */,
				02ACBB7C16713F2A00BB4414 /* tourist_view_point.p.64.png */,
				02ACBB7D16713F2A00BB4414 /* tourist_waterwheel.p.64.png */,
				02ACBB7E16713F2A00BB4414 /* tourist_wayside_cross.p.64.png */,
				02ACBB7F16713F2A00BB4414 /* tourist_wayside_shrine.p.64.png */,
				02ACBB8016713F2A00BB4414 /* tourist_windmill.p.64.png */,
				02ACBB8116713F2A00BB4414 /* tourist_wreck.p.64.png */,
				02ACBB8216713F2A00BB4414 /* tourist_zoo.p.64.png */,
				02ACBB8316713F2A00BB4414 /* transport_aerodrome.p.64.png */,
				02ACBB8416713F2A00BB4414 /* transport_aerodrome2.p.64.png */,
				02ACBB8516713F2A00BB4414 /* transport_airport.p.64.png */,
				02ACBB8616713F2A00BB4414 /* transport_airport2.p.64.png */,
				02ACBB8716713F2A00BB4414 /* transport_airport_gate.p.64.png */,
				02ACBB8816713F2A00BB4414 /* transport_airport_terminal.p.64.png */,
				02ACBB8916713F2A00BB4414 /* transport_bus_station.p.64.png */,
				02ACBB8A16713F2A00BB4414 /* transport_bus_stop.p.64.png */,
				02ACBB8B16713F2A00BB4414 /* transport_bus_stop2.p.64.png */,
				02ACBB8C16713F2A00BB4414 /* transport_car_share.p.64.png */,
				02ACBB8D16713F2A00BB4414 /* transport_emergency_phone.p.64.png */,
				02ACBB8E16713F2A00BB4414 /* transport_ford.p.64.png */,
				02ACBB8F16713F2A00BB4414 /* transport_fuel.p.64.png */,
				02ACBB9016713F2A00BB4414 /* transport_fuel_lpg.p.64.png */,
				02ACBB9116713F2A00BB4414 /* transport_helicopter.p.64.png */,
				02ACBB9216713F2A00BB4414 /* transport_helicopter_pad.p.64.png */,
				02ACBB9316713F2A00BB4414 /* transport_lighthouse.p.64.png */,
				02ACBB9416713F2A00BB4414 /* transport_marina.p.64.png */,
				02ACBB9516713F2A00BB4414 /* transport_miniroundabout_anticlockwise.p.64.png */,
				02ACBB9616713F2A00BB4414 /* transport_miniroundabout_clockwise.p.64.png */,
				02ACBB9716713F2A00BB4414 /* transport_parking.p.64.png */,
				02ACBB9816713F2A00BB4414 /* transport_parking_bicycle.p.64.png */,
				02ACBB9916713F2A00BB4414 /* transport_parking_car.p.64.png */,
				02ACBB9A16713F2A00BB4414 /* transport_parking_car_paid.p.64.png */,
				02ACBB9B16713F2A00BB4414 /* transport_parking_disabled.p.64.png */,
				02ACBB9C16713F2A00BB4414 /* transport_parking_private.p.64.png */,
				02ACBB9D16713F2A00BB4414 /* transport_parking_private2.p.64.png */,
				02ACBB9E16713F2A00BB4414 /* transport_parking_private3.p.64.png */,
				02ACBB9F16713F2A00BB4414 /* transport_port.p.64.png */,
				02ACBBA016713F2A00BB4414 /* transport_rental_bicycle.p.64.png */,
				02ACBBA116713F2A00BB4414 /* transport_rental_car.p.64.png */,
				02ACBBA216713F2A00BB4414 /* transport_roundabout_anticlockwise.p.64.png */,
				02ACBBA316713F2A00BB4414 /* transport_roundabout_clockwise.p.64.png */,
				02ACBBA416713F2A00BB4414 /* transport_slipway.p.64.png */,
				02ACBBA516713F2A00BB4414 /* transport_speedbump.p.64.png */,
				021E5D6A16C0507A00B7A02A /* transport_stop.p.64.png */,
				02ACBBA616713F2A00BB4414 /* transport_subway.p.64.png */,
				02ACBBA716713F2A00BB4414 /* transport_taxi_rank.p.64.png */,
				02ACBBA816713F2A00BB4414 /* transport_traffic_lights.p.64.png */,
				02ACBBA916713F2A00BB4414 /* transport_train_station.p.64.png */,
				02ACBBAA16713F2A00BB4414 /* transport_train_station2.p.64.png */,
				02ACBBAB16713F2A00BB4414 /* transport_tram_stop.p.64.png */,
				02ACBBAC16713F2A00BB4414 /* transport_turning_circle.p.64.png */,
				02ACBBAD16713F2A00BB4414 /* transport_walking.p.64.png */,
				02ACBBAE16713F2A00BB4414 /* transport_zebra_crossing.p.64.png */,
				02ACBBAF16713F2A00BB4414 /* water_dam.p.64.png */,
				02ACBBB016713F2A00BB4414 /* water_tower.p.64.png */,
				02ACBBB116713F2A00BB4414 /* water_weir.p.64.png */,
			);
			name = png;
			path = ../png;
			sourceTree = "<group>";
		};
		02ACBCFF16713F7F00BB4414 /* Shared */ = {
			isa = PBXGroup;
			children = (
				6442666322540EDF00C0D545 /* Observable */,
				02ACBD0016713FCF00BB4414 /* iosapi.h */,
				02C3C73819A6DCEA003B6783 /* AerialList.h */,
				02C3C73919A6DCEA003B6783 /* AerialList.m */,
				02ACBA6D16713F2A00BB4414 /* BingMapsGeometry.h */,
				022ABCA220C3750A002D4977 /* Buildings3DView.h */,
				022ABCA320C3750A002D4977 /* Buildings3DView.m */,
				02ACBA7016713F2A00BB4414 /* changeset.xsl */,
				028F504319B949780093C423 /* CommonTagList.h */,
				028F504419B949780093C423 /* CommonTagList.m */,
				02ACBA7116713F2A00BB4414 /* CurvedTextLayer.h */,
				02ACBA7216713F2A00BB4414 /* CurvedTextLayer.m */,
				02A194AE19C69701002338DA /* Database.h */,
				02A194AF19C69701002338DA /* Database.m */,
				0260484019E66C8700415CB1 /* DisplayLink.h */,
				0260484119E66C8700415CB1 /* DisplayLink.m */,
				0289D0DD16A88BA300F86151 /* DLog.h */,
				02ACBA7316713F2A00BB4414 /* DownloadThreadPool.h */,
				02ACBA7416713F2A00BB4414 /* DownloadThreadPool.m */,
				02ACBA7516713F2A00BB4414 /* EditorMapLayer.h */,
				02ACBA7616713F2A00BB4414 /* EditorMapLayer.m */,
				02401F371DE1369E00F32AF5 /* ExternalGPS.h */,
				02401F381DE1369E00F32AF5 /* ExternalGPS.m */,
				02E8436019B2F4A20044AC1D /* Go Map!!-Bridging-Header.h */,
				0228442A16D8870C00A1C051 /* GpxLayer.h */,
				0228442B16D8870C00A1C051 /* GpxLayer.m */,
				02E6266E1997168800565D62 /* KeyChain.h */,
				02E6266F1997168800565D62 /* KeyChain.m */,
				02BED99A168CBC5300357B94 /* LocationBallLayer.h */,
				02BED99B168CBC5400357B94 /* LocationBallLayer.m */,
				02ACBA7F16713F2A00BB4414 /* MapView.h */,
				02ACBA8016713F2A00BB4414 /* MapView.m */,
				02ACBA8116713F2A00BB4414 /* MercatorTileLayer.h */,
				02ACBA8216713F2A00BB4414 /* MercatorTileLayer.m */,
				0259E4061BCAEC88006C354C /* MyApplication.h */,
				0259E4071BCAEC88006C354C /* MyApplication.m */,
				02A8613E20A95C2B008C465F /* NetworkStatus.h */,
				02A8613C20A95C16008C465F /* NetworkStatus.m */,
				02FFCE0916A7360B001A5B8A /* NSMutableArray+PartialSort.h */,
				02FFCE0A16A7360B001A5B8A /* NSMutableArray+PartialSort.mm */,
				02ACBA8316713F2A00BB4414 /* OsmMapData.h */,
				02ACBA8416713F2A00BB4414 /* OsmMapData.m */,
				021B30C51973AA4400B36EFF /* OsmMapData+Edit.h */,
				021B30C61973AA4400B36EFF /* OsmMapData+Edit.m */,
				02E8436319B39FAD0044AC1D /* OsmNotesDatabase.h */,
				02E8436419B39FAD0044AC1D /* OsmNotesDatabase.m */,
				02ACBA8516713F2A00BB4414 /* OsmObjects.h */,
				02ACBA8616713F2A00BB4414 /* OsmObjects.m */,
				024ADF3A16B1B38A00875658 /* PathUtil.h */,
				024ADF3B16B1B38B00875658 /* PathUtil.m */,
				02ACBA8716713F2A00BB4414 /* png */,
				02ACBBB216713F2A00BB4414 /* QuadMap.h */,
				02ACBBB316713F2A00BB4414 /* QuadMap.m */,
				022B09A619BD3F7B0041687B /* QuadMapC.mm */,
				02ACBBB416713F2A00BB4414 /* RulerLayer.h */,
				02ACBBB516713F2A00BB4414 /* RulerLayer.m */,
				02ACBBB616713F2A00BB4414 /* SpeechBalloonLayer.h */,
				02ACBBB716713F2A00BB4414 /* SpeechBalloonLayer.m */,
				02C4255116796B5800761C54 /* SpeechBalloonView.h */,
				02C4255216796B5800761C54 /* SpeechBalloonView.m */,
				02ACBD2216717D6F00BB4414 /* TagInfo.h */,
				02ACBD2316717D7000BB4414 /* TagInfo.m */,
				02ACBBBA16713F2A00BB4414 /* TagInfo.menu.xml */,
				02ACBBBB16713F2A00BB4414 /* TagInfo.xml */,
				025F1CF21BCD9B070097D7FE /* TapAndDragGesture.h */,
				025F1CF31BCD9B070097D7FE /* TapAndDragGesture.m */,
				02BF744F20793EE10028ED6A /* TurnRestrictHwyView.h */,
				02BF745020793EE20028ED6A /* TurnRestrictHwyView.m */,
				021C6AA61686145C00FB17B0 /* UndoManager.h */,
				021C6AA71686145C00FB17B0 /* UndoManager.m */,
				02ACBBBD16713F2A00BB4414 /* VectorMath.h */,
				0242330F1674FDB4008A3B6A /* VectorMath.m */,
				021BFCE81BDF3F9E00CE255A /* VoiceAnnouncement.h */,
				021BFCE91BDF3F9E00CE255A /* VoiceAnnouncement.m */,
			);
			name = Shared;
			sourceTree = "<group>";
		};
<<<<<<< HEAD
		6442666322540EDF00C0D545 /* Observable */ = {
			isa = PBXGroup;
			children = (
				6442666422540EDF00C0D545 /* Lock.swift */,
				6442666522540EDF00C0D545 /* Disposable.swift */,
				6442666622540EDF00C0D545 /* Observable.swift */,
			);
			name = Observable;
			path = ../Shared/Observable;
			sourceTree = "<group>";
		};
		64D74BF02253DF39004FFD20 /* Direction */ = {
			isa = PBXGroup;
			children = (
				647F46CD2253EA4C00CEC482 /* MeasureDirectionViewModel.swift */,
				64D74BF12253DF49004FFD20 /* DirectionViewController.swift */,
				64D74BF22253DF49004FFD20 /* DirectionViewController.xib */,
				647F46D02253F08200CEC482 /* HeadingProvider.swift */,
			);
			path = Direction;
=======
		64348CEB225E7CD900ADE7FB /* GoMapTests */ = {
			isa = PBXGroup;
			children = (
				64348CEC225E7CD900ADE7FB /* GoMapTests.swift */,
				64348CEE225E7CD900ADE7FB /* Info.plist */,
			);
			path = GoMapTests;
>>>>>>> 3a21e41b
			sourceTree = "<group>";
		};
/* End PBXGroup section */

/* Begin PBXNativeTarget section */
		02ACBA2E16713CCB00BB4414 /* Go Map!! */ = {
			isa = PBXNativeTarget;
			buildConfigurationList = 02ACBA6116713CCB00BB4414 /* Build configuration list for PBXNativeTarget "Go Map!!" */;
			buildPhases = (
				02ACBA2B16713CCB00BB4414 /* Sources */,
				02ACBA2C16713CCB00BB4414 /* Frameworks */,
				02ACBA2D16713CCB00BB4414 /* Resources */,
			);
			buildRules = (
			);
			dependencies = (
			);
			name = "Go Map!!";
			productName = OSMiOS;
			productReference = 02ACBA2F16713CCB00BB4414 /* Go Map!!.app */;
			productType = "com.apple.product-type.application";
		};
		64348CE9225E7CD900ADE7FB /* GoMapTests */ = {
			isa = PBXNativeTarget;
			buildConfigurationList = 64348CF3225E7CD900ADE7FB /* Build configuration list for PBXNativeTarget "GoMapTests" */;
			buildPhases = (
				64348CE6225E7CD900ADE7FB /* Sources */,
				64348CE7225E7CD900ADE7FB /* Frameworks */,
				64348CE8225E7CD900ADE7FB /* Resources */,
			);
			buildRules = (
			);
			dependencies = (
				64348CF0225E7CD900ADE7FB /* PBXTargetDependency */,
			);
			name = GoMapTests;
			productName = GoMapTests;
			productReference = 64348CEA225E7CD900ADE7FB /* GoMapTests.xctest */;
			productType = "com.apple.product-type.bundle.unit-test";
		};
/* End PBXNativeTarget section */

/* Begin PBXProject section */
		02ACBA2616713CCB00BB4414 /* Project object */ = {
			isa = PBXProject;
			attributes = {
				LastSwiftUpdateCheck = 1020;
				LastUpgradeCheck = 0940;
				ORGANIZATIONNAME = Bryce;
				TargetAttributes = {
					02ACBA2E16713CCB00BB4414 = {
						DevelopmentTeam = MKTTC6734C;
						SystemCapabilities = {
							com.apple.SafariKeychain = {
								enabled = 1;
							};
						};
					};
					64348CE9225E7CD900ADE7FB = {
						CreatedOnToolsVersion = 10.2;
						ProvisioningStyle = Automatic;
						TestTargetID = 02ACBA2E16713CCB00BB4414;
					};
				};
			};
			buildConfigurationList = 02ACBA2916713CCB00BB4414 /* Build configuration list for PBXProject "Go Map!!" */;
			compatibilityVersion = "Xcode 3.2";
			developmentRegion = English;
			hasScannedForEncodings = 0;
			knownRegions = (
				English,
				en,
				Base,
				"zh-Hant",
			);
			mainGroup = 02ACBA2416713CCB00BB4414;
			productRefGroup = 02ACBA3016713CCB00BB4414 /* Products */;
			projectDirPath = "";
			projectRoot = "";
			targets = (
				02ACBA2E16713CCB00BB4414 /* Go Map!! */,
				64348CE9225E7CD900ADE7FB /* GoMapTests */,
			);
		};
/* End PBXProject section */

/* Begin PBXResourcesBuildPhase section */
		02ACBA2D16713CCB00BB4414 /* Resources */ = {
			isa = PBXResourcesBuildPhase;
			buildActionMask = 2147483647;
			files = (
				02ACBA3E16713CCB00BB4414 /* InfoPlist.strings in Resources */,
				02ACBA4616713CCB00BB4414 /* Default.png in Resources */,
				028F504719BA2F460093C423 /* presets in Resources */,
				02ACBA4816713CCB00BB4414 /* Default@2x.png in Resources */,
				02DAB7D71BFA4BBC00360AED /* 723-location-arrow-toolbar-selected@3x.png in Resources */,
				02ACBA4A16713CCB00BB4414 /* Default-568h@2x.png in Resources */,
				02ACBA4D16713CCB00BB4414 /* MainStoryboard.storyboard in Resources */,
				02E8437C19B4DE510044AC1D /* Localizable.strings in Resources */,
				02ACBBBF16713F2B00BB4414 /* BingPlaceholderImage.png in Resources */,
				02ACBBC016713F2B00BB4414 /* BlueBall.png in Resources */,
				02ACBBC116713F2B00BB4414 /* changeset.xsl in Resources */,
				02072AE81BD5E99B00F1CAB4 /* 709-plus-toolbar@3x.png in Resources */,
				02ACBBCE16713F2B00BB4414 /* accommodation_alpinehut.p.64.png in Resources */,
				02ACBBCF16713F2B00BB4414 /* accommodation_bed_and_breakfast.p.64.png in Resources */,
				02ACBBD016713F2B00BB4414 /* accommodation_bed_and_breakfast2.p.64.png in Resources */,
				02ACBBD116713F2B00BB4414 /* accommodation_camping.p.64.png in Resources */,
				02ACBBD216713F2B00BB4414 /* accommodation_caravan_park.p.64.png in Resources */,
				02ACBBD316713F2B00BB4414 /* accommodation_chalet.p.64.png in Resources */,
				02ACBBD416713F2B00BB4414 /* accommodation_chalet2.p.64.png in Resources */,
				02ACBBD516713F2B00BB4414 /* accommodation_hostel.p.64.png in Resources */,
				02ACBBD616713F2B00BB4414 /* accommodation_hotel.p.64.png in Resources */,
				02ACBBD716713F2B00BB4414 /* accommodation_hotel2.p.64.png in Resources */,
				02ACBBD816713F2B00BB4414 /* accommodation_motel.p.64.png in Resources */,
				02ACBBD916713F2B00BB4414 /* accommodation_shelter.p.64.png in Resources */,
				02ACBBDA16713F2B00BB4414 /* accommodation_shelter2.p.64.png in Resources */,
				02ACBBDB16713F2B00BB4414 /* accommodation_youth_hostel.p.64.png in Resources */,
				02ACBBDC16713F2B00BB4414 /* amenity_bench.p.64.png in Resources */,
				02ACBBDD16713F2B00BB4414 /* amenity_court.p.64.png in Resources */,
				02ACBBDE16713F2B00BB4414 /* amenity_firestation.p.64.png in Resources */,
				02ACBBDF16713F2B00BB4414 /* amenity_firestation2.p.64.png in Resources */,
				02ACBBE016713F2B00BB4414 /* amenity_firestation3.p.64.png in Resources */,
				02ACBBE116713F2B00BB4414 /* amenity_fountain.p.64.png in Resources */,
				02ACBBE216713F2B00BB4414 /* amenity_fountain2.p.64.png in Resources */,
				02ACBBE316713F2B00BB4414 /* amenity_library.p.64.png in Resources */,
				02ACBBE416713F2B00BB4414 /* amenity_library2.p.64.png in Resources */,
				02ACBBE516713F2B00BB4414 /* amenity_playground.p.64.png in Resources */,
				02ACBBE616713F2B00BB4414 /* amenity_police.p.64.png in Resources */,
				02ACBBE716713F2B00BB4414 /* amenity_police2.p.64.png in Resources */,
				02ACBBE816713F2B00BB4414 /* amenity_post_box.p.64.png in Resources */,
				02ACBBE916713F2B00BB4414 /* amenity_post_office.p.64.png in Resources */,
				02ACBBEA16713F2B00BB4414 /* amenity_prison.p.64.png in Resources */,
				02ACBBEB16713F2B00BB4414 /* amenity_public_building.p.64.png in Resources */,
				02ACBBEC16713F2B00BB4414 /* amenity_public_building2.p.64.png in Resources */,
				02ACBBED16713F2B00BB4414 /* amenity_recycling.p.64.png in Resources */,
				02ACBBEE16713F2B00BB4414 /* amenity_survey_point.p.64.png in Resources */,
				02ACBBEF16713F2B00BB4414 /* amenity_telephone.p.64.png in Resources */,
				02ACBBF016713F2B00BB4414 /* amenity_toilets.p.64.png in Resources */,
				02072ACC1BD4546F00F1CAB4 /* 710-folder.png in Resources */,
				64D74BF42253DF49004FFD20 /* DirectionViewController.xib in Resources */,
				02ACBBF116713F2B00BB4414 /* amenity_toilets_disabled.p.64.png in Resources */,
				02ACBBF216713F2B00BB4414 /* amenity_toilets_men.p.64.png in Resources */,
				02ACBBF316713F2B00BB4414 /* amenity_toilets_women.p.64.png in Resources */,
				02ACBBF416713F2B00BB4414 /* amenity_town_hall.p.64.png in Resources */,
				02ACBBF516713F2B00BB4414 /* amenity_town_hall2.p.64.png in Resources */,
				02ACBBF616713F2B00BB4414 /* amenity_waste_bin.p.64.png in Resources */,
				02ACBBF716713F2B00BB4414 /* barrier_blocks.p.64.png in Resources */,
				02ACBBF816713F2B00BB4414 /* barrier_bollard.p.64.png in Resources */,
				02ACBBF916713F2B00BB4414 /* barrier_cattle_grid.p.64.png in Resources */,
				02ACBBFA16713F2B00BB4414 /* barrier_cycle_barrier.p.64.png in Resources */,
				02ACBBFB16713F2B00BB4414 /* barrier_entrance.p.64.png in Resources */,
				02ACBBFC16713F2B00BB4414 /* barrier_exit.p.64.png in Resources */,
				02ACBBFD16713F2B00BB4414 /* barrier_gate.p.64.png in Resources */,
				02ACBBFE16713F2B00BB4414 /* barrier_kissing_gate.p.64.png in Resources */,
				02ACBBFF16713F2B00BB4414 /* barrier_lift_gate.p.64.png in Resources */,
				02ACBC0016713F2B00BB4414 /* barrier_steps.p.64.png in Resources */,
				02072AB01BD446F500F1CAB4 /* 852-map-toolbar@3x.png in Resources */,
				02ACBC0116713F2B00BB4414 /* barrier_stile.p.64.png in Resources */,
				02ACBC0216713F2B00BB4414 /* barrier_toll_booth.p.64.png in Resources */,
				02ACBC0316713F2B00BB4414 /* education_college.p.64.png in Resources */,
				02ACBC0416713F2B00BB4414 /* education_college_vocational.p.64.png in Resources */,
				02ACBC0516713F2B00BB4414 /* education_nursery.p.64.png in Resources */,
				02ACBC0616713F2B00BB4414 /* education_nursery2.p.64.png in Resources */,
				02ACBC0716713F2B00BB4414 /* education_nursery3.p.64.png in Resources */,
				02072AD21BD454E800F1CAB4 /* 751-eye-toolbar.png in Resources */,
				02ACBC0816713F2B00BB4414 /* education_school.p.64.png in Resources */,
				02ACBC0916713F2B00BB4414 /* education_school_primary.p.64.png in Resources */,
				02ACBC0A16713F2B00BB4414 /* education_school_secondary.p.64.png in Resources */,
				02ACBC0B16713F2B00BB4414 /* education_university.p.64.png in Resources */,
				02ACBC0C16713F2B00BB4414 /* food_bar.p.64.png in Resources */,
				02ACBC0D16713F2B00BB4414 /* food_biergarten.p.64.png in Resources */,
				02ACBC0E16713F2B00BB4414 /* food_cafe.p.64.png in Resources */,
				02ACBC0F16713F2B00BB4414 /* food_drinkingtap.p.64.png in Resources */,
				02ACBC1016713F2B00BB4414 /* food_fastfood.p.64.png in Resources */,
				02ACBC1116713F2B00BB4414 /* food_fastfood2.p.64.png in Resources */,
				02ACBC1216713F2B00BB4414 /* food_fastfood_pizza.p.64.png in Resources */,
				02ACBC1316713F2B00BB4414 /* food_ice_cream.p.64.png in Resources */,
				02ACBC1416713F2B00BB4414 /* food_pizza.p.64.png in Resources */,
				02072ABB1BD4497500F1CAB4 /* 732-cloud-upload-toolbar@2x.png in Resources */,
				02ACBC1516713F2B00BB4414 /* food_pub.p.64.png in Resources */,
				02ACBC1616713F2B00BB4414 /* food_restaurant.p.64.png in Resources */,
				02ACBC1716713F2B00BB4414 /* health_dentist.p.64.png in Resources */,
				02ACBC1816713F2B00BB4414 /* health_doctors.p.64.png in Resources */,
				02ACBC1916713F2B00BB4414 /* health_doctors2.p.64.png in Resources */,
				02ACBC1A16713F2B00BB4414 /* health_hospital.p.64.png in Resources */,
				02ACBC1B16713F2B00BB4414 /* health_hospital_emergency.p.64.png in Resources */,
				02ACBC1C16713F2B00BB4414 /* health_hospital_emergency2.p.64.png in Resources */,
				02ACBC1D16713F2B00BB4414 /* health_opticians.p.64.png in Resources */,
				02ACBC1E16713F2B00BB4414 /* health_pharmacy.p.64.png in Resources */,
				02ACBC1F16713F2B00BB4414 /* health_pharmacy_dispencing.p.64.png in Resources */,
				02ACBC2016713F2B00BB4414 /* health_veterinary.p.64.png in Resources */,
				02ACBC2116713F2B00BB4414 /* landuse_coniferous.p.64.png in Resources */,
				02DAB7D51BFA4BBC00360AED /* 723-location-arrow-toolbar-selected.png in Resources */,
				02ACBC2216713F2B00BB4414 /* landuse_coniferous_and_deciduous.p.64.png in Resources */,
				02ACBC2316713F2B00BB4414 /* landuse_deciduous.p.64.png in Resources */,
				02ACBC2416713F2B00BB4414 /* landuse_grass.p.64.png in Resources */,
				02ACBC2516713F2B00BB4414 /* landuse_hills.p.64.png in Resources */,
				02ACBC2616713F2B00BB4414 /* landuse_quary.p.64.png in Resources */,
				02ACBC2716713F2B00BB4414 /* landuse_scrub.p.64.png in Resources */,
				02ACBC2816713F2B00BB4414 /* landuse_swamp.p.64.png in Resources */,
				02ACBC2916713F2B00BB4414 /* money_atm.p.64.png in Resources */,
				02ACBC2A16713F2B00BB4414 /* money_atm2.p.64.png in Resources */,
				02ACBC2B16713F2B00BB4414 /* money_bank.p.64.png in Resources */,
				02ACBC2C16713F2B00BB4414 /* money_bank2.p.64.png in Resources */,
				02ACBC2D16713F2B00BB4414 /* money_currency_exchange.p.64.png in Resources */,
				02ACBC2E16713F2B00BB4414 /* place_of_worship_bahai.p.64.png in Resources */,
				02ACBC2F16713F2B00BB4414 /* place_of_worship_bahai3.p.64.png in Resources */,
				02ACBC3016713F2B00BB4414 /* place_of_worship_buddhist.p.64.png in Resources */,
				02ACBC3116713F2B00BB4414 /* place_of_worship_buddhist3.p.64.png in Resources */,
				02ACBC3216713F2B00BB4414 /* place_of_worship_christian.p.64.png in Resources */,
				02ACBC3316713F2B00BB4414 /* place_of_worship_christian3.p.64.png in Resources */,
				02ACBC3416713F2B00BB4414 /* place_of_worship_hindu.p.64.png in Resources */,
				02ACBC3516713F2B00BB4414 /* place_of_worship_hindu3.p.64.png in Resources */,
				02ACBC3616713F2B00BB4414 /* place_of_worship_islamic.p.64.png in Resources */,
				02ACBC3716713F2B00BB4414 /* place_of_worship_islamic3.p.64.png in Resources */,
				02ACBC3816713F2B00BB4414 /* place_of_worship_jain.p.64.png in Resources */,
				02072AA91BD4465F00F1CAB4 /* 702-share@2x.png in Resources */,
				02ACBC3916713F2B00BB4414 /* place_of_worship_jain3.p.64.png in Resources */,
				02ACBC3A16713F2B00BB4414 /* place_of_worship_jewish.p.64.png in Resources */,
				02ACBC3B16713F2B00BB4414 /* place_of_worship_jewish3.p.64.png in Resources */,
				02072AE71BD5E99B00F1CAB4 /* 709-plus-toolbar@2x.png in Resources */,
				02ACBC3C16713F2B00BB4414 /* place_of_worship_shinto.p.64.png in Resources */,
				02ACBC3D16713F2B00BB4414 /* place_of_worship_shinto3.p.64.png in Resources */,
				02ACBC3E16713F2B00BB4414 /* place_of_worship_sikh.p.64.png in Resources */,
				02072AB61BD4494300F1CAB4 /* 845-location-target-toolbar@3x.png in Resources */,
				02ACBC3F16713F2B00BB4414 /* place_of_worship_sikh3.p.64.png in Resources */,
				02ACBC4016713F2B00BB4414 /* place_of_worship_unknown.p.64.png in Resources */,
				02ACBC4116713F2B00BB4414 /* place_of_worship_unknown3.p.64.png in Resources */,
				02ACBC4216713F2B00BB4414 /* poi_boundary_administrative.p.64.png in Resources */,
				02ACBC4316713F2B00BB4414 /* poi_cave.p.64.png in Resources */,
				02ACBC4416713F2B00BB4414 /* poi_crane.p.64.png in Resources */,
				02ACBC4516713F2B00BB4414 /* poi_embassy.p.64.png in Resources */,
				02ACBC4616713F2B00BB4414 /* poi_embassy2.p.64.png in Resources */,
				02ACBC4716713F2B00BB4414 /* poi_military_bunker.p.64.png in Resources */,
				02ACBC4816713F2B00BB4414 /* poi_mine.p.64.png in Resources */,
				02ACBC4916713F2B00BB4414 /* poi_mine_abandoned.p.64.png in Resources */,
				02ACBC4A16713F2B00BB4414 /* poi_mountain_pass.p.64.png in Resources */,
				02072AA81BD4465F00F1CAB4 /* 702-share.png in Resources */,
				02ACBC4B16713F2B00BB4414 /* poi_peak.p.64.png in Resources */,
				02ACBC4C16713F2B00BB4414 /* poi_peak2.p.64.png in Resources */,
				02ACBC4D16713F2B00BB4414 /* poi_place_city.p.64.png in Resources */,
				02ACBC4E16713F2B00BB4414 /* poi_place_hamlet.p.64.png in Resources */,
				02ACBC4F16713F2B00BB4414 /* poi_place_suburb.p.64.png in Resources */,
				02ACBC5016713F2B00BB4414 /* poi_place_town.p.64.png in Resources */,
				02ACBC5116713F2B00BB4414 /* poi_place_village.p.64.png in Resources */,
				02072AC71BD452F200F1CAB4 /* 982-food-toolbar@2x.png in Resources */,
				02ACBC5216713F2B00BB4414 /* poi_point_of_interest.p.64.png in Resources */,
				02ACBC5316713F2B00BB4414 /* poi_tower_communications.p.64.png in Resources */,
				02ACBC5416713F2B00BB4414 /* poi_tower_lookout.p.64.png in Resources */,
				02ACBC5516713F2B00BB4414 /* poi_tower_power.p.64.png in Resources */,
				02BCC5A2206AEDDE00B4478B /* compass.png in Resources */,
				02DAB7DD1BFA4C3B00360AED /* 723-location-arrow-toolbar@3x.png in Resources */,
				02ACBC5616713F2B00BB4414 /* poi_tower_water.p.64.png in Resources */,
				02ACBC5716713F2B00BB4414 /* power_station_coal.p.64.png in Resources */,
				02ACBC5816713F2B00BB4414 /* power_station_gas.p.64.png in Resources */,
				02ACBC5916713F2B00BB4414 /* power_station_solar.p.64.png in Resources */,
				02ACBC5A16713F2B00BB4414 /* power_station_water.p.64.png in Resources */,
				02ACBC5B16713F2B00BB4414 /* power_station_wind.p.64.png in Resources */,
				02072AD41BD454E800F1CAB4 /* 751-eye-toolbar@3x.png in Resources */,
				02ACBC5C16713F2B00BB4414 /* power_substation.p.64.png in Resources */,
				02ACBC5D16713F2B00BB4414 /* power_tower_high.p.64.png in Resources */,
				02ACBC5E16713F2B00BB4414 /* power_tower_high2.p.64.png in Resources */,
				02ACBC5F16713F2B00BB4414 /* power_tower_low.p.64.png in Resources */,
				02E8436F19B407C40044AC1D /* WebPageView.xib in Resources */,
				02ACBC6016713F2B00BB4414 /* power_transformer.p.64.png in Resources */,
				02ACBC6116713F2B00BB4414 /* shopping_alcohol.p.64.png in Resources */,
				02ACBC6216713F2B00BB4414 /* shopping_bakery.p.64.png in Resources */,
				02072AAF1BD446F500F1CAB4 /* 852-map-toolbar@2x.png in Resources */,
				02ACBC6316713F2B00BB4414 /* shopping_bicycle.p.64.png in Resources */,
				02ACBC6416713F2B00BB4414 /* shopping_book.p.64.png in Resources */,
				02ACBC6516713F2B00BB4414 /* shopping_butcher.p.64.png in Resources */,
				02ACBC6616713F2B00BB4414 /* shopping_butcher2.p.64.png in Resources */,
				02ACBC6716713F2B00BB4414 /* shopping_car.p.64.png in Resources */,
				02ACBC6816713F2B00BB4414 /* shopping_car_repair.p.64.png in Resources */,
				02ACBC6916713F2B00BB4414 /* shopping_clothes.p.64.png in Resources */,
				02ACBC6A16713F2B00BB4414 /* shopping_computer.p.64.png in Resources */,
				02072ABA1BD4497500F1CAB4 /* 732-cloud-upload-toolbar.png in Resources */,
				02ACBC6B16713F2B00BB4414 /* shopping_confectionery.p.64.png in Resources */,
				02ACBC6C16713F2B00BB4414 /* shopping_convenience.p.64.png in Resources */,
				02ACBC6D16713F2B00BB4414 /* shopping_copyshop.p.64.png in Resources */,
				02F9A4551BC8348C0013BFBD /* OSM-Logo256.png in Resources */,
				02ACBC6E16713F2B00BB4414 /* shopping_department_store.p.64.png in Resources */,
				02ACBC6F16713F2B00BB4414 /* shopping_diy.p.64.png in Resources */,
				02ACBC7016713F2B00BB4414 /* shopping_estateagent.p.64.png in Resources */,
				02ACBC7116713F2B00BB4414 /* shopping_estateagent2.p.64.png in Resources */,
				02ACBC7216713F2B00BB4414 /* shopping_estateagent3.p.64.png in Resources */,
				02072ACD1BD4546F00F1CAB4 /* 710-folder@2x.png in Resources */,
				02ACBC7316713F2B00BB4414 /* shopping_fish.p.64.png in Resources */,
				02ACBC7416713F2B00BB4414 /* shopping_florist.p.64.png in Resources */,
				02ACBC7516713F2B00BB4414 /* shopping_garden_centre.p.64.png in Resources */,
				02ACBC7616713F2B00BB4414 /* shopping_gift.p.64.png in Resources */,
				02ACBC7716713F2B00BB4414 /* shopping_greengrocer.p.64.png in Resources */,
				02ACBC7816713F2B00BB4414 /* shopping_hairdresser.p.64.png in Resources */,
				02ACBC7916713F2B00BB4414 /* shopping_hearing_aids.p.64.png in Resources */,
				02ACBC7A16713F2B00BB4414 /* shopping_hifi.p.64.png in Resources */,
				02ACBC7B16713F2B00BB4414 /* shopping_jewelry.p.64.png in Resources */,
				02ACBC7C16713F2B00BB4414 /* shopping_jewelry2.p.64.png in Resources */,
				02ACBC7D16713F2B00BB4414 /* shopping_kiosk.p.64.png in Resources */,
				02ACBC7E16713F2B00BB4414 /* shopping_laundrette.p.64.png in Resources */,
				02ACBC7F16713F2B00BB4414 /* shopping_marketplace.p.64.png in Resources */,
				02ACBC8016713F2B00BB4414 /* shopping_mobile_phone.p.64.png in Resources */,
				02ACBC8116713F2B00BB4414 /* shopping_motorcycle.p.64.png in Resources */,
				02ACBC8216713F2B00BB4414 /* shopping_music.p.64.png in Resources */,
				02ACBC8316713F2B00BB4414 /* shopping_newspaper.p.64.png in Resources */,
				02ACBC8416713F2B00BB4414 /* shopping_pet.p.64.png in Resources */,
				02ACBC8516713F2B00BB4414 /* shopping_pet2.p.64.png in Resources */,
				02ACBC8616713F2B00BB4414 /* shopping_photo.p.64.png in Resources */,
				02ACBC8716713F2B00BB4414 /* shopping_supermarket.p.64.png in Resources */,
				02ACBC8816713F2B00BB4414 /* shopping_tackle.p.64.png in Resources */,
				02DAB7DC1BFA4C3B00360AED /* 723-location-arrow-toolbar@2x.png in Resources */,
				02ACBC8916713F2B00BB4414 /* shopping_tobacco.p.64.png in Resources */,
				02ACBC8A16713F2B00BB4414 /* shopping_toys.p.64.png in Resources */,
				02072ACE1BD4546F00F1CAB4 /* 710-folder@3x.png in Resources */,
				02ACBC8B16713F2B00BB4414 /* shopping_vending_machine.p.64.png in Resources */,
				02ACBC8C16713F2B00BB4414 /* shopping_video_rental.p.64.png in Resources */,
				02072AB51BD4494300F1CAB4 /* 845-location-target-toolbar@2x.png in Resources */,
				02ACBC8D16713F2B00BB4414 /* sport_archery.p.64.png in Resources */,
				02ACBC8E16713F2B00BB4414 /* sport_baseball.p.64.png in Resources */,
				02ACBC8F16713F2B00BB4414 /* sport_canoe.p.64.png in Resources */,
				02072AC01BD44B2800F1CAB4 /* 1200-file-type-settings-toolbar.png in Resources */,
				02072AE61BD5E99B00F1CAB4 /* 709-plus-toolbar.png in Resources */,
				02ACBC9016713F2B00BB4414 /* sport_cricket.p.64.png in Resources */,
				02ACBC9116713F2B00BB4414 /* sport_diving.p.64.png in Resources */,
				02ACBC9216713F2B00BB4414 /* sport_golf.p.64.png in Resources */,
				02ACBC9316713F2B00BB4414 /* sport_gym.p.64.png in Resources */,
				02ACBC9416713F2B00BB4414 /* sport_gymnasium.p.64.png in Resources */,
				02ACBC9516713F2B00BB4414 /* sport_gymnasium2.p.64.png in Resources */,
				02ACBC9616713F2B00BB4414 /* sport_hillclimbing.p.64.png in Resources */,
				02ACBC9716713F2B00BB4414 /* sport_horse_racing.p.64.png in Resources */,
				02ACBC9816713F2B00BB4414 /* sport_iceskating.p.64.png in Resources */,
				02ACBC9916713F2B00BB4414 /* sport_jetski.p.64.png in Resources */,
				02ACBC9A16713F2B00BB4414 /* sport_leisure_centre.p.64.png in Resources */,
				027FEA3820B1ECDA00901E9F /* iD SVG POI.xcassets in Resources */,
				02ACBC9B16713F2B00BB4414 /* sport_minature_golf.p.64.png in Resources */,
				02072AC11BD44B2800F1CAB4 /* 1200-file-type-settings-toolbar@2x.png in Resources */,
				02ACBC9C16713F2B00BB4414 /* sport_motorracing.p.64.png in Resources */,
				02ACBC9D16713F2B00BB4414 /* sport_playground.p.64.png in Resources */,
				02ACBC9E16713F2B00BB4414 /* sport_sailing.p.64.png in Resources */,
				02ACBC9F16713F2B00BB4414 /* sport_shooting.p.64.png in Resources */,
				02ACBCA016713F2B00BB4414 /* sport_skiing_crosscountry.p.64.png in Resources */,
				02ACBCA116713F2B00BB4414 /* sport_skiing_downhill.p.64.png in Resources */,
				02ACBCA216713F2B00BB4414 /* sport_snooker.p.64.png in Resources */,
				02ACBCA316713F2B00BB4414 /* sport_soccer.p.64.png in Resources */,
				02ACBCA416713F2B00BB4414 /* sport_stadium.p.64.png in Resources */,
				02ACBCA516713F2B00BB4414 /* sport_swimming_indoor.p.64.png in Resources */,
				02ACBCA616713F2B00BB4414 /* sport_swimming_outdoor.p.64.png in Resources */,
				02ACBCA716713F2B00BB4414 /* sport_tennis.p.64.png in Resources */,
				02ACBCA816713F2B00BB4414 /* sport_windsurfing.p.64.png in Resources */,
				02ACBCA916713F2B00BB4414 /* tourist_archaeological.p.64.png in Resources */,
				02ACBCAA16713F2B00BB4414 /* tourist_archaeological2.p.64.png in Resources */,
				02ACBCAB16713F2B00BB4414 /* tourist_art_gallery.p.64.png in Resources */,
				02ACBCAC16713F2B00BB4414 /* tourist_art_gallery2.p.64.png in Resources */,
				02ACBCAD16713F2B00BB4414 /* tourist_attraction.p.64.png in Resources */,
				02ACBCAE16713F2B00BB4414 /* tourist_battlefield.p.64.png in Resources */,
				02ACBCAF16713F2B00BB4414 /* tourist_beach.p.64.png in Resources */,
				02ACBCB016713F2B00BB4414 /* tourist_casino.p.64.png in Resources */,
				02ED19811BBF119C00A57CF4 /* Launch Screen.storyboard in Resources */,
				02ACBCB116713F2B00BB4414 /* tourist_castle.p.64.png in Resources */,
				02ACBCB216713F2B00BB4414 /* tourist_castle2.p.64.png in Resources */,
				02ACBCB316713F2B00BB4414 /* tourist_cinema.p.64.png in Resources */,
				02ACBCB416713F2B00BB4414 /* tourist_cinema2.p.64.png in Resources */,
				02ACBCB516713F2B00BB4414 /* tourist_clock.p.64.png in Resources */,
				02ACBCB616713F2B00BB4414 /* tourist_fountain.p.64.png in Resources */,
				02ACBCB716713F2B00BB4414 /* tourist_guidepost.p.64.png in Resources */,
				02ACBCB816713F2B00BB4414 /* tourist_information.p.64.png in Resources */,
				02ACBCB916713F2B00BB4414 /* tourist_map.p.64.png in Resources */,
				02ACBCBA16713F2B00BB4414 /* tourist_memorial.p.64.png in Resources */,
				02ACBCBB16713F2B00BB4414 /* tourist_monument.p.64.png in Resources */,
				02ACBCBC16713F2B00BB4414 /* tourist_museum.p.64.png in Resources */,
				02ACBCBD16713F2B00BB4414 /* tourist_picnic.p.64.png in Resources */,
				02ACBCBE16713F2B00BB4414 /* tourist_ruin.p.64.png in Resources */,
				02ACBCBF16713F2B00BB4414 /* tourist_steam_train.p.64.png in Resources */,
				02ACBCC016713F2B00BB4414 /* tourist_theatre.p.64.png in Resources */,
				02ACBCC116713F2B00BB4414 /* tourist_theme_park.p.64.png in Resources */,
				02ACBCC216713F2B00BB4414 /* tourist_view_point.p.64.png in Resources */,
				02ACBCC316713F2B00BB4414 /* tourist_waterwheel.p.64.png in Resources */,
				02ACBCC416713F2B00BB4414 /* tourist_wayside_cross.p.64.png in Resources */,
				02ACBCC516713F2B00BB4414 /* tourist_wayside_shrine.p.64.png in Resources */,
				02ACBCC616713F2B00BB4414 /* tourist_windmill.p.64.png in Resources */,
				02ACBCC716713F2B00BB4414 /* tourist_wreck.p.64.png in Resources */,
				02ACBCC816713F2B00BB4414 /* tourist_zoo.p.64.png in Resources */,
				02ACBCC916713F2B00BB4414 /* transport_aerodrome.p.64.png in Resources */,
				02ACBCCA16713F2B00BB4414 /* transport_aerodrome2.p.64.png in Resources */,
				02ACBCCB16713F2B00BB4414 /* transport_airport.p.64.png in Resources */,
				02072AAE1BD446F500F1CAB4 /* 852-map-toolbar.png in Resources */,
				02ACBCCC16713F2B00BB4414 /* transport_airport2.p.64.png in Resources */,
				02ACBCCD16713F2B00BB4414 /* transport_airport_gate.p.64.png in Resources */,
				02ACBCCE16713F2B00BB4414 /* transport_airport_terminal.p.64.png in Resources */,
				02ACBCCF16713F2B00BB4414 /* transport_bus_station.p.64.png in Resources */,
				02072AB41BD4494300F1CAB4 /* 845-location-target-toolbar.png in Resources */,
				02ACBCD016713F2B00BB4414 /* transport_bus_stop.p.64.png in Resources */,
				02ACBCD116713F2B00BB4414 /* transport_bus_stop2.p.64.png in Resources */,
				02ACBCD216713F2B00BB4414 /* transport_car_share.p.64.png in Resources */,
				02ACBCD316713F2B00BB4414 /* transport_emergency_phone.p.64.png in Resources */,
				02ACBCD416713F2B00BB4414 /* transport_ford.p.64.png in Resources */,
				02ACBCD516713F2B00BB4414 /* transport_fuel.p.64.png in Resources */,
				02ACBCD616713F2B00BB4414 /* transport_fuel_lpg.p.64.png in Resources */,
				02ACBCD716713F2B00BB4414 /* transport_helicopter.p.64.png in Resources */,
				02ACBCD816713F2B00BB4414 /* transport_helicopter_pad.p.64.png in Resources */,
				02ACBCD916713F2B00BB4414 /* transport_lighthouse.p.64.png in Resources */,
				02ACBCDA16713F2B00BB4414 /* transport_marina.p.64.png in Resources */,
				02ACBCDB16713F2B00BB4414 /* transport_miniroundabout_anticlockwise.p.64.png in Resources */,
				02ACBCDC16713F2B00BB4414 /* transport_miniroundabout_clockwise.p.64.png in Resources */,
				023B892B19C148790060CDB5 /* Images.xcassets in Resources */,
				02ACBCDD16713F2B00BB4414 /* transport_parking.p.64.png in Resources */,
				02ACBCDE16713F2B00BB4414 /* transport_parking_bicycle.p.64.png in Resources */,
				02ACBCDF16713F2B00BB4414 /* transport_parking_car.p.64.png in Resources */,
				02ACBCE016713F2B00BB4414 /* transport_parking_car_paid.p.64.png in Resources */,
				027AD5D019F5797400120654 /* poi in Resources */,
				02ACBCE116713F2B00BB4414 /* transport_parking_disabled.p.64.png in Resources */,
				02ACBCE216713F2B00BB4414 /* transport_parking_private.p.64.png in Resources */,
				02ACBCE316713F2B00BB4414 /* transport_parking_private2.p.64.png in Resources */,
				02ACBCE416713F2B00BB4414 /* transport_parking_private3.p.64.png in Resources */,
				02ACBCE516713F2B00BB4414 /* transport_port.p.64.png in Resources */,
				02ACBCE616713F2B00BB4414 /* transport_rental_bicycle.p.64.png in Resources */,
				02ACBCE716713F2B00BB4414 /* transport_rental_car.p.64.png in Resources */,
				02072ABC1BD4497500F1CAB4 /* 732-cloud-upload-toolbar@3x.png in Resources */,
				02ACBCE816713F2B00BB4414 /* transport_roundabout_anticlockwise.p.64.png in Resources */,
				02ACBCE916713F2B00BB4414 /* transport_roundabout_clockwise.p.64.png in Resources */,
				02ACBCEA16713F2B00BB4414 /* transport_slipway.p.64.png in Resources */,
				02ACBCEB16713F2B00BB4414 /* transport_speedbump.p.64.png in Resources */,
				02ACBCEC16713F2B00BB4414 /* transport_subway.p.64.png in Resources */,
				02ACBCED16713F2B00BB4414 /* transport_taxi_rank.p.64.png in Resources */,
				02ACBCEE16713F2B00BB4414 /* transport_traffic_lights.p.64.png in Resources */,
				02ACBCEF16713F2B00BB4414 /* transport_train_station.p.64.png in Resources */,
				02ACBCF016713F2B00BB4414 /* transport_train_station2.p.64.png in Resources */,
				027FEA3620B13B8000901E9F /* Maki Icons.xcassets in Resources */,
				02072AAA1BD4465F00F1CAB4 /* 702-share@3x.png in Resources */,
				02130E85196CF58500498297 /* MenuIcon.png in Resources */,
				02ACBCF116713F2B00BB4414 /* transport_tram_stop.p.64.png in Resources */,
				02ACBCF216713F2B00BB4414 /* transport_turning_circle.p.64.png in Resources */,
				02ACBCF316713F2B00BB4414 /* transport_walking.p.64.png in Resources */,
				02ACBCF416713F2B00BB4414 /* transport_zebra_crossing.p.64.png in Resources */,
				02ACBCF516713F2B00BB4414 /* water_dam.p.64.png in Resources */,
				02DAB7D61BFA4BBC00360AED /* 723-location-arrow-toolbar-selected@2x.png in Resources */,
				02ACBCF616713F2B00BB4414 /* water_tower.p.64.png in Resources */,
				02072AC21BD44B2800F1CAB4 /* 1200-file-type-settings-toolbar@3x.png in Resources */,
				02ACBCF716713F2B00BB4414 /* water_weir.p.64.png in Resources */,
				02072AD31BD454E800F1CAB4 /* 751-eye-toolbar@2x.png in Resources */,
				02ACBCFC16713F2B00BB4414 /* TagInfo.menu.xml in Resources */,
				02ACBCFD16713F2B00BB4414 /* TagInfo.xml in Resources */,
				027A469B1673B251000BE55C /* OSM-Logo72.png in Resources */,
				027A469E1673B257000BE55C /* OSM-Logo144.png in Resources */,
				02205F3B1674550D00D57D23 /* ArrowBlack.png in Resources */,
				0242331316750C81008A3B6A /* ArrowBlue.png in Resources */,
				0296876B1680D57800B8FF2C /* bullseye.png in Resources */,
				0296876E1680D5D400B8FF2C /* redo32.png in Resources */,
				0296876F1680D5D400B8FF2C /* undo32.png in Resources */,
				02912D46168504AC00A541BC /* move.png in Resources */,
				02912D4D16852AEC00A541BC /* question.png in Resources */,
				023D1720168A30C00011FABC /* BingLogo.png in Resources */,
				02072AC81BD452F200F1CAB4 /* 982-food-toolbar@3x.png in Resources */,
				025A1CFC1690B96E002B60CB /* OSM-Logo57.png in Resources */,
				025A1CFD1690B96E002B60CB /* OSM-Logo114.png in Resources */,
				02C19B371699EA7A00F75E3C /* bing_rgb.png in Resources */,
				02072AC61BD452F200F1CAB4 /* 982-food-toolbar.png in Resources */,
				020CD975169D4B5A00BF3AAF /* Default-Portrait~ipad.png in Resources */,
				020CD977169D4B7300BF3AAF /* Default-Portrait@2x~ipad.png in Resources */,
				020CD979169D4B7900BF3AAF /* Default-Landscape@2x~ipad.png in Resources */,
				020CD97B169D4BC900BF3AAF /* Default-Landscape~ipad.png in Resources */,
				0284FDB216A0B7DA002C46A9 /* tree.p.64.png in Resources */,
				0284FDB416A0BB67002C46A9 /* shrub.p.64.png in Resources */,
				0266D3A516C02D9200AD9A83 /* seamark_anchor_berth.p.64.png in Resources */,
				0266D3A616C02D9200AD9A83 /* seamark_anchorage.p.64.png in Resources */,
				0266D3A716C02D9200AD9A83 /* seamark_beacon_cardinal.p.64.png in Resources */,
				0266D3A816C02D9200AD9A83 /* seamark_beacon_isolated.p.64.png in Resources */,
				0266D3A916C02D9200AD9A83 /* seamark_beacon_lateral.p.64.png in Resources */,
				0266D3AA16C02D9200AD9A83 /* seamark_beacon_safe_water.p.64.png in Resources */,
				0266D3AB16C02D9200AD9A83 /* seamark_beacon_special_purpose.p.64.png in Resources */,
				0266D3AC16C02D9200AD9A83 /* seamark_buoy_cardinal.p.64.png in Resources */,
				0266D3AD16C02D9200AD9A83 /* seamark_buoy_isolated_danger.png in Resources */,
				0266D3AE16C02D9200AD9A83 /* seamark_buoy_lateral.p.64.png in Resources */,
				0266D3AF16C02D9200AD9A83 /* seamark_buoy_safe_water.p.64.png in Resources */,
				0266D3B016C02D9200AD9A83 /* seamark_buoy_special_purpose.p.64.png in Resources */,
				0266D3B116C02D9200AD9A83 /* seamark_fog_signal.p.64.png in Resources */,
				02DAB7DB1BFA4C3B00360AED /* 723-location-arrow-toolbar.png in Resources */,
				0266D3B216C02D9200AD9A83 /* seamark_light_float.p.64.png in Resources */,
				0266D3B316C02D9200AD9A83 /* seamark_light_major.p.64.png in Resources */,
				0266D3B416C02D9200AD9A83 /* seamark_light_minor.p.64.png in Resources */,
				0266D3B516C02D9200AD9A83 /* seamark_light_vessel.p.64.png in Resources */,
				0266D3B616C02D9200AD9A83 /* seamark_radar_station.p.64.png in Resources */,
				0266D3B716C02D9200AD9A83 /* seamark_signal_station.p.64.png in Resources */,
				0266D3B816C02D9200AD9A83 /* seamark_wreck.png in Resources */,
				0266D3BA16C03D7400AD9A83 /* seamark_notice.p.64.png in Resources */,
				021E5D6B16C0507B00B7A02A /* transport_stop.p.64.png in Resources */,
				0228444716DD339300A1C051 /* redo32@2x.png in Resources */,
				0228444816DD339300A1C051 /* undo32@2x.png in Resources */,
			);
			runOnlyForDeploymentPostprocessing = 0;
		};
		64348CE8225E7CD900ADE7FB /* Resources */ = {
			isa = PBXResourcesBuildPhase;
			buildActionMask = 2147483647;
			files = (
			);
			runOnlyForDeploymentPostprocessing = 0;
		};
/* End PBXResourcesBuildPhase section */

/* Begin PBXSourcesBuildPhase section */
		02ACBA2B16713CCB00BB4414 /* Sources */ = {
			isa = PBXSourcesBuildPhase;
			buildActionMask = 2147483647;
			files = (
				02ACBA4016713CCB00BB4414 /* main.m in Sources */,
				02ACBA4416713CCB00BB4414 /* AppDelegate.m in Sources */,
				647F46CE2253EA4C00CEC482 /* MeasureDirectionViewModel.swift in Sources */,
				02ACBA5316713CCB00BB4414 /* MapViewController.m in Sources */,
				02ACBA5A16713CCB00BB4414 /* SettingsViewController.m in Sources */,
				02ACBBC216713F2B00BB4414 /* CurvedTextLayer.m in Sources */,
				02ACBBC316713F2B00BB4414 /* DownloadThreadPool.m in Sources */,
				02A194B019C69701002338DA /* Database.m in Sources */,
				02ACBBC416713F2B00BB4414 /* EditorMapLayer.m in Sources */,
				02C3C73419A5A40C003B6783 /* AerialListViewController.m in Sources */,
				02E626701997168800565D62 /* KeyChain.m in Sources */,
				02ACBBCA16713F2B00BB4414 /* MapView.m in Sources */,
				02BF745120793EE20028ED6A /* TurnRestrictHwyView.m in Sources */,
				02ACBBCB16713F2B00BB4414 /* MercatorTileLayer.m in Sources */,
				02ACBBCC16713F2B00BB4414 /* OsmMapData.m in Sources */,
				027EDC71206F3EED00D349D6 /* DDXMLElementAdditions.m in Sources */,
				02BF745420793F0A0028ED6A /* TurnRestrictController.m in Sources */,
				02ACBBCD16713F2B00BB4414 /* OsmObjects.m in Sources */,
				02ACBCF816713F2B00BB4414 /* QuadMap.m in Sources */,
				02ACBCF916713F2B00BB4414 /* RulerLayer.m in Sources */,
				02ACBCFA16713F2B00BB4414 /* SpeechBalloonLayer.m in Sources */,
				025F1CF41BCD9B070097D7FE /* TapAndDragGesture.m in Sources */,
				024B4CA219BBE67400BBA60B /* CustomPresetListViewController.m in Sources */,
				021BFCEA1BDF3F9E00CE255A /* VoiceAnnouncement.m in Sources */,
				027EDC72206F3EED00D349D6 /* DDXMLNode.m in Sources */,
				02ACBD2416717D7000BB4414 /* TagInfo.m in Sources */,
				0225A36A19B63F0D008B63BA /* DisplayViewController.m in Sources */,
				024233101674FDB4008A3B6A /* VectorMath.m in Sources */,
				0223DB531675D53200D6F825 /* POITypeViewController.m in Sources */,
				6442666922540EDF00C0D545 /* Observable.swift in Sources */,
				0223DB5716765C9000D6F825 /* POICommonTagsViewController.m in Sources */,
				0205460616766808004A2A23 /* POIPresetViewController.m in Sources */,
				021B30C81973AA4400B36EFF /* OsmMapData+Edit.m in Sources */,
				02C4255316796B5800761C54 /* SpeechBalloonView.m in Sources */,
				021D4E4B194E0BCB002154B3 /* FpsLabel.m in Sources */,
				02A077D2167A77A400686261 /* POIAllTagsViewController.m in Sources */,
				024C323D1DEEA97100AD62AB /* OsmServerViewController.m in Sources */,
				02B69D0C1BF42411002605A3 /* HtmlAlertViewController.m in Sources */,
				022A2A54167B8F1C00D7A5AC /* POITabBarController.m in Sources */,
				022A2A6E167D969700D7A5AC /* ClearCacheViewController.m in Sources */,
				0296873F167E30C700B8FF2C /* PushPinView.m in Sources */,
				02F373F916822C2C004614D4 /* UploadViewController.m in Sources */,
				02695B8D1A08C1DB0028D95E /* NotesTableViewController.m in Sources */,
				022ABCA420C3750A002D4977 /* Buildings3DView.m in Sources */,
				647F46D12253F08200CEC482 /* HeadingProvider.swift in Sources */,
				029043A31682797A00BE3480 /* LoginViewController.m in Sources */,
				0230558B19B931B20041B151 /* CustomPresetController.m in Sources */,
				021C6AA81686145C00FB17B0 /* UndoManager.m in Sources */,
				02E8436519B39FAD0044AC1D /* OsmNotesDatabase.m in Sources */,
				023D1723168A36B10011FABC /* POIAttributesViewController.m in Sources */,
				022B09A719BD3F7B0041687B /* QuadMapC.mm in Sources */,
				020C2A90168A7688003F2C2A /* CreditsViewController.m in Sources */,
				6442666822540EDF00C0D545 /* Disposable.swift in Sources */,
				02DBB4451A1C884F00732D53 /* HeightViewController.m in Sources */,
				02B69D101BF5A66B002605A3 /* LanguageTableViewController.m in Sources */,
				02BED98A168B6F2F00357B94 /* WebPageViewController.m in Sources */,
				02BED98E168BF87200357B94 /* NearbyMappersViewController.m in Sources */,
				02C3C73719A5D679003B6783 /* AerialEditViewController.m in Sources */,
				64D74BF32253DF49004FFD20 /* DirectionViewController.swift in Sources */,
				027EDC74206F3EED00D349D6 /* NSString+DDXML.m in Sources */,
				02C3C73A19A6DCEA003B6783 /* AerialList.m in Sources */,
				02BED99C168CBC5400357B94 /* LocationBallLayer.m in Sources */,
				02BED99F168D102700357B94 /* OfflineViewController.m in Sources */,
				02401F391DE1369E00F32AF5 /* ExternalGPS.m in Sources */,
				02F8F4341696004B002A0820 /* NominatumViewController.m in Sources */,
				02C19B351699E8C000F75E3C /* BingMetadataViewController.m in Sources */,
				028E0C0C20B2182100CEC71F /* FilterObjectsViewController.m in Sources */,
				0259E4081BCAEC88006C354C /* MyApplication.m in Sources */,
				022ABCA120C1AACF002D4977 /* MultilineTableViewCell.m in Sources */,
				02F371B416A4F3E6003E9548 /* HelpViewController.m in Sources */,
				02FFCE0B16A7360B001A5B8A /* NSMutableArray+PartialSort.mm in Sources */,
				027EDC73206F3EED00D349D6 /* DDXMLDocument.m in Sources */,
				028F504519B949780093C423 /* CommonTagList.m in Sources */,
				024ADF3C16B1B38B00875658 /* PathUtil.m in Sources */,
				02CB5B6516BF1F9C00432914 /* AutocompleteTextField.m in Sources */,
				02F04AD21BC4D3B50044FD95 /* GpxConfigureViewController.m in Sources */,
				0260484219E66C8700415CB1 /* DisplayLink.m in Sources */,
				027EDC70206F3EED00D349D6 /* DDXMLElement.m in Sources */,
				6442666722540EDF00C0D545 /* Lock.swift in Sources */,
				02A8613D20A95C16008C465F /* NetworkStatus.m in Sources */,
				025224E816D7292E00B6FD53 /* RotatingNavigationController.m in Sources */,
				0228442C16D8870C00A1C051 /* GpxLayer.m in Sources */,
				0219563216DDC26E00074D15 /* GpxViewController.m in Sources */,
			);
			runOnlyForDeploymentPostprocessing = 0;
		};
		64348CE6225E7CD900ADE7FB /* Sources */ = {
			isa = PBXSourcesBuildPhase;
			buildActionMask = 2147483647;
			files = (
				64348CED225E7CD900ADE7FB /* GoMapTests.swift in Sources */,
			);
			runOnlyForDeploymentPostprocessing = 0;
		};
/* End PBXSourcesBuildPhase section */

/* Begin PBXTargetDependency section */
		64348CF0225E7CD900ADE7FB /* PBXTargetDependency */ = {
			isa = PBXTargetDependency;
			target = 02ACBA2E16713CCB00BB4414 /* Go Map!! */;
			targetProxy = 64348CEF225E7CD900ADE7FB /* PBXContainerItemProxy */;
		};
/* End PBXTargetDependency section */

/* Begin PBXVariantGroup section */
		02ACBA3C16713CCB00BB4414 /* InfoPlist.strings */ = {
			isa = PBXVariantGroup;
			children = (
				02ACBA3D16713CCB00BB4414 /* en */,
			);
			name = InfoPlist.strings;
			sourceTree = "<group>";
		};
		02ACBA4B16713CCB00BB4414 /* MainStoryboard.storyboard */ = {
			isa = PBXVariantGroup;
			children = (
				02E8437919B4DD730044AC1D /* Base */,
			);
			name = MainStoryboard.storyboard;
			sourceTree = "<group>";
		};
		02E8437E19B4DE510044AC1D /* Localizable.strings */ = {
			isa = PBXVariantGroup;
			children = (
				02E8438219B4DF960044AC1D /* Base */,
			);
			name = Localizable.strings;
			sourceTree = "<group>";
		};
/* End PBXVariantGroup section */

/* Begin XCBuildConfiguration section */
		02ACBA5F16713CCB00BB4414 /* Debug */ = {
			isa = XCBuildConfiguration;
			buildSettings = {
				ALWAYS_SEARCH_USER_PATHS = NO;
				CLANG_ANALYZER_LOCALIZABILITY_NONLOCALIZED = YES;
				CLANG_CXX_LANGUAGE_STANDARD = "gnu++0x";
				CLANG_CXX_LIBRARY = "libc++";
				CLANG_ENABLE_OBJC_ARC = YES;
				CLANG_WARN_BLOCK_CAPTURE_AUTORELEASING = YES;
				CLANG_WARN_BOOL_CONVERSION = YES;
				CLANG_WARN_COMMA = YES;
				CLANG_WARN_CONSTANT_CONVERSION = YES;
				CLANG_WARN_DEPRECATED_OBJC_IMPLEMENTATIONS = YES;
				CLANG_WARN_EMPTY_BODY = YES;
				CLANG_WARN_ENUM_CONVERSION = YES;
				CLANG_WARN_INFINITE_RECURSION = YES;
				CLANG_WARN_INT_CONVERSION = YES;
				CLANG_WARN_NON_LITERAL_NULL_CONVERSION = YES;
				CLANG_WARN_OBJC_IMPLICIT_RETAIN_SELF = NO;
				CLANG_WARN_OBJC_LITERAL_CONVERSION = YES;
				CLANG_WARN_RANGE_LOOP_ANALYSIS = YES;
				CLANG_WARN_STRICT_PROTOTYPES = YES;
				CLANG_WARN_SUSPICIOUS_MOVE = YES;
				CLANG_WARN_UNREACHABLE_CODE = YES;
				CLANG_WARN__DUPLICATE_METHOD_MATCH = YES;
				"CODE_SIGN_IDENTITY[sdk=iphoneos*]" = "iPhone Developer";
				COPY_PHASE_STRIP = NO;
				ENABLE_STRICT_OBJC_MSGSEND = YES;
				ENABLE_TESTABILITY = YES;
				GCC_C_LANGUAGE_STANDARD = gnu99;
				GCC_DYNAMIC_NO_PIC = NO;
				GCC_NO_COMMON_BLOCKS = YES;
				GCC_OPTIMIZATION_LEVEL = 0;
				GCC_PREPROCESSOR_DEFINITIONS = (
					"DEBUG=1",
					"$(inherited)",
				);
				GCC_SYMBOLS_PRIVATE_EXTERN = NO;
				GCC_WARN_64_TO_32_BIT_CONVERSION = YES;
				GCC_WARN_ABOUT_RETURN_TYPE = YES;
				GCC_WARN_PEDANTIC = NO;
				GCC_WARN_SHADOW = YES;
				GCC_WARN_UNDECLARED_SELECTOR = YES;
				GCC_WARN_UNINITIALIZED_AUTOS = YES;
				GCC_WARN_UNUSED_FUNCTION = YES;
				GCC_WARN_UNUSED_VARIABLE = YES;
				HEADER_SEARCH_PATHS = /usr/include/libxml2;
				IPHONEOS_DEPLOYMENT_TARGET = 9.0;
				ONLY_ACTIVE_ARCH = YES;
				PROVISIONING_PROFILE = "";
				"PROVISIONING_PROFILE[sdk=iphoneos*]" = "";
				SDKROOT = iphoneos;
				TARGETED_DEVICE_FAMILY = "1,2";
			};
			name = Debug;
		};
		02ACBA6016713CCB00BB4414 /* Release */ = {
			isa = XCBuildConfiguration;
			buildSettings = {
				ALWAYS_SEARCH_USER_PATHS = NO;
				CLANG_ANALYZER_LOCALIZABILITY_NONLOCALIZED = YES;
				CLANG_CXX_LANGUAGE_STANDARD = "gnu++0x";
				CLANG_CXX_LIBRARY = "libc++";
				CLANG_ENABLE_OBJC_ARC = YES;
				CLANG_WARN_BLOCK_CAPTURE_AUTORELEASING = YES;
				CLANG_WARN_BOOL_CONVERSION = YES;
				CLANG_WARN_COMMA = YES;
				CLANG_WARN_CONSTANT_CONVERSION = YES;
				CLANG_WARN_DEPRECATED_OBJC_IMPLEMENTATIONS = YES;
				CLANG_WARN_EMPTY_BODY = YES;
				CLANG_WARN_ENUM_CONVERSION = YES;
				CLANG_WARN_INFINITE_RECURSION = YES;
				CLANG_WARN_INT_CONVERSION = YES;
				CLANG_WARN_NON_LITERAL_NULL_CONVERSION = YES;
				CLANG_WARN_OBJC_IMPLICIT_RETAIN_SELF = NO;
				CLANG_WARN_OBJC_LITERAL_CONVERSION = YES;
				CLANG_WARN_RANGE_LOOP_ANALYSIS = YES;
				CLANG_WARN_STRICT_PROTOTYPES = YES;
				CLANG_WARN_SUSPICIOUS_MOVE = YES;
				CLANG_WARN_UNREACHABLE_CODE = YES;
				CLANG_WARN__DUPLICATE_METHOD_MATCH = YES;
				"CODE_SIGN_IDENTITY[sdk=iphoneos*]" = "iPhone Distribution";
				COPY_PHASE_STRIP = YES;
				ENABLE_STRICT_OBJC_MSGSEND = YES;
				ENABLE_TESTABILITY = YES;
				GCC_C_LANGUAGE_STANDARD = gnu99;
				GCC_NO_COMMON_BLOCKS = YES;
				GCC_WARN_64_TO_32_BIT_CONVERSION = YES;
				GCC_WARN_ABOUT_RETURN_TYPE = YES;
				GCC_WARN_PEDANTIC = NO;
				GCC_WARN_SHADOW = YES;
				GCC_WARN_UNDECLARED_SELECTOR = YES;
				GCC_WARN_UNINITIALIZED_AUTOS = YES;
				GCC_WARN_UNUSED_FUNCTION = YES;
				GCC_WARN_UNUSED_VARIABLE = YES;
				HEADER_SEARCH_PATHS = /usr/include/libxml2;
				IPHONEOS_DEPLOYMENT_TARGET = 9.0;
				ONLY_ACTIVE_ARCH = NO;
				OTHER_CFLAGS = "-DNS_BLOCK_ASSERTIONS=1";
				PROVISIONING_PROFILE = "";
				"PROVISIONING_PROFILE[sdk=iphoneos*]" = "";
				SDKROOT = iphoneos;
				TARGETED_DEVICE_FAMILY = "1,2";
				VALIDATE_PRODUCT = YES;
			};
			name = Release;
		};
		02ACBA6216713CCB00BB4414 /* Debug */ = {
			isa = XCBuildConfiguration;
			buildSettings = {
				ASSETCATALOG_COMPILER_APPICON_NAME = AppIcon;
				ASSETCATALOG_COMPILER_LAUNCHIMAGE_NAME = LaunchImage;
				CLANG_ENABLE_MODULES = YES;
				CODE_SIGN_ENTITLEMENTS = "Go Map!!/Go Map!!.entitlements";
				CODE_SIGN_IDENTITY = "iPhone Developer";
				"CODE_SIGN_IDENTITY[sdk=iphoneos*]" = "iPhone Developer";
				DEVELOPMENT_TEAM = MKTTC6734C;
				DISPLAY_NAME = "Go Map!! Debug";
				GCC_PRECOMPILE_PREFIX_HEADER = YES;
				GCC_PREFIX_HEADER = "Go Map!!-Prefix.pch";
				INFOPLIST_FILE = "$(SRCROOT)/Go Map!!-Info.plist";
				IPHONEOS_DEPLOYMENT_TARGET = 9.0;
				LD_RUNPATH_SEARCH_PATHS = "$(inherited) @executable_path/Frameworks";
				PRODUCT_BUNDLE_IDENTIFIER = com.bryceco.GoMap;
				PRODUCT_NAME = "Go Map!!";
				PROVISIONING_PROFILE = "";
				SWIFT_OBJC_BRIDGING_HEADER = "$(SRCROOT)/Go Map!!-Bridging-Header.h";
				SWIFT_OPTIMIZATION_LEVEL = "-Onone";
				SWIFT_VERSION = 5.0;
				WRAPPER_EXTENSION = app;
			};
			name = Debug;
		};
		02ACBA6316713CCB00BB4414 /* Release */ = {
			isa = XCBuildConfiguration;
			buildSettings = {
				ASSETCATALOG_COMPILER_APPICON_NAME = AppIcon;
				ASSETCATALOG_COMPILER_LAUNCHIMAGE_NAME = LaunchImage;
				CLANG_ENABLE_MODULES = YES;
				CODE_SIGN_ENTITLEMENTS = "Go Map!!/Go Map!!.entitlements";
				CODE_SIGN_IDENTITY = "iPhone Developer";
				"CODE_SIGN_IDENTITY[sdk=iphoneos*]" = "iPhone Developer";
				DEVELOPMENT_TEAM = MKTTC6734C;
				DISPLAY_NAME = "Go Map!!";
				GCC_PRECOMPILE_PREFIX_HEADER = YES;
				GCC_PREFIX_HEADER = "Go Map!!-Prefix.pch";
				INFOPLIST_FILE = "$(SRCROOT)/Go Map!!-Info.plist";
				IPHONEOS_DEPLOYMENT_TARGET = 9.0;
				LD_RUNPATH_SEARCH_PATHS = "$(inherited) @executable_path/Frameworks";
				PRODUCT_BUNDLE_IDENTIFIER = com.bryceco.GoMap;
				PRODUCT_NAME = "Go Map!!";
				PROVISIONING_PROFILE = "";
				SWIFT_OBJC_BRIDGING_HEADER = "$(SRCROOT)/Go Map!!-Bridging-Header.h";
				SWIFT_VERSION = 5.0;
				WRAPPER_EXTENSION = app;
			};
			name = Release;
		};
		64348CF1225E7CD900ADE7FB /* Debug */ = {
			isa = XCBuildConfiguration;
			buildSettings = {
				BUNDLE_LOADER = "$(TEST_HOST)";
				CLANG_ANALYZER_NONNULL = YES;
				CLANG_ANALYZER_NUMBER_OBJECT_CONVERSION = YES_AGGRESSIVE;
				CLANG_CXX_LANGUAGE_STANDARD = "gnu++14";
				CLANG_ENABLE_MODULES = YES;
				CLANG_ENABLE_OBJC_WEAK = YES;
				CLANG_WARN_DIRECT_OBJC_ISA_USAGE = YES_ERROR;
				CLANG_WARN_DOCUMENTATION_COMMENTS = YES;
				CLANG_WARN_OBJC_IMPLICIT_RETAIN_SELF = YES;
				CLANG_WARN_OBJC_ROOT_CLASS = YES_ERROR;
				CLANG_WARN_UNGUARDED_AVAILABILITY = YES_AGGRESSIVE;
				CODE_SIGN_IDENTITY = "iPhone Developer";
				CODE_SIGN_STYLE = Automatic;
				DEBUG_INFORMATION_FORMAT = dwarf;
				GCC_C_LANGUAGE_STANDARD = gnu11;
				GCC_WARN_ABOUT_RETURN_TYPE = YES_ERROR;
				GCC_WARN_UNINITIALIZED_AUTOS = YES_AGGRESSIVE;
				INFOPLIST_FILE = GoMapTests/Info.plist;
				IPHONEOS_DEPLOYMENT_TARGET = 9.0;
				LD_RUNPATH_SEARCH_PATHS = "$(inherited) @executable_path/Frameworks @loader_path/Frameworks";
				MTL_ENABLE_DEBUG_INFO = INCLUDE_SOURCE;
				MTL_FAST_MATH = YES;
				PRODUCT_BUNDLE_IDENTIFIER = com.bryceco.GoMapTests;
				PRODUCT_NAME = "$(TARGET_NAME)";
				SWIFT_ACTIVE_COMPILATION_CONDITIONS = DEBUG;
				SWIFT_OPTIMIZATION_LEVEL = "-Onone";
				SWIFT_VERSION = 5.0;
				TARGETED_DEVICE_FAMILY = "1,2";
				TEST_HOST = "$(BUILT_PRODUCTS_DIR)/Go Map!!.app/Go Map!!";
			};
			name = Debug;
		};
		64348CF2225E7CD900ADE7FB /* Release */ = {
			isa = XCBuildConfiguration;
			buildSettings = {
				BUNDLE_LOADER = "$(TEST_HOST)";
				CLANG_ANALYZER_NONNULL = YES;
				CLANG_ANALYZER_NUMBER_OBJECT_CONVERSION = YES_AGGRESSIVE;
				CLANG_CXX_LANGUAGE_STANDARD = "gnu++14";
				CLANG_ENABLE_MODULES = YES;
				CLANG_ENABLE_OBJC_WEAK = YES;
				CLANG_WARN_DIRECT_OBJC_ISA_USAGE = YES_ERROR;
				CLANG_WARN_DOCUMENTATION_COMMENTS = YES;
				CLANG_WARN_OBJC_IMPLICIT_RETAIN_SELF = YES;
				CLANG_WARN_OBJC_ROOT_CLASS = YES_ERROR;
				CLANG_WARN_UNGUARDED_AVAILABILITY = YES_AGGRESSIVE;
				CODE_SIGN_IDENTITY = "iPhone Developer";
				CODE_SIGN_STYLE = Automatic;
				COPY_PHASE_STRIP = NO;
				DEBUG_INFORMATION_FORMAT = "dwarf-with-dsym";
				ENABLE_NS_ASSERTIONS = NO;
				GCC_C_LANGUAGE_STANDARD = gnu11;
				GCC_WARN_ABOUT_RETURN_TYPE = YES_ERROR;
				GCC_WARN_UNINITIALIZED_AUTOS = YES_AGGRESSIVE;
				INFOPLIST_FILE = GoMapTests/Info.plist;
				IPHONEOS_DEPLOYMENT_TARGET = 9.0;
				LD_RUNPATH_SEARCH_PATHS = "$(inherited) @executable_path/Frameworks @loader_path/Frameworks";
				MTL_ENABLE_DEBUG_INFO = NO;
				MTL_FAST_MATH = YES;
				PRODUCT_BUNDLE_IDENTIFIER = com.bryceco.GoMapTests;
				PRODUCT_NAME = "$(TARGET_NAME)";
				SWIFT_OPTIMIZATION_LEVEL = "-Owholemodule";
				SWIFT_VERSION = 5.0;
				TARGETED_DEVICE_FAMILY = "1,2";
				TEST_HOST = "$(BUILT_PRODUCTS_DIR)/Go Map!!.app/Go Map!!";
			};
			name = Release;
		};
/* End XCBuildConfiguration section */

/* Begin XCConfigurationList section */
		02ACBA2916713CCB00BB4414 /* Build configuration list for PBXProject "Go Map!!" */ = {
			isa = XCConfigurationList;
			buildConfigurations = (
				02ACBA5F16713CCB00BB4414 /* Debug */,
				02ACBA6016713CCB00BB4414 /* Release */,
			);
			defaultConfigurationIsVisible = 0;
			defaultConfigurationName = Release;
		};
		02ACBA6116713CCB00BB4414 /* Build configuration list for PBXNativeTarget "Go Map!!" */ = {
			isa = XCConfigurationList;
			buildConfigurations = (
				02ACBA6216713CCB00BB4414 /* Debug */,
				02ACBA6316713CCB00BB4414 /* Release */,
			);
			defaultConfigurationIsVisible = 0;
			defaultConfigurationName = Release;
		};
		64348CF3225E7CD900ADE7FB /* Build configuration list for PBXNativeTarget "GoMapTests" */ = {
			isa = XCConfigurationList;
			buildConfigurations = (
				64348CF1225E7CD900ADE7FB /* Debug */,
				64348CF2225E7CD900ADE7FB /* Release */,
			);
			defaultConfigurationIsVisible = 0;
			defaultConfigurationName = Release;
		};
/* End XCConfigurationList section */
	};
	rootObject = 02ACBA2616713CCB00BB4414 /* Project object */;
}<|MERGE_RESOLUTION|>--- conflicted
+++ resolved
@@ -494,7 +494,6 @@
 		02F8F4341696004B002A0820 /* NominatumViewController.m in Sources */ = {isa = PBXBuildFile; fileRef = 02F8F4331696004B002A0820 /* NominatumViewController.m */; };
 		02F9A4551BC8348C0013BFBD /* OSM-Logo256.png in Resources */ = {isa = PBXBuildFile; fileRef = 02F9A4541BC8348C0013BFBD /* OSM-Logo256.png */; };
 		02FFCE0B16A7360B001A5B8A /* NSMutableArray+PartialSort.mm in Sources */ = {isa = PBXBuildFile; fileRef = 02FFCE0A16A7360B001A5B8A /* NSMutableArray+PartialSort.mm */; settings = {COMPILER_FLAGS = "-fno-objc-arc"; }; };
-<<<<<<< HEAD
 		6442666722540EDF00C0D545 /* Lock.swift in Sources */ = {isa = PBXBuildFile; fileRef = 6442666422540EDF00C0D545 /* Lock.swift */; };
 		6442666822540EDF00C0D545 /* Disposable.swift in Sources */ = {isa = PBXBuildFile; fileRef = 6442666522540EDF00C0D545 /* Disposable.swift */; };
 		6442666922540EDF00C0D545 /* Observable.swift in Sources */ = {isa = PBXBuildFile; fileRef = 6442666622540EDF00C0D545 /* Observable.swift */; };
@@ -502,9 +501,7 @@
 		647F46D12253F08200CEC482 /* HeadingProvider.swift in Sources */ = {isa = PBXBuildFile; fileRef = 647F46D02253F08200CEC482 /* HeadingProvider.swift */; };
 		64D74BF32253DF49004FFD20 /* DirectionViewController.swift in Sources */ = {isa = PBXBuildFile; fileRef = 64D74BF12253DF49004FFD20 /* DirectionViewController.swift */; };
 		64D74BF42253DF49004FFD20 /* DirectionViewController.xib in Resources */ = {isa = PBXBuildFile; fileRef = 64D74BF22253DF49004FFD20 /* DirectionViewController.xib */; };
-=======
 		64348CED225E7CD900ADE7FB /* GoMapTests.swift in Sources */ = {isa = PBXBuildFile; fileRef = 64348CEC225E7CD900ADE7FB /* GoMapTests.swift */; };
->>>>>>> 3a21e41b
 /* End PBXBuildFile section */
 
 /* Begin PBXContainerItemProxy section */
@@ -1096,7 +1093,6 @@
 		02F9A4541BC8348C0013BFBD /* OSM-Logo256.png */ = {isa = PBXFileReference; lastKnownFileType = image.png; path = "OSM-Logo256.png"; sourceTree = "<group>"; };
 		02FFCE0916A7360B001A5B8A /* NSMutableArray+PartialSort.h */ = {isa = PBXFileReference; fileEncoding = 4; lastKnownFileType = sourcecode.c.h; name = "NSMutableArray+PartialSort.h"; path = "../Shared/NSMutableArray+PartialSort.h"; sourceTree = "<group>"; };
 		02FFCE0A16A7360B001A5B8A /* NSMutableArray+PartialSort.mm */ = {isa = PBXFileReference; fileEncoding = 4; lastKnownFileType = sourcecode.cpp.objcpp; name = "NSMutableArray+PartialSort.mm"; path = "../Shared/NSMutableArray+PartialSort.mm"; sourceTree = "<group>"; };
-<<<<<<< HEAD
 		6442666422540EDF00C0D545 /* Lock.swift */ = {isa = PBXFileReference; fileEncoding = 4; lastKnownFileType = sourcecode.swift; path = Lock.swift; sourceTree = "<group>"; };
 		6442666522540EDF00C0D545 /* Disposable.swift */ = {isa = PBXFileReference; fileEncoding = 4; lastKnownFileType = sourcecode.swift; path = Disposable.swift; sourceTree = "<group>"; };
 		6442666622540EDF00C0D545 /* Observable.swift */ = {isa = PBXFileReference; fileEncoding = 4; lastKnownFileType = sourcecode.swift; path = Observable.swift; sourceTree = "<group>"; };
@@ -1104,11 +1100,9 @@
 		647F46D02253F08200CEC482 /* HeadingProvider.swift */ = {isa = PBXFileReference; lastKnownFileType = sourcecode.swift; path = HeadingProvider.swift; sourceTree = "<group>"; };
 		64D74BF12253DF49004FFD20 /* DirectionViewController.swift */ = {isa = PBXFileReference; lastKnownFileType = sourcecode.swift; path = DirectionViewController.swift; sourceTree = "<group>"; };
 		64D74BF22253DF49004FFD20 /* DirectionViewController.xib */ = {isa = PBXFileReference; lastKnownFileType = file.xib; path = DirectionViewController.xib; sourceTree = "<group>"; };
-=======
 		64348CEA225E7CD900ADE7FB /* GoMapTests.xctest */ = {isa = PBXFileReference; explicitFileType = wrapper.cfbundle; includeInIndex = 0; path = GoMapTests.xctest; sourceTree = BUILT_PRODUCTS_DIR; };
 		64348CEC225E7CD900ADE7FB /* GoMapTests.swift */ = {isa = PBXFileReference; lastKnownFileType = sourcecode.swift; path = GoMapTests.swift; sourceTree = "<group>"; };
 		64348CEE225E7CD900ADE7FB /* Info.plist */ = {isa = PBXFileReference; lastKnownFileType = text.plist.xml; path = Info.plist; sourceTree = "<group>"; };
->>>>>>> 3a21e41b
 /* End PBXFileReference section */
 
 /* Begin PBXFrameworksBuildPhase section */
@@ -1838,7 +1832,6 @@
 			name = Shared;
 			sourceTree = "<group>";
 		};
-<<<<<<< HEAD
 		6442666322540EDF00C0D545 /* Observable */ = {
 			isa = PBXGroup;
 			children = (
@@ -1859,7 +1852,8 @@
 				647F46D02253F08200CEC482 /* HeadingProvider.swift */,
 			);
 			path = Direction;
-=======
+            sourceTree = "<group>";
+        };
 		64348CEB225E7CD900ADE7FB /* GoMapTests */ = {
 			isa = PBXGroup;
 			children = (
@@ -1867,7 +1861,6 @@
 				64348CEE225E7CD900ADE7FB /* Info.plist */,
 			);
 			path = GoMapTests;
->>>>>>> 3a21e41b
 			sourceTree = "<group>";
 		};
 /* End PBXGroup section */
