--- conflicted
+++ resolved
@@ -52,14 +52,6 @@
 		028C51E625CB7A23004A88F7 /* TristateButton.swift in Sources */ = {isa = PBXBuildFile; fileRef = 028C51E525CB7A23004A88F7 /* TristateButton.swift */; };
 		028F504719BA2F460093C423 /* presets in Resources */ = {isa = PBXBuildFile; fileRef = 028F504619BA2F460093C423 /* presets */; };
 		0291D83724427AFA00F793BE /* Display.storyboard in Resources */ = {isa = PBXBuildFile; fileRef = 0291D83524427AFA00F793BE /* Display.storyboard */; };
-<<<<<<< HEAD
-=======
-		029343C22632460800483862 /* LevenshteinDistance.swift in Sources */ = {isa = PBXBuildFile; fileRef = 029343BE2632460800483862 /* LevenshteinDistance.swift */; };
-		029343C32632460800483862 /* OpeningHoursRecognizerView.swift in Sources */ = {isa = PBXBuildFile; fileRef = 029343BF2632460800483862 /* OpeningHoursRecognizerView.swift */; };
-		029343C42632460800483862 /* CameraView.swift in Sources */ = {isa = PBXBuildFile; fileRef = 029343C02632460800483862 /* CameraView.swift */; };
-		029343C52632460800483862 /* HoursRecognizer.swift in Sources */ = {isa = PBXBuildFile; fileRef = 029343C12632460800483862 /* HoursRecognizer.swift */; };
-		0296873F167E30C700B8FF2C /* PushPinView.m in Sources */ = {isa = PBXBuildFile; fileRef = 0296873E167E30C700B8FF2C /* PushPinView.m */; };
->>>>>>> 3483b03f
 		029A17C8257AB8A70035C6ED /* POI-Icons.xcassets in Resources */ = {isa = PBXBuildFile; fileRef = 029A17C7257AB8A70035C6ED /* POI-Icons.xcassets */; };
 		02A123E9264C8B60005638C1 /* GpxLayer.swift in Sources */ = {isa = PBXBuildFile; fileRef = C3FA925626416BF5000A2A99 /* GpxLayer.swift */; };
 		02A123EA264C8BA3005638C1 /* AerialList.swift in Sources */ = {isa = PBXBuildFile; fileRef = C3FA924F2640329B000A2A99 /* AerialList.swift */; };
@@ -199,24 +191,6 @@
 		020F4ADD24AAD4E700D9E34A /* PresetsDatabase.swift */ = {isa = PBXFileReference; lastKnownFileType = sourcecode.swift; path = PresetsDatabase.swift; sourceTree = "<group>"; };
 		02128F7B2575D925003D2551 /* zh-Hant */ = {isa = PBXFileReference; lastKnownFileType = text.plist.strings; name = "zh-Hant"; path = "zh-Hant.lproj/Height.strings"; sourceTree = "<group>"; };
 		02128F7C2575D925003D2551 /* zh-Hant */ = {isa = PBXFileReference; lastKnownFileType = text.plist.strings; name = "zh-Hant"; path = "zh-Hant.lproj/Display.strings"; sourceTree = "<group>"; };
-<<<<<<< HEAD
-=======
-		02153B072643723000A3ED79 /* nl */ = {isa = PBXFileReference; lastKnownFileType = text.plist.strings; name = nl; path = nl.lproj/InfoPlist.strings; sourceTree = "<group>"; };
-		02153B082643723000A3ED79 /* nl */ = {isa = PBXFileReference; lastKnownFileType = text.plist.strings; name = nl; path = nl.lproj/Localizable.strings; sourceTree = "<group>"; };
-		02153B092643723000A3ED79 /* nl */ = {isa = PBXFileReference; lastKnownFileType = text.plist.strings; name = nl; path = nl.lproj/Settings.strings; sourceTree = "<group>"; };
-		02153B0A2643723000A3ED79 /* nl */ = {isa = PBXFileReference; lastKnownFileType = text.plist.strings; name = nl; path = nl.lproj/Changeset.strings; sourceTree = "<group>"; };
-		0216636C2470AFAB00B0B0F6 /* CurvedTextLayer.swift */ = {isa = PBXFileReference; fileEncoding = 4; lastKnownFileType = sourcecode.swift; name = CurvedTextLayer.swift; path = ../Shared/CurvedTextLayer.swift; sourceTree = "<group>"; };
-		0216636E24738C9600B0B0F6 /* LayerProperties.h */ = {isa = PBXFileReference; lastKnownFileType = sourcecode.c.h; name = LayerProperties.h; path = ../Shared/LayerProperties.h; sourceTree = "<group>"; };
-		0216636F24738C9600B0B0F6 /* LayerProperties.m */ = {isa = PBXFileReference; lastKnownFileType = sourcecode.c.objc; name = LayerProperties.m; path = ../Shared/LayerProperties.m; sourceTree = "<group>"; };
-		0219563016DDC26E00074D15 /* GpxViewController.h */ = {isa = PBXFileReference; fileEncoding = 4; lastKnownFileType = sourcecode.c.h; lineEnding = 0; path = GpxViewController.h; sourceTree = "<group>"; xcLanguageSpecificationIdentifier = xcode.lang.objcpp; };
-		0219563116DDC26E00074D15 /* GpxViewController.m */ = {isa = PBXFileReference; fileEncoding = 4; lastKnownFileType = sourcecode.c.objc; lineEnding = 0; path = GpxViewController.m; sourceTree = "<group>"; xcLanguageSpecificationIdentifier = xcode.lang.objc; };
-		021B30C51973AA4400B36EFF /* OsmMapData+Edit.h */ = {isa = PBXFileReference; fileEncoding = 4; lastKnownFileType = sourcecode.c.h; lineEnding = 0; name = "OsmMapData+Edit.h"; path = "../Shared/OsmMapData+Edit.h"; sourceTree = "<group>"; xcLanguageSpecificationIdentifier = xcode.lang.objcpp; };
-		021B30C61973AA4400B36EFF /* OsmMapData+Edit.m */ = {isa = PBXFileReference; fileEncoding = 4; lastKnownFileType = sourcecode.c.objc; lineEnding = 0; name = "OsmMapData+Edit.m"; path = "../Shared/OsmMapData+Edit.m"; sourceTree = "<group>"; xcLanguageSpecificationIdentifier = xcode.lang.objc; };
-		021BFCE81BDF3F9E00CE255A /* VoiceAnnouncement.h */ = {isa = PBXFileReference; fileEncoding = 4; lastKnownFileType = sourcecode.c.h; lineEnding = 0; name = VoiceAnnouncement.h; path = ../Shared/VoiceAnnouncement.h; sourceTree = "<group>"; };
-		021BFCE91BDF3F9E00CE255A /* VoiceAnnouncement.m */ = {isa = PBXFileReference; fileEncoding = 4; lastKnownFileType = sourcecode.c.objc; lineEnding = 0; name = VoiceAnnouncement.m; path = ../Shared/VoiceAnnouncement.m; sourceTree = "<group>"; };
-		021C6AA61686145C00FB17B0 /* UndoManager.h */ = {isa = PBXFileReference; fileEncoding = 4; lastKnownFileType = sourcecode.c.h; name = UndoManager.h; path = ../Shared/UndoManager.h; sourceTree = "<group>"; };
-		021C6AA71686145C00FB17B0 /* UndoManager.m */ = {isa = PBXFileReference; fileEncoding = 4; lastKnownFileType = sourcecode.c.objc; name = UndoManager.m; path = ../Shared/UndoManager.m; sourceTree = "<group>"; };
->>>>>>> 3483b03f
 		021C6AB2168768C800FB17B0 /* MessageUI.framework */ = {isa = PBXFileReference; lastKnownFileType = wrapper.framework; name = MessageUI.framework; path = System/Library/Frameworks/MessageUI.framework; sourceTree = SDKROOT; };
 		021FADBA258591D000F6E1C0 /* PresetKey.swift */ = {isa = PBXFileReference; lastKnownFileType = sourcecode.swift; path = PresetKey.swift; sourceTree = "<group>"; };
 		021FADBF258594EE00F6E1C0 /* PresetValue.swift */ = {isa = PBXFileReference; lastKnownFileType = sourcecode.swift; path = PresetValue.swift; sourceTree = "<group>"; };
@@ -230,30 +204,7 @@
 		02231F8925C4CB38000E7C07 /* zh-Hant */ = {isa = PBXFileReference; lastKnownFileType = text.plist.strings; name = "zh-Hant"; path = "zh-Hant.lproj/Changeset.strings"; sourceTree = "<group>"; };
 		02248A032568C3E2004272B2 /* zh-Hant */ = {isa = PBXFileReference; lastKnownFileType = text.plist.strings; name = "zh-Hant"; path = "zh-Hant.lproj/InfoPlist.strings"; sourceTree = "<group>"; };
 		02248A042568C3E2004272B2 /* zh-Hant */ = {isa = PBXFileReference; lastKnownFileType = text.plist.strings; name = "zh-Hant"; path = "zh-Hant.lproj/Localizable.strings"; sourceTree = "<group>"; };
-<<<<<<< HEAD
 		02263CDE2677F93A002BA72F /* QuadBox.swift */ = {isa = PBXFileReference; lastKnownFileType = sourcecode.swift; name = QuadBox.swift; path = ../Shared/QuadBox.swift; sourceTree = "<group>"; };
-=======
-		0225A36819B63EFE008B63BA /* DisplayViewController.h */ = {isa = PBXFileReference; fileEncoding = 4; lastKnownFileType = sourcecode.c.h; lineEnding = 0; path = DisplayViewController.h; sourceTree = "<group>"; xcLanguageSpecificationIdentifier = xcode.lang.objcpp; };
-		0225A36919B63F0D008B63BA /* DisplayViewController.m */ = {isa = PBXFileReference; fileEncoding = 4; lastKnownFileType = sourcecode.c.objc; lineEnding = 0; path = DisplayViewController.m; sourceTree = "<group>"; xcLanguageSpecificationIdentifier = xcode.lang.objc; };
-		0228442A16D8870C00A1C051 /* GpxLayer.h */ = {isa = PBXFileReference; fileEncoding = 4; lastKnownFileType = sourcecode.c.h; lineEnding = 0; name = GpxLayer.h; path = ../Shared/GpxLayer.h; sourceTree = "<group>"; xcLanguageSpecificationIdentifier = xcode.lang.objcpp; };
-		0228442B16D8870C00A1C051 /* GpxLayer.m */ = {isa = PBXFileReference; fileEncoding = 4; lastKnownFileType = sourcecode.c.objc; lineEnding = 0; name = GpxLayer.m; path = ../Shared/GpxLayer.m; sourceTree = "<group>"; };
-		0229297C26321B7E0000CEF0 /* ain */ = {isa = PBXFileReference; lastKnownFileType = text.plist.strings; name = ain; path = ain.lproj/InfoPlist.strings; sourceTree = "<group>"; };
-		0229297D26321B7E0000CEF0 /* ain */ = {isa = PBXFileReference; lastKnownFileType = text.plist.strings; name = ain; path = ain.lproj/Height.strings; sourceTree = "<group>"; };
-		0229297E26321B7E0000CEF0 /* ain */ = {isa = PBXFileReference; lastKnownFileType = text.plist.strings; name = ain; path = ain.lproj/Localizable.strings; sourceTree = "<group>"; };
-		0229297F26321B7E0000CEF0 /* ain */ = {isa = PBXFileReference; lastKnownFileType = text.plist.strings; name = ain; path = ain.lproj/MainStoryboard.strings; sourceTree = "<group>"; };
-		0229298026321B7E0000CEF0 /* ain */ = {isa = PBXFileReference; lastKnownFileType = text.plist.strings; name = ain; path = ain.lproj/POI.strings; sourceTree = "<group>"; };
-		0229298126321B7E0000CEF0 /* ain */ = {isa = PBXFileReference; lastKnownFileType = text.plist.strings; name = ain; path = ain.lproj/Settings.strings; sourceTree = "<group>"; };
-		0229298226321B7E0000CEF0 /* ain */ = {isa = PBXFileReference; lastKnownFileType = text.plist.strings; name = ain; path = ain.lproj/Display.strings; sourceTree = "<group>"; };
-		0229298326321B7E0000CEF0 /* ain */ = {isa = PBXFileReference; lastKnownFileType = text.plist.strings; name = ain; path = ain.lproj/Changeset.strings; sourceTree = "<group>"; };
-		022A2A52167B8F1C00D7A5AC /* POITabBarController.h */ = {isa = PBXFileReference; fileEncoding = 4; lastKnownFileType = sourcecode.c.h; path = POITabBarController.h; sourceTree = "<group>"; };
-		022A2A53167B8F1C00D7A5AC /* POITabBarController.m */ = {isa = PBXFileReference; fileEncoding = 4; lastKnownFileType = sourcecode.c.objc; path = POITabBarController.m; sourceTree = "<group>"; };
-		022A2A6C167D969600D7A5AC /* ClearCacheViewController.h */ = {isa = PBXFileReference; fileEncoding = 4; lastKnownFileType = sourcecode.c.h; lineEnding = 0; path = ClearCacheViewController.h; sourceTree = "<group>"; xcLanguageSpecificationIdentifier = xcode.lang.objcpp; };
-		022A2A6D167D969600D7A5AC /* ClearCacheViewController.m */ = {isa = PBXFileReference; fileEncoding = 4; lastKnownFileType = sourcecode.c.objc; lineEnding = 0; path = ClearCacheViewController.m; sourceTree = "<group>"; xcLanguageSpecificationIdentifier = xcode.lang.objc; };
-		022B09A619BD3F7B0041687B /* QuadMapC.mm */ = {isa = PBXFileReference; fileEncoding = 4; lastKnownFileType = sourcecode.cpp.objcpp; name = QuadMapC.mm; path = ../Shared/QuadMapC.mm; sourceTree = "<group>"; };
-		0230558919B931A50041B151 /* CustomPresetController.h */ = {isa = PBXFileReference; fileEncoding = 4; lastKnownFileType = sourcecode.c.h; lineEnding = 0; path = CustomPresetController.h; sourceTree = "<group>"; xcLanguageSpecificationIdentifier = xcode.lang.objcpp; };
-		0230558A19B931B20041B151 /* CustomPresetController.m */ = {isa = PBXFileReference; fileEncoding = 4; lastKnownFileType = sourcecode.c.objc; lineEnding = 0; path = CustomPresetController.m; sourceTree = "<group>"; xcLanguageSpecificationIdentifier = xcode.lang.objc; };
-		02354F772462526A00878A04 /* PersistentWebCache.m */ = {isa = PBXFileReference; fileEncoding = 4; lastKnownFileType = sourcecode.c.objc; name = PersistentWebCache.m; path = ../Shared/PersistentWebCache.m; sourceTree = "<group>"; };
->>>>>>> 3483b03f
 		02354F79246349E100878A04 /* CurvedGlyphLayer.swift */ = {isa = PBXFileReference; lastKnownFileType = sourcecode.swift; name = CurvedGlyphLayer.swift; path = ../Shared/CurvedGlyphLayer.swift; sourceTree = "<group>"; };
 		023B892A19C148790060CDB5 /* Images.xcassets */ = {isa = PBXFileReference; lastKnownFileType = folder.assetcatalog; name = Images.xcassets; path = ../Images.xcassets; sourceTree = "<group>"; };
 		02401F351DE021EE00F32AF5 /* ExternalAccessory.framework */ = {isa = PBXFileReference; lastKnownFileType = wrapper.framework; name = ExternalAccessory.framework; path = System/Library/Frameworks/ExternalAccessory.framework; sourceTree = SDKROOT; };
@@ -289,37 +240,14 @@
 		027EDC6B206F3EED00D349D6 /* NSString+DDXML.h */ = {isa = PBXFileReference; fileEncoding = 4; lastKnownFileType = sourcecode.c.h; path = "NSString+DDXML.h"; sourceTree = "<group>"; };
 		027EDC6C206F3EED00D349D6 /* NSString+DDXML.m */ = {isa = PBXFileReference; fileEncoding = 4; lastKnownFileType = sourcecode.c.objc; path = "NSString+DDXML.m"; sourceTree = "<group>"; };
 		027EDC6F206F3EED00D349D6 /* DDXMLNode.h */ = {isa = PBXFileReference; fileEncoding = 4; lastKnownFileType = sourcecode.c.h; path = DDXMLNode.h; sourceTree = "<group>"; };
-<<<<<<< HEAD
 		0282C4C6265F32E800F2D282 /* Sqlite3.swift */ = {isa = PBXFileReference; lastKnownFileType = sourcecode.swift; path = Sqlite3.swift; sourceTree = "<group>"; };
 		0282C4C826617E7400F2D282 /* MapView.swift */ = {isa = PBXFileReference; fileEncoding = 4; lastKnownFileType = sourcecode.swift; name = MapView.swift; path = ../Shared/MapView.swift; sourceTree = "<group>"; };
 		0288169C265895FA00C30EA2 /* OsmMapData+Edit.swift */ = {isa = PBXFileReference; fileEncoding = 4; lastKnownFileType = sourcecode.swift; name = "OsmMapData+Edit.swift"; path = "../Shared/OsmMapData+Edit.swift"; sourceTree = "<group>"; };
 		0288169D265895FA00C30EA2 /* OsmMapData.swift */ = {isa = PBXFileReference; fileEncoding = 4; lastKnownFileType = sourcecode.swift; name = OsmMapData.swift; path = ../Shared/OsmMapData.swift; sourceTree = "<group>"; };
 		028816A02659B4A600C30EA2 /* GZip.swift */ = {isa = PBXFileReference; lastKnownFileType = sourcecode.swift; name = GZip.swift; path = ../Shared/GZip.swift; sourceTree = "<group>"; };
 		028816A2265AD9D100C30EA2 /* Database.swift */ = {isa = PBXFileReference; fileEncoding = 4; lastKnownFileType = sourcecode.swift; name = Database.swift; path = ../Shared/Database.swift; sourceTree = "<group>"; };
-=======
-		027F332226321B8F00872143 /* it */ = {isa = PBXFileReference; lastKnownFileType = text.plist.strings; name = it; path = it.lproj/InfoPlist.strings; sourceTree = "<group>"; };
-		027F332326321B8F00872143 /* it */ = {isa = PBXFileReference; lastKnownFileType = text.plist.strings; name = it; path = it.lproj/Height.strings; sourceTree = "<group>"; };
-		027F332426321B8F00872143 /* it */ = {isa = PBXFileReference; lastKnownFileType = text.plist.strings; name = it; path = it.lproj/Localizable.strings; sourceTree = "<group>"; };
-		027F332526321B8F00872143 /* it */ = {isa = PBXFileReference; lastKnownFileType = text.plist.strings; name = it; path = it.lproj/MainStoryboard.strings; sourceTree = "<group>"; };
-		027F332626321B8F00872143 /* it */ = {isa = PBXFileReference; lastKnownFileType = text.plist.strings; name = it; path = it.lproj/POI.strings; sourceTree = "<group>"; };
-		027F332726321B8F00872143 /* it */ = {isa = PBXFileReference; lastKnownFileType = text.plist.strings; name = it; path = it.lproj/Settings.strings; sourceTree = "<group>"; };
-		027F332826321B8F00872143 /* it */ = {isa = PBXFileReference; lastKnownFileType = text.plist.strings; name = it; path = it.lproj/Display.strings; sourceTree = "<group>"; };
-		027F332926321B8F00872143 /* it */ = {isa = PBXFileReference; lastKnownFileType = text.plist.strings; name = it; path = it.lproj/Changeset.strings; sourceTree = "<group>"; };
-		0289D0DD16A88BA300F86151 /* DLog.h */ = {isa = PBXFileReference; fileEncoding = 4; lastKnownFileType = sourcecode.c.h; lineEnding = 0; name = DLog.h; path = ../Shared/DLog.h; sourceTree = "<group>"; xcLanguageSpecificationIdentifier = xcode.lang.objcpp; };
->>>>>>> 3483b03f
 		028C51E525CB7A23004A88F7 /* TristateButton.swift */ = {isa = PBXFileReference; lastKnownFileType = sourcecode.swift; path = TristateButton.swift; sourceTree = "<group>"; };
 		028F504619BA2F460093C423 /* presets */ = {isa = PBXFileReference; lastKnownFileType = folder; name = presets; path = ../presets; sourceTree = "<group>"; };
-<<<<<<< HEAD
-=======
-		029043A11682797A00BE3480 /* LoginViewController.h */ = {isa = PBXFileReference; fileEncoding = 4; lastKnownFileType = sourcecode.c.h; path = LoginViewController.h; sourceTree = "<group>"; };
-		029043A21682797A00BE3480 /* LoginViewController.m */ = {isa = PBXFileReference; fileEncoding = 4; lastKnownFileType = sourcecode.c.objc; path = LoginViewController.m; sourceTree = "<group>"; };
-		029343BE2632460800483862 /* LevenshteinDistance.swift */ = {isa = PBXFileReference; fileEncoding = 4; lastKnownFileType = sourcecode.swift; path = LevenshteinDistance.swift; sourceTree = "<group>"; };
-		029343BF2632460800483862 /* OpeningHoursRecognizerView.swift */ = {isa = PBXFileReference; fileEncoding = 4; lastKnownFileType = sourcecode.swift; path = OpeningHoursRecognizerView.swift; sourceTree = "<group>"; };
-		029343C02632460800483862 /* CameraView.swift */ = {isa = PBXFileReference; fileEncoding = 4; lastKnownFileType = sourcecode.swift; path = CameraView.swift; sourceTree = "<group>"; };
-		029343C12632460800483862 /* HoursRecognizer.swift */ = {isa = PBXFileReference; fileEncoding = 4; lastKnownFileType = sourcecode.swift; path = HoursRecognizer.swift; sourceTree = "<group>"; };
-		0296873D167E30C700B8FF2C /* PushPinView.h */ = {isa = PBXFileReference; fileEncoding = 4; lastKnownFileType = sourcecode.c.h; path = PushPinView.h; sourceTree = "<group>"; };
-		0296873E167E30C700B8FF2C /* PushPinView.m */ = {isa = PBXFileReference; fileEncoding = 4; lastKnownFileType = sourcecode.c.objc; path = PushPinView.m; sourceTree = "<group>"; };
->>>>>>> 3483b03f
 		029A17C7257AB8A70035C6ED /* POI-Icons.xcassets */ = {isa = PBXFileReference; lastKnownFileType = folder.assetcatalog; name = "POI-Icons.xcassets"; path = "../POI-Icons/POI-Icons.xcassets"; sourceTree = "<group>"; };
 		02A123EC264CAE6F005638C1 /* Atomic.swift */ = {isa = PBXFileReference; lastKnownFileType = sourcecode.swift; name = Atomic.swift; path = ../Shared/Atomic.swift; sourceTree = "<group>"; };
 		02A194B119C6A432002338DA /* libsqlite3.0.dylib */ = {isa = PBXFileReference; lastKnownFileType = "compiled.mach-o.dylib"; name = libsqlite3.0.dylib; path = usr/lib/libsqlite3.0.dylib; sourceTree = SDKROOT; };
@@ -343,24 +271,6 @@
 		02B6BE9B245D19B8004E4DAC /* EsriPlaceholderImage.jpg */ = {isa = PBXFileReference; lastKnownFileType = image.jpeg; name = EsriPlaceholderImage.jpg; path = ../Shared/EsriPlaceholderImage.jpg; sourceTree = "<group>"; };
 		02B6F71519ACE878002FAEE6 /* SystemConfiguration.framework */ = {isa = PBXFileReference; lastKnownFileType = wrapper.framework; name = SystemConfiguration.framework; path = System/Library/Frameworks/SystemConfiguration.framework; sourceTree = SDKROOT; };
 		02BACD22205A1DDB00C74A49 /* Go Map!!.entitlements */ = {isa = PBXFileReference; lastKnownFileType = text.plist.entitlements; name = "Go Map!!.entitlements"; path = "Go Map!!/Go Map!!.entitlements"; sourceTree = "<group>"; };
-<<<<<<< HEAD
-=======
-		02BE6194245FEC4C00E92662 /* PersistentWebCache.h */ = {isa = PBXFileReference; lastKnownFileType = sourcecode.c.h; name = PersistentWebCache.h; path = ../Shared/PersistentWebCache.h; sourceTree = "<group>"; };
-		02BED98C168BF87100357B94 /* NearbyMappersViewController.h */ = {isa = PBXFileReference; fileEncoding = 4; lastKnownFileType = sourcecode.c.h; path = NearbyMappersViewController.h; sourceTree = "<group>"; };
-		02BED98D168BF87200357B94 /* NearbyMappersViewController.m */ = {isa = PBXFileReference; fileEncoding = 4; lastKnownFileType = sourcecode.c.objc; path = NearbyMappersViewController.m; sourceTree = "<group>"; };
-		02BED99A168CBC5300357B94 /* LocationBallLayer.h */ = {isa = PBXFileReference; fileEncoding = 4; lastKnownFileType = sourcecode.c.h; name = LocationBallLayer.h; path = ../Shared/LocationBallLayer.h; sourceTree = "<group>"; };
-		02BED99B168CBC5400357B94 /* LocationBallLayer.m */ = {isa = PBXFileReference; fileEncoding = 4; lastKnownFileType = sourcecode.c.objc; name = LocationBallLayer.m; path = ../Shared/LocationBallLayer.m; sourceTree = "<group>"; };
-		02BED99D168D102600357B94 /* OfflineViewController.h */ = {isa = PBXFileReference; fileEncoding = 4; lastKnownFileType = sourcecode.c.h; path = OfflineViewController.h; sourceTree = "<group>"; };
-		02BED99E168D102600357B94 /* OfflineViewController.m */ = {isa = PBXFileReference; fileEncoding = 4; lastKnownFileType = sourcecode.c.objc; path = OfflineViewController.m; sourceTree = "<group>"; };
-		02BF744F20793EE10028ED6A /* TurnRestrictHwyView.h */ = {isa = PBXFileReference; fileEncoding = 4; lastKnownFileType = sourcecode.c.h; path = TurnRestrictHwyView.h; sourceTree = "<group>"; };
-		02BF745020793EE20028ED6A /* TurnRestrictHwyView.m */ = {isa = PBXFileReference; fileEncoding = 4; lastKnownFileType = sourcecode.c.objc; path = TurnRestrictHwyView.m; sourceTree = "<group>"; };
-		02BF745220793F0A0028ED6A /* TurnRestrictController.h */ = {isa = PBXFileReference; fileEncoding = 4; lastKnownFileType = sourcecode.c.h; path = TurnRestrictController.h; sourceTree = "<group>"; };
-		02BF745320793F0A0028ED6A /* TurnRestrictController.m */ = {isa = PBXFileReference; fileEncoding = 4; lastKnownFileType = sourcecode.c.objc; path = TurnRestrictController.m; sourceTree = "<group>"; };
-		02C0249D26321BBA006AB031 /* si */ = {isa = PBXFileReference; lastKnownFileType = text.plist.strings; name = si; path = si.lproj/Localizable.strings; sourceTree = "<group>"; };
-		02C0249E26321BBA006AB031 /* si */ = {isa = PBXFileReference; lastKnownFileType = text.plist.strings; name = si; path = si.lproj/Changeset.strings; sourceTree = "<group>"; };
-		02C19B331699E8BF00F75E3C /* BingMetadataViewController.h */ = {isa = PBXFileReference; fileEncoding = 4; lastKnownFileType = sourcecode.c.h; lineEnding = 0; path = BingMetadataViewController.h; sourceTree = "<group>"; xcLanguageSpecificationIdentifier = xcode.lang.objcpp; };
-		02C19B341699E8C000F75E3C /* BingMetadataViewController.m */ = {isa = PBXFileReference; fileEncoding = 4; lastKnownFileType = sourcecode.c.objc; lineEnding = 0; path = BingMetadataViewController.m; sourceTree = "<group>"; xcLanguageSpecificationIdentifier = xcode.lang.objc; };
->>>>>>> 3483b03f
 		02C3194F250EB05900C5D200 /* ja */ = {isa = PBXFileReference; lastKnownFileType = text.plist.strings; name = ja; path = ja.lproj/Height.strings; sourceTree = "<group>"; };
 		02C31950250EB05900C5D200 /* ja */ = {isa = PBXFileReference; lastKnownFileType = text.plist.strings; name = ja; path = ja.lproj/Display.strings; sourceTree = "<group>"; };
 		02C31951250EB08600C5D200 /* ja */ = {isa = PBXFileReference; lastKnownFileType = text.plist.strings; name = ja; path = ja.lproj/MainStoryboard.strings; sourceTree = "<group>"; };
@@ -407,18 +317,7 @@
 		02CB2404265DB7CB00835F32 /* HoursRecognizer.swift */ = {isa = PBXFileReference; fileEncoding = 4; lastKnownFileType = sourcecode.swift; path = HoursRecognizer.swift; sourceTree = "<group>"; };
 		02CC01D02584195E004444EF /* PresetFeature.swift */ = {isa = PBXFileReference; lastKnownFileType = sourcecode.swift; path = PresetFeature.swift; sourceTree = "<group>"; };
 		02CC01DB25843F2F004444EF /* PresetLanguages.swift */ = {isa = PBXFileReference; lastKnownFileType = sourcecode.swift; path = PresetLanguages.swift; sourceTree = "<group>"; };
-<<<<<<< HEAD
 		02CD9973265C65C200213AD6 /* EditorFilters.swift */ = {isa = PBXFileReference; lastKnownFileType = sourcecode.swift; name = EditorFilters.swift; path = ../Shared/EditorFilters.swift; sourceTree = "<group>"; };
-=======
-		02CFEEC626321BBE002BFE83 /* vi */ = {isa = PBXFileReference; lastKnownFileType = text.plist.strings; name = vi; path = vi.lproj/InfoPlist.strings; sourceTree = "<group>"; };
-		02CFEEC726321BBE002BFE83 /* vi */ = {isa = PBXFileReference; lastKnownFileType = text.plist.strings; name = vi; path = vi.lproj/Height.strings; sourceTree = "<group>"; };
-		02CFEEC826321BBE002BFE83 /* vi */ = {isa = PBXFileReference; lastKnownFileType = text.plist.strings; name = vi; path = vi.lproj/Localizable.strings; sourceTree = "<group>"; };
-		02CFEEC926321BBE002BFE83 /* vi */ = {isa = PBXFileReference; lastKnownFileType = text.plist.strings; name = vi; path = vi.lproj/MainStoryboard.strings; sourceTree = "<group>"; };
-		02CFEECA26321BBE002BFE83 /* vi */ = {isa = PBXFileReference; lastKnownFileType = text.plist.strings; name = vi; path = vi.lproj/POI.strings; sourceTree = "<group>"; };
-		02CFEECB26321BBE002BFE83 /* vi */ = {isa = PBXFileReference; lastKnownFileType = text.plist.strings; name = vi; path = vi.lproj/Settings.strings; sourceTree = "<group>"; };
-		02CFEECC26321BBE002BFE83 /* vi */ = {isa = PBXFileReference; lastKnownFileType = text.plist.strings; name = vi; path = vi.lproj/Display.strings; sourceTree = "<group>"; };
-		02CFEECD26321BBE002BFE83 /* vi */ = {isa = PBXFileReference; lastKnownFileType = text.plist.strings; name = vi; path = vi.lproj/Changeset.strings; sourceTree = "<group>"; };
->>>>>>> 3483b03f
 		02D5B5F2248F154D00FEE448 /* Colors.swift */ = {isa = PBXFileReference; lastKnownFileType = sourcecode.swift; name = Colors.swift; path = ../Shared/Colors.swift; sourceTree = "<group>"; };
 		02D75AD126790A97008DAA53 /* vi */ = {isa = PBXFileReference; lastKnownFileType = text.plist.strings; name = vi; path = vi.lproj/InfoPlist.strings; sourceTree = "<group>"; };
 		02D75AD226790A97008DAA53 /* vi */ = {isa = PBXFileReference; lastKnownFileType = text.plist.strings; name = vi; path = vi.lproj/Localizable.strings; sourceTree = "<group>"; };
@@ -761,7 +660,6 @@
 				ED56E5EA26028B5F000B368C /* GpxViewController.swift */,
 				02BC04E924C6767100BFA5EF /* Height */,
 				027EDC5D206F3EED00D349D6 /* KissXML */,
-<<<<<<< HEAD
 				EDB2C3A02609E29F00C08293 /* LanguageTableViewController.swift */,
 				EDB2C3A52609E6E100C08293 /* LoginViewController.swift */,
 				C3D096DA263EB73E00E3B129 /* main.swift */,
@@ -777,35 +675,6 @@
 				ED964A002601D6A900EC0A60 /* POIFeaturePresetsViewController.swift */,
 				ED9649F82601D58900EC0A60 /* POIPresetValuePickerController.swift */,
 				ED9649F02601CEC800EC0A60 /* POITabBarController.swift */,
-=======
-				02B69D0E1BF5A66B002605A3 /* LanguageTableViewController.h */,
-				02B69D0F1BF5A66B002605A3 /* LanguageTableViewController.m */,
-				029043A11682797A00BE3480 /* LoginViewController.h */,
-				029043A21682797A00BE3480 /* LoginViewController.m */,
-				02ACBA5116713CCB00BB4414 /* MainViewController.h */,
-				02ACBA5216713CCB00BB4414 /* MainViewController.m */,
-				02BED98C168BF87100357B94 /* NearbyMappersViewController.h */,
-				02BED98D168BF87200357B94 /* NearbyMappersViewController.m */,
-				02F8F4321696004B002A0820 /* NominatimViewController.h */,
-				02F8F4331696004B002A0820 /* NominatimViewController.m */,
-				02695B8B1A08C1DB0028D95E /* NotesTableViewController.h */,
-				02695B8C1A08C1DB0028D95E /* NotesTableViewController.m */,
-				02BED99D168D102600357B94 /* OfflineViewController.h */,
-				02BED99E168D102600357B94 /* OfflineViewController.m */,
-				029343BD263245B800483862 /* OpeningHours */,
-				02A077D0167A77A400686261 /* POIAllTagsViewController.h */,
-				02A077D1167A77A400686261 /* POIAllTagsViewController.m */,
-				023D1721168A36B00011FABC /* POIAttributesViewController.h */,
-				023D1722168A36B10011FABC /* POIAttributesViewController.m */,
-				0223DB511675D53200D6F825 /* POIFeaturePickerViewController.h */,
-				0223DB521675D53200D6F825 /* POIFeaturePickerViewController.m */,
-				0223DB5516765C9000D6F825 /* POIFeaturePresetsViewController.h */,
-				0223DB5616765C9000D6F825 /* POIFeaturePresetsViewController.m */,
-				0205460416766808004A2A23 /* POIPresetValuePickerController.h */,
-				0205460516766808004A2A23 /* POIPresetValuePickerController.m */,
-				022A2A52167B8F1C00D7A5AC /* POITabBarController.h */,
-				022A2A53167B8F1C00D7A5AC /* POITabBarController.m */,
->>>>>>> 3483b03f
 				028F504619BA2F460093C423 /* presets */,
 				ED9649E52601CE3100EC0A60 /* RotatingNavigationController.swift */,
 				ED9649DA2601CB7A00EC0A60 /* SettingsViewController.swift */,
@@ -1144,19 +1013,11 @@
 				pl,
 				"zh-Hans",
 				"zh-Hant",
-<<<<<<< HEAD
 				id,
 				it,
 				nl,
 				si,
 				vi,
-=======
-				ain,
-				it,
-				si,
-				vi,
-				nl,
->>>>>>> 3483b03f
 			);
 			mainGroup = 02ACBA2416713CCB00BB4414;
 			productRefGroup = 02ACBA3016713CCB00BB4414 /* Products */;
@@ -1233,7 +1094,6 @@
 				C3D096B6263DF82F00E3B129 /* RulerView.swift in Sources */,
 				C341E15A2639DF210022E983 /* NotesTableViewController.swift in Sources */,
 				027EDC71206F3EED00D349D6 /* DDXMLElementAdditions.m in Sources */,
-<<<<<<< HEAD
 				C3D096AE263D4BFB00E3B129 /* UploadViewController.swift in Sources */,
 				0288169E265895FA00C30EA2 /* OsmMapData+Edit.swift in Sources */,
 				C365A569263FCC9C007DEC94 /* TapAndDragGesture.swift in Sources */,
@@ -1244,13 +1104,6 @@
 				ED9649E62601CE3100EC0A60 /* RotatingNavigationController.swift in Sources */,
 				C3D096B3263D618E00E3B129 /* HeightViewController.swift in Sources */,
 				02E049BB2651BAB90028B57F /* UndoManager.swift in Sources */,
-=======
-				02BF745420793F0A0028ED6A /* TurnRestrictController.m in Sources */,
-				02ACBCF816713F2B00BB4414 /* QuadMap.m in Sources */,
-				029343C32632460800483862 /* OpeningHoursRecognizerView.swift in Sources */,
-				6453776A23D38FA200656A1C /* OsmNode.m in Sources */,
-				02ACBCFA16713F2B00BB4414 /* SpeechBalloonLayer.m in Sources */,
->>>>>>> 3483b03f
 				028C51E625CB7A23004A88F7 /* TristateButton.swift in Sources */,
 				C3D096DC263EB7DE00E3B129 /* MyApplication.swift in Sources */,
 				021FADEF25884BB900F6E1C0 /* OsmTags.swift in Sources */,
@@ -1273,7 +1126,6 @@
 				0286EAA52656F15A007CFEE9 /* EditorMapLayer.swift in Sources */,
 				0282C4C7265F32E800F2D282 /* Sqlite3.swift in Sources */,
 				6442666922540EDF00C0D545 /* Observable.swift in Sources */,
-<<<<<<< HEAD
 				0203473D26695B2A000A7C3D /* EditorMapLayer+Edit.swift in Sources */,
 				02A123EA264C8BA3005638C1 /* AerialList.swift in Sources */,
 				C3D096AC263D48F700E3B129 /* AppDelegate.swift in Sources */,
@@ -1283,22 +1135,6 @@
 				ED9649C12601C33E00EC0A60 /* AdvancedSettingsViewController.swift in Sources */,
 				C3D0969C263CBC1100E3B129 /* POIFeaturePickerViewController.swift in Sources */,
 				02CD9974265C65C200213AD6 /* EditorFilters.swift in Sources */,
-=======
-				0223DB5716765C9000D6F825 /* POIFeaturePresetsViewController.m in Sources */,
-				0205460616766808004A2A23 /* POIPresetValuePickerController.m in Sources */,
-				021B30C81973AA4400B36EFF /* OsmMapData+Edit.m in Sources */,
-				02C4255316796B5800761C54 /* SpeechBalloonView.m in Sources */,
-				021D4E4B194E0BCB002154B3 /* FpsLabel.m in Sources */,
-				64305F7223E7224E00232BB9 /* LocationURLParser.m in Sources */,
-				02A077D2167A77A400686261 /* POIAllTagsViewController.m in Sources */,
-				024C323D1DEEA97100AD62AB /* AdvancedSettingsViewController.m in Sources */,
-				022A2A54167B8F1C00D7A5AC /* POITabBarController.m in Sources */,
-				022A2A6E167D969700D7A5AC /* ClearCacheViewController.m in Sources */,
-				0296873F167E30C700B8FF2C /* PushPinView.m in Sources */,
-				02F373F916822C2C004614D4 /* UploadViewController.m in Sources */,
-				029343C52632460800483862 /* HoursRecognizer.swift in Sources */,
-				02695B8D1A08C1DB0028D95E /* NotesTableViewController.m in Sources */,
->>>>>>> 3483b03f
 				647F46D12253F08200CEC482 /* HeadingProvider.swift in Sources */,
 				02EA1C6B26631D0D00A0F827 /* VectorMath.swift in Sources */,
 				021FADE22588474300F6E1C0 /* PresetCategory.swift in Sources */,
@@ -1418,17 +1254,10 @@
 				02F0D9CF2565FD9800C7A3AD /* pl */,
 				02F0D9D72565FDBE00C7A3AD /* zh-Hans */,
 				025AC50A2598002F00F924DC /* zh-Hant */,
-<<<<<<< HEAD
 				02D7DF8726790A80003EE233 /* id */,
 				02F8DE9326790A830022460C /* it */,
 				025D68A826790A8C007079B8 /* nl */,
 				02D75AD726790A97008DAA53 /* vi */,
-=======
-				0229298126321B7E0000CEF0 /* ain */,
-				027F332726321B8F00872143 /* it */,
-				02CFEECB26321BBE002BFE83 /* vi */,
-				02153B092643723000A3ED79 /* nl */,
->>>>>>> 3483b03f
 			);
 			name = Settings.storyboard;
 			sourceTree = "<group>";
@@ -1448,15 +1277,9 @@
 				02F0D9CE2565FD9800C7A3AD /* pl */,
 				02F0D9D62565FDBE00C7A3AD /* zh-Hans */,
 				02EC2EA325902E8D00B7B4B9 /* zh-Hant */,
-<<<<<<< HEAD
 				02D7DF8626790A80003EE233 /* id */,
 				02F8DE9226790A830022460C /* it */,
 				02D75AD626790A97008DAA53 /* vi */,
-=======
-				0229298026321B7E0000CEF0 /* ain */,
-				027F332626321B8F00872143 /* it */,
-				02CFEECA26321BBE002BFE83 /* vi */,
->>>>>>> 3483b03f
 			);
 			name = POI.storyboard;
 			sourceTree = "<group>";
@@ -1476,15 +1299,9 @@
 				02F0D9D32565FDBE00C7A3AD /* zh-Hans */,
 				02A41837256A2026005BF1AB /* hr */,
 				02128F7B2575D925003D2551 /* zh-Hant */,
-<<<<<<< HEAD
 				02D7DF8326790A80003EE233 /* id */,
 				02F8DE8F26790A830022460C /* it */,
 				02D75AD326790A97008DAA53 /* vi */,
-=======
-				0229297D26321B7E0000CEF0 /* ain */,
-				027F332326321B8F00872143 /* it */,
-				02CFEEC726321BBE002BFE83 /* vi */,
->>>>>>> 3483b03f
 			);
 			name = Height.storyboard;
 			sourceTree = "<group>";
@@ -1504,19 +1321,11 @@
 				02F0D9D92565FDBE00C7A3AD /* zh-Hans */,
 				02A41838256A2026005BF1AB /* hr */,
 				02231F8925C4CB38000E7C07 /* zh-Hant */,
-<<<<<<< HEAD
 				02D7DF8826790A80003EE233 /* id */,
 				02F8DE9426790A830022460C /* it */,
 				025D68A926790A8C007079B8 /* nl */,
 				02B4BBEF26790A9400B7158D /* si */,
 				02D75AD826790A97008DAA53 /* vi */,
-=======
-				0229298326321B7E0000CEF0 /* ain */,
-				027F332926321B8F00872143 /* it */,
-				02C0249E26321BBA006AB031 /* si */,
-				02CFEECD26321BBE002BFE83 /* vi */,
-				02153B0A2643723000A3ED79 /* nl */,
->>>>>>> 3483b03f
 			);
 			name = Changeset.storyboard;
 			sourceTree = "<group>";
@@ -1536,15 +1345,9 @@
 				02F0D9D02565FD9800C7A3AD /* pl */,
 				02F0D9D82565FDBE00C7A3AD /* zh-Hans */,
 				02128F7C2575D925003D2551 /* zh-Hant */,
-<<<<<<< HEAD
 				02D7DF8426790A80003EE233 /* id */,
 				02F8DE9026790A830022460C /* it */,
 				02D75AD426790A97008DAA53 /* vi */,
-=======
-				0229298226321B7E0000CEF0 /* ain */,
-				027F332826321B8F00872143 /* it */,
-				02CFEECC26321BBE002BFE83 /* vi */,
->>>>>>> 3483b03f
 			);
 			name = Display.storyboard;
 			sourceTree = "<group>";
@@ -1563,17 +1366,10 @@
 				02F0D9CA2565FD9800C7A3AD /* pl */,
 				02F0D9D22565FDBE00C7A3AD /* zh-Hans */,
 				02248A032568C3E2004272B2 /* zh-Hant */,
-<<<<<<< HEAD
 				02D7DF8126790A80003EE233 /* id */,
 				02F8DE8D26790A830022460C /* it */,
 				025D68A626790A8C007079B8 /* nl */,
 				02D75AD126790A97008DAA53 /* vi */,
-=======
-				0229297C26321B7E0000CEF0 /* ain */,
-				027F332226321B8F00872143 /* it */,
-				02CFEEC626321BBE002BFE83 /* vi */,
-				02153B072643723000A3ED79 /* nl */,
->>>>>>> 3483b03f
 			);
 			name = InfoPlist.strings;
 			sourceTree = "<group>";
@@ -1593,15 +1389,9 @@
 				02F0D9CD2565FD9800C7A3AD /* pl */,
 				02F0D9D52565FDBE00C7A3AD /* zh-Hans */,
 				02EC2EA225902E8D00B7B4B9 /* zh-Hant */,
-<<<<<<< HEAD
 				02D7DF8526790A80003EE233 /* id */,
 				02F8DE9126790A830022460C /* it */,
 				02D75AD526790A97008DAA53 /* vi */,
-=======
-				0229297F26321B7E0000CEF0 /* ain */,
-				027F332526321B8F00872143 /* it */,
-				02CFEEC926321BBE002BFE83 /* vi */,
->>>>>>> 3483b03f
 			);
 			name = MainStoryboard.storyboard;
 			sourceTree = "<group>";
@@ -1620,19 +1410,11 @@
 				02F0D9CC2565FD9800C7A3AD /* pl */,
 				02F0D9D42565FDBE00C7A3AD /* zh-Hans */,
 				02248A042568C3E2004272B2 /* zh-Hant */,
-<<<<<<< HEAD
 				02D7DF8226790A80003EE233 /* id */,
 				02F8DE8E26790A830022460C /* it */,
 				025D68A726790A8C007079B8 /* nl */,
 				02B4BBEE26790A9400B7158D /* si */,
 				02D75AD226790A97008DAA53 /* vi */,
-=======
-				0229297E26321B7E0000CEF0 /* ain */,
-				027F332426321B8F00872143 /* it */,
-				02C0249D26321BBA006AB031 /* si */,
-				02CFEEC826321BBE002BFE83 /* vi */,
-				02153B082643723000A3ED79 /* nl */,
->>>>>>> 3483b03f
 			);
 			name = Localizable.strings;
 			sourceTree = "<group>";
@@ -1778,12 +1560,8 @@
 				IPHONEOS_DEPLOYMENT_TARGET = 10.2;
 				"IPHONEOS_DEPLOYMENT_TARGET[sdk=macosx*]" = 14.5;
 				LD_RUNPATH_SEARCH_PATHS = "$(inherited) @executable_path/Frameworks";
-<<<<<<< HEAD
 				MARKETING_VERSION = 2.1.2;
 				"OTHER_SWIFT_FLAGS[arch=*]" = "-DDEBUG ";
-=======
-				MARKETING_VERSION = 2.2.0;
->>>>>>> 3483b03f
 				PRODUCT_BUNDLE_IDENTIFIER = com.bryceco.GoMap;
 				PRODUCT_NAME = "Go Map!!";
 				PROVISIONING_PROFILE = "";
