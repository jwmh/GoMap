<?xml version="1.0" encoding="UTF-8"?>
<Scheme
   LastUpgradeVersion = "1130"
   version = "1.3">
   <BuildAction
      parallelizeBuildables = "YES"
      buildImplicitDependencies = "YES">
   </BuildAction>
   <TestAction
      buildConfiguration = "Debug"
      selectedDebuggerIdentifier = "Xcode.DebuggerFoundation.Debugger.LLDB"
      selectedLauncherIdentifier = "Xcode.DebuggerFoundation.Launcher.LLDB"
      shouldUseLaunchSchemeArgsEnv = "YES">
      <Testables>
         <TestableReference
            skipped = "NO">
            <BuildableReference
               BuildableIdentifier = "primary"
               BlueprintIdentifier = "64348CE9225E7CD900ADE7FB"
               BuildableName = "GoMapTests.xctest"
               BlueprintName = "GoMapTests"
               ReferencedContainer = "container:Go Map!!.xcodeproj">
            </BuildableReference>
         </TestableReference>
      </Testables>
   </TestAction>
   <LaunchAction
      buildConfiguration = "Debug"
      selectedDebuggerIdentifier = "Xcode.DebuggerFoundation.Debugger.LLDB"
      selectedLauncherIdentifier = "Xcode.DebuggerFoundation.Launcher.LLDB"
      launchStyle = "0"
      useCustomWorkingDirectory = "NO"
      ignoresPersistentStateOnLaunch = "NO"
      debugDocumentVersioning = "YES"
      debugServiceExtension = "internal"
      allowLocationSimulation = "YES">
<<<<<<< HEAD
      <BuildableProductRunnable
         runnableDebuggingMode = "0">
         <BuildableReference
            BuildableIdentifier = "primary"
            BlueprintIdentifier = "02ACBA2E16713CCB00BB4414"
            BuildableName = "Go Map!!.app"
            BlueprintName = "Go Map!!"
            ReferencedContainer = "container:Go Map!!.xcodeproj">
         </BuildableReference>
      </BuildableProductRunnable>
=======
>>>>>>> 0fbfcfcf
   </LaunchAction>
   <ProfileAction
      buildConfiguration = "Release"
      shouldUseLaunchSchemeArgsEnv = "YES"
      savedToolIdentifier = ""
      useCustomWorkingDirectory = "NO"
      debugDocumentVersioning = "YES">
      <MacroExpansion>
         <BuildableReference
            BuildableIdentifier = "primary"
            BlueprintIdentifier = "02ACBA2E16713CCB00BB4414"
            BuildableName = "Go Map!!.app"
            BlueprintName = "Go Map!!"
            ReferencedContainer = "container:Go Map!!.xcodeproj">
         </BuildableReference>
      </MacroExpansion>
   </ProfileAction>
   <AnalyzeAction
      buildConfiguration = "Debug">
   </AnalyzeAction>
   <ArchiveAction
      buildConfiguration = "Release"
      revealArchiveInOrganizer = "YES">
   </ArchiveAction>
</Scheme><|MERGE_RESOLUTION|>--- conflicted
+++ resolved
@@ -34,19 +34,6 @@
       debugDocumentVersioning = "YES"
       debugServiceExtension = "internal"
       allowLocationSimulation = "YES">
-<<<<<<< HEAD
-      <BuildableProductRunnable
-         runnableDebuggingMode = "0">
-         <BuildableReference
-            BuildableIdentifier = "primary"
-            BlueprintIdentifier = "02ACBA2E16713CCB00BB4414"
-            BuildableName = "Go Map!!.app"
-            BlueprintName = "Go Map!!"
-            ReferencedContainer = "container:Go Map!!.xcodeproj">
-         </BuildableReference>
-      </BuildableProductRunnable>
-=======
->>>>>>> 0fbfcfcf
    </LaunchAction>
    <ProfileAction
       buildConfiguration = "Release"
