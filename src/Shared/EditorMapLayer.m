--- conflicted
+++ resolved
@@ -1598,32 +1598,19 @@
     if ( icon ) {
         /// White box as the background
         CALayer *backgroundLayer = [CALayer new];
-<<<<<<< HEAD
-        backgroundLayer.bounds            = CGRectMake(0, 0, MinIconSizeInPixels, MinIconSizeInPixels);
-        backgroundLayer.backgroundColor     = [UIColor colorWithWhite:1.0 alpha:0.75].CGColor;
-        backgroundLayer.cornerRadius        = MinIconSizeInPixels / 2;
-        backgroundLayer.masksToBounds     = YES;
-        backgroundLayer.anchorPoint = CGPointZero;
+        backgroundLayer.bounds          = CGRectMake(0, 0, MinIconSizeInPixels, MinIconSizeInPixels);
+        backgroundLayer.backgroundColor	= [UIColor colorWithWhite:1.0 alpha:0.75].CGColor;
+        backgroundLayer.cornerRadius    = MinIconSizeInPixels / 2;
+        backgroundLayer.masksToBounds   = YES;
+        backgroundLayer.anchorPoint 	= CGPointZero;
         backgroundLayer.borderColor = UIColor.darkGrayColor.CGColor;
         backgroundLayer.borderWidth = 0.5;
         
         /// The actual icon image serves as a `mask` for the icon's color layer, allowing for "tinting" of the icons.
         CALayer *iconMaskLayer = [CALayer new];
         CGFloat padding = 4;
-        iconMaskLayer.frame            = CGRectMake(padding, padding, MinIconSizeInPixels - padding * 2, MinIconSizeInPixels - padding * 2);
-        iconMaskLayer.contents            = (id)icon.CGImage;
-=======
-        backgroundLayer.bounds          = CGRectMake(0, 0, MinIconSizeInPixels, MinIconSizeInPixels);
-        backgroundLayer.backgroundColor	= [UIColor colorWithWhite:1.0 alpha:0.75].CGColor;
-        backgroundLayer.cornerRadius    = 5;
-        backgroundLayer.masksToBounds   = YES;
-        backgroundLayer.anchorPoint 	= CGPointZero;
-        
-        /// The actual icon image serves as a `mask` for the icon's color layer, allowing for "tinting" of the icons.
-        CALayer *iconMaskLayer = [CALayer new];
-        iconMaskLayer.frame            	= CGRectMake(0, 0, MinIconSizeInPixels, MinIconSizeInPixels);
+        iconMaskLayer.frame            	= CGRectMake(padding, padding, MinIconSizeInPixels - padding * 2, MinIconSizeInPixels - padding * 2);
         iconMaskLayer.contents        	= (id)icon.CGImage;
->>>>>>> 26d07214
         
         CALayer *iconLayer = [CALayer new];
         iconLayer.bounds            = CGRectMake(0, 0, MinIconSizeInPixels, MinIconSizeInPixels);
