//
//  OsmMapLayer.m
//  OpenStreetMap
//
//  Created by Bryce Cogswell on 10/5/12.
//  Copyright (c) 2012 Bryce Cogswell. All rights reserved.
//

#import "NSMutableArray+PartialSort.h"

#import "iosapi.h"
#import "AppDelegate.h"
#import "BingMapsGeometry.h"
#import "Buildings3DView.h"
#import "CommonPresetList.h"
#import "DLog.h"
#import "EditorMapLayer.h"
#if TARGET_OS_IPHONE
#import "FilterObjectsViewController.h"
#import "MapViewController.h"
#endif
#import "MapView.h"
#import "OsmMapData.h"
#import "OsmMapData+Edit.h"
#import "OsmMember.h"
#import "PathUtil.h"
#import "QuadMap.h"
#import "SpeechBalloonLayer.h"
#import "RenderInfo.h"
#import "VectorMath.h"
#import "Go_Map__-Swift.h"
#import "GeekbenchScoreProvider.h"

#define FADE_INOUT			0
#define SINGLE_SIDED_WALLS	1

const double PATH_SCALING = (256*256.0);		// scale up sizes in paths so Core Animation doesn't round them off


#define DEFAULT_LINECAP		kCALineCapSquare
#define DEFAULT_LINEJOIN	kCALineJoinMiter

static const CGFloat Pixels_Per_Character = 8.0;


@interface LayerProperties : NSObject
{
@public
	OSMPoint		position;
	double			lineWidth;
	NSArray		*	lineDashes;
	CATransform3D	transform;
	BOOL			is3D;
}
@end
@implementation LayerProperties
-(instancetype)init
{
	self = [super init];
	if ( self ) {
		transform = CATransform3DIdentity;
	}
	return self;
}
@end

@interface EditorMapLayer ()

@property (nonatomic) id<GeekbenchScoreProviding> geekbenchScoreProvider;

@end

@implementation EditorMapLayer

@synthesize mapView				= _mapView;
@synthesize whiteText			= _whiteText;
@synthesize selectedNode		= _selectedNode;
@synthesize selectedWay			= _selectedWay;
@synthesize selectedRelation	= _selectedRelation;
@synthesize mapData				= _mapData;


static const CGFloat NodeHighlightRadius = 6.0;

-(id)initWithMapView:(MapView *)mapView
{
	self = [super init];
	if ( self ) {
		_mapView = mapView;
        _geekbenchScoreProvider = [[GeekbenchScoreProvider alloc] init];

		AppDelegate * appDelegate = [AppDelegate getAppDelegate];

		self.whiteText = YES;

		_fadingOutSet = [NSMutableSet new];

		// observe changes to geometry
		[_mapView addObserver:self forKeyPath:@"screenFromMapTransform" options:0 context:NULL];

		[OsmMapData setEditorMapLayerForArchive:self];
		
		NSUserDefaults * defaults = [NSUserDefaults standardUserDefaults];
		[defaults registerDefaults:@{
			@"editor.enableObjectFilters" : @NO,
			@"editor.showLevel" : @NO,
			@"editor.showLevelRange" : @"",
			@"editor.showPoints" : @YES,
			@"editor.showTrafficRoads" : @YES,
			@"editor.showServiceRoads" : @YES,
			@"editor.showPaths" : @YES,
			@"editor.showBuildings" : @YES,
			@"editor.showLanduse" : @YES,
			@"editor.showBoundaries" : @YES,
			@"editor.showWater" : @YES,
			@"editor.showRail" : @YES,
			@"editor.showPower" : @YES,
			@"editor.showPastFuture" : @YES,
			@"editor.showOthers" : @YES,
		   }];
		
		
		_enableObjectFilters	= [defaults boolForKey:@"editor.enableObjectFilters"];
		_showLevel				= [defaults boolForKey:@"editor.showLevel"];
		_showLevelRange 		= [defaults objectForKey:@"editor.showLevelRange"];
		_showPoints				= [defaults boolForKey:@"editor.showPoints"];
		_showTrafficRoads		= [defaults boolForKey:@"editor.showTrafficRoads"];
		_showServiceRoads		= [defaults boolForKey:@"editor.showServiceRoads"];
		_showPaths 				= [defaults boolForKey:@"editor.showPaths"];
		_showBuildings 			= [defaults boolForKey:@"editor.showBuildings"];
		_showLanduse 			= [defaults boolForKey:@"editor.showLanduse"];
		_showBoundaries 		= [defaults boolForKey:@"editor.showBoundaries"];
		_showWater 				= [defaults boolForKey:@"editor.showWater"];
		_showRail 				= [defaults boolForKey:@"editor.showRail"];
		_showPower 				= [defaults boolForKey:@"editor.showPower"];
		_showPastFuture 		= [defaults boolForKey:@"editor.showPastFuture"];
		_showOthers 			= [defaults boolForKey:@"editor.showOthers"];

		CFTimeInterval t = CACurrentMediaTime();
		_mapData = [[OsmMapData alloc] initWithCachedData];
		t = CACurrentMediaTime() - t;
#if TARGET_OS_IPHONE
		if ( _mapData && mapView.enableAutomaticCacheManagement ) {
			[_mapData discardStaleData];
		} else if ( _mapData && t > 5.0 ) {
			// need to pause before posting the alert because the view controller isn't ready here yet
			dispatch_async(dispatch_get_main_queue(), ^{
				NSString * text = NSLocalizedString(@"Your OSM data cache is getting large, which may lead to slow startup and shutdown times.\n\nYou may want to clear the cache (under Display settings) to improve performance.",nil);
				UIAlertController * alertView = [UIAlertController alertControllerWithTitle:NSLocalizedString(@"Cache size warning",nil) message:text preferredStyle:UIAlertControllerStyleAlert];
				[alertView addAction:[UIAlertAction actionWithTitle:NSLocalizedString(@"OK",nil) style:UIAlertActionStyleCancel handler:nil]];
				[self.mapView.viewController presentViewController:alertView animated:YES completion:nil];
			});
		}
#endif
		if ( _mapData == nil ) {
			_mapData = [OsmMapData new];
			[_mapData purgeHard];	// force database to get reset
		}

		_mapData.credentialsUserName = appDelegate.userName;
		_mapData.credentialsPassword = appDelegate.userPassword;

		__weak EditorMapLayer * weakSelf = self;
		_mapData.undoContextForComment = ^NSDictionary *(NSString * comment) {
			EditorMapLayer * strongSelf = weakSelf;
			if ( strongSelf == nil )
				return nil;
			OSMTransform trans = [strongSelf.mapView screenFromMapTransform];
			NSData * location = [NSData dataWithBytes:&trans length:sizeof trans];
			NSMutableDictionary * dict = [NSMutableDictionary new];
			dict[ @"comment" ] = comment;
			dict[ @"location" ] = location;
			CGPoint pushpin = strongSelf.mapView.pushpinPosition;
			if ( !isnan(pushpin.x) )
				dict[ @"pushpin" ] = NSStringFromCGPoint(strongSelf.mapView.pushpinPosition);
			if ( strongSelf.selectedRelation )
				dict[ @"selectedRelation" ] = strongSelf.selectedRelation;
			if ( strongSelf.selectedWay )
				dict[ @"selectedWay" ] = strongSelf.selectedWay;
			if ( strongSelf.selectedNode )
				dict[ @"selectedNode" ] = strongSelf.selectedNode;
			return dict;
		};

		_baseLayer = [CATransformLayer new];
		[self addSublayer:_baseLayer];

		self.actions = @{
						  @"onOrderIn"	: [NSNull null],
						  @"onOrderOut" : [NSNull null],
						  @"hidden"		: [NSNull null],
						  @"sublayers"	: [NSNull null],
						  @"contents"	: [NSNull null],
						  @"bounds"		: [NSNull null],
						  @"position"	: [NSNull null],
						  @"transform"	: [NSNull null],
						  @"lineWidth"	: [NSNull null],
		};
		_baseLayer.actions = self.actions;
#if TARGET_OS_IPHONE
		[[NSNotificationCenter defaultCenter] addObserver:self selector:@selector(fontSizeDidChange:) name:UIContentSizeCategoryDidChangeNotification object:nil];
#endif
	}
	return self;
}

-(void)dealloc
{
	[[NSNotificationCenter defaultCenter] removeObserver:self];
}

- (void)observeValueForKeyPath:(NSString *)keyPath ofObject:(id)object change:(NSDictionary *)change context:(void *)context
{
	if ( object == _mapView && [keyPath isEqualToString:@"screenFromMapTransform"] )  {
		[self updateMapLocation];
	} else {
		[super observeValueForKeyPath:keyPath ofObject:object change:change context:context];
	}
}

-(void)fontSizeDidChange:(NSNotification *)notification
{
	[self resetDisplayLayers];
}

-(void)setBounds:(CGRect)bounds
{
	[super setBounds:bounds];
	_baseLayer.frame = bounds;
	[self updateMapLocation];
}

- (void)save
{
	[_mapData save];
}

-(void)setEnableObjectFilters:(BOOL)enableObjectFilters
{
	if ( enableObjectFilters != _enableObjectFilters ) {
		_enableObjectFilters = enableObjectFilters;
		[[NSUserDefaults standardUserDefaults] setBool:_enableObjectFilters forKey:@"editor.enableObjectFilters"];
	}
}

-(void)setShowLevelRange:(NSString *)showLevelRange
{
	if ( [showLevelRange isEqualToString:_showLevelRange] )
		return;
	_showLevelRange = [showLevelRange copy];
	[[NSUserDefaults standardUserDefaults] setObject:_showLevelRange forKey:@"editor.showLevelRange"];
	[_mapData clearCachedProperties];
}

#define SET_FILTER(name)\
-(void)setShow##name:(BOOL)on {\
if ( on != _show##name ) { _show##name = on;\
[[NSUserDefaults standardUserDefaults] setBool:_show##name forKey:@"editor.show"#name];[_mapData clearCachedProperties];\
}}
SET_FILTER(Level)
SET_FILTER(Points)
SET_FILTER(TrafficRoads)
SET_FILTER(ServiceRoads)
SET_FILTER(Paths)
SET_FILTER(Buildings)
SET_FILTER(Landuse)
SET_FILTER(Boundaries)
SET_FILTER(Water)
SET_FILTER(Rail)
SET_FILTER(Power)
SET_FILTER(PastFuture)
SET_FILTER(Others)
#undef SET_FILTER


#pragma mark Map data

const double MinIconSizeInPixels = 24;
const double MinIconSizeInMeters = 2.0;

- (void)updateIconSize
{
	double metersPerPixel = [_mapView metersPerPixel];
	if ( MinIconSizeInPixels * metersPerPixel < MinIconSizeInMeters ) {
		_iconSize.width  = round(MinIconSizeInMeters / metersPerPixel);
		_iconSize.height = round(MinIconSizeInMeters / metersPerPixel);
	} else {
		_iconSize.width	 = MinIconSizeInPixels;
		_iconSize.height = MinIconSizeInPixels;
	}

#if 1
	_highwayScale = 2.0;
#else
	const double laneWidth = 1.0; // meters per lane
	double scale = laneWidth / metersPerPixel;
	if ( scale < 1 )
		scale = 1;
	_highwayScale = scale;
#endif
}


- (void)purgeCachedDataHard:(BOOL)hard
{
	self.selectedNode	= nil;
	self.selectedWay	= nil;
	if ( hard ) {
		[_mapData purgeHard];
	} else {
		[_mapData purgeSoft];
	}

	[self setNeedsLayout];
	[self updateMapLocation];
}


- (void)updateMapLocation
{
	if ( self.hidden )
		return;

	OSMRect box = [_mapView screenLongitudeLatitude];
	if ( box.size.height <= 0 || box.size.width <= 0 )
		return;

	[self updateIconSize];

	[_mapData updateWithBox:box mapView:_mapView completion:^(BOOL partial,NSError * error) {
		if ( error ) {
			dispatch_async(dispatch_get_main_queue(), ^{
				// present error asynchrounously so we don't interrupt the current UI action
				if ( !self.hidden ) {	// if we've been hidden don't bother displaying errors
					[_mapView presentError:error flash:YES];
				}
			});
		} else {
			[self setNeedsLayout];
		}
	}];

	[self setNeedsLayout];
}

-(void)didReceiveMemoryWarning
{
	[self purgeCachedDataHard:NO];
	[self save];
}



#pragma mark Draw Ocean

static void AppendNodes( NSMutableArray * list, OsmWay * way, BOOL addToBack, BOOL reverseNodes )
{
	NSEnumerator * nodes = reverseNodes ? [way.nodes reverseObjectEnumerator] : [way.nodes objectEnumerator];
	if ( addToBack ) {
		// insert at back of list
		BOOL first = YES;
		for ( OsmNode * node in nodes ) {
			if ( first )
				first = NO;
			else
				[list addObject:node];
		}
	} else {
		// insert at front of list
		NSMutableArray * a = [NSMutableArray arrayWithCapacity:way.nodes.count];
		for ( OsmNode * node in nodes ) {
			[a addObject:node];
		}
		[a removeLastObject];
		NSIndexSet * loc = [NSIndexSet indexSetWithIndexesInRange:NSMakeRange(0,a.count)];
		[list insertObjects:a atIndexes:loc];
	}
}

static inline BOOL IsPointInRect( OSMPoint pt, OSMRect rect )
{
	double delta = 0.0001;
	if ( pt.x < rect.origin.x - delta )
		return NO;
	if ( pt.x > rect.origin.x+rect.size.width + delta )
		return NO;
	if ( pt.y < rect.origin.y - delta )
		return NO;
	if ( pt.y > rect.origin.y+rect.size.height + delta )
		return NO;
	return YES;
}

typedef enum _SIDE { SIDE_LEFT, SIDE_TOP, SIDE_RIGHT, SIDE_BOTTOM } SIDE;
static SIDE WallForPoint( OSMPoint pt, OSMRect rect )
{
	CGFloat delta = 0.01;
	if ( fabs(pt.x - rect.origin.x) < delta )
		return SIDE_LEFT;
	if ( fabs(pt.y - rect.origin.y) < delta )
		return SIDE_TOP;
	if ( fabs( pt.x - rect.origin.x-rect.size.width) < delta )
		return SIDE_RIGHT;
	if ( fabs( pt.y - rect.origin.y-rect.size.height) < delta )
		return SIDE_BOTTOM;
	assert(NO);
	return -1;
}


static BOOL IsClockwisePolygon( NSArray * points )
{
	if ( points[0] != points.lastObject ) {
		DLog(@"bad polygon");
		return NO;
	}
	if ( points.count < 4 ) {	// first and last repeat
		DLog(@"bad polygon");
		return NO;
	}
	double area = 0;
	BOOL first = YES;
	OSMPoint offset;
	OSMPoint previous;
	for ( OSMPointBoxed * value in points )  {
		OSMPoint point = value.point;
		if ( first ) {
			offset = point;
			previous.x = previous.y = 0;
			first = NO;
		} else {
			OSMPoint current = { point.x - offset.x, point.y - offset.y };
			area += previous.x*current.y - previous.y*current.x;
			previous = current;
		}
	}
	area *= 0.5;
	return area >= 0;
}


static BOOL RotateLoop( NSMutableArray * loop, OSMRect viewRect )
{
	if ( loop[0] != loop.lastObject ) {
		DLog(@"bad loop");
		return NO;
	}
	if ( loop.count < 4 ) {
		DLog(@"bad loop");
		return NO;
	}
	[loop removeLastObject];
	NSInteger index = 0;
	for ( OSMPointBoxed * value in loop ) {
		if ( !OSMRectContainsPoint( viewRect, value.point ) )
			break;
		if ( ++index >= loop.count ) {
			index = -1;
			break;
		}
	}
	if ( index > 0 ) {
		NSIndexSet * set = [NSIndexSet indexSetWithIndexesInRange:NSMakeRange(0,index)];
		NSArray * a = [loop objectsAtIndexes:set];
		[loop removeObjectsAtIndexes:set];
		[loop addObjectsFromArray:a];
	}
	[loop addObject:loop[0]];
	return index >= 0;
}

static inline void Sort4( double p[] )
{
	if ( p[0] > p[1] ) { double t = p[1]; p[1] = p[0]; p[0] = t; }
	if ( p[2] > p[3] ) { double t = p[3]; p[3] = p[2]; p[2] = t; }
	if ( p[0] > p[2] ) { double t = p[2]; p[2] = p[0]; p[0] = t; }
	if ( p[1] > p[3] ) { double t = p[3]; p[3] = p[1]; p[1] = t; }
	if ( p[1] > p[2] ) { double t = p[2]; p[2] = p[1]; p[1] = t; }
}
static inline void Sort3( double p[] )
{
	if ( p[0] > p[1] ) { double t = p[1]; p[1] = p[0]; p[0] = t; }
	if ( p[0] > p[2] ) { double t = p[2]; p[2] = p[0]; p[0] = t; }
	if ( p[1] > p[2] ) { double t = p[2]; p[2] = p[1]; p[1] = t; }
}
static inline void Sort2( double p[] )
{
	if ( p[0] > p[1] ) { double t = p[1]; p[1] = p[0]; p[0] = t; }
}

static NSInteger ClipLineToRect( OSMPoint p1, OSMPoint p2, OSMRect rect, OSMPoint * pts )
{
	if ( isinf(p1.x) || isinf(p2.x) )
		return 0;

	double top		= rect.origin.y;
	double bottom	= rect.origin.y + rect.size.height;
	double left		= rect.origin.x;
	double right	= rect.origin.x + rect.size.width;

	double dx = p2.x - p1.x;
	double dy = p2.y - p1.y;

	// get distances in terms of 0..1
	// we compute crossings for not only the rectangles walls but also the projections of the walls outside the rectangle,
	// so 4 possible interesection points
	double		cross[ 4 ]	= { 0 };
	NSInteger	crossSrc	= 0;
	if ( dx ) {
		CGFloat	vLeft	= (left   - p1.x) / dx;
		CGFloat vRight	= (right  - p1.x) / dx;
		if ( vLeft >= 0 && vLeft <= 1 )
			cross[ crossSrc++ ] = vLeft;
		if ( vRight >= 0 && vRight <= 1 )
			cross[ crossSrc++ ] = vRight;
	}
	if ( dy ) {
		CGFloat vTop	= (top    - p1.y) / dy;
		CGFloat vBottom	= (bottom - p1.y) / dy;
		if ( vTop >= 0 && vTop <= 1 )
			cross[ crossSrc++ ] = vTop;
		if ( vBottom >= 0 && vBottom <= 1 )
			cross[ crossSrc++ ] = vBottom;
	}

	// sort crossings according to distance from p1
	switch ( crossSrc ) {
		case 2: Sort2( cross );	break;
		case 3:	Sort3( cross ); break;
		case 4:	Sort4( cross );	break;
	}

	// get the points that are actually inside the rect (max 2)
	NSInteger crossCnt = 0;
	for ( NSInteger i = 0; i < crossSrc; ++i ) {
		OSMPoint pt = { p1.x + cross[i]*dx, p1.y + cross[i]*dy };
		if ( IsPointInRect( pt, rect ) ) {
			pts[ crossCnt++ ] = pt;
		}
	}

#if DEBUG
	assert( crossCnt <= 2 );
	for ( NSInteger i = 0; i < crossCnt; ++i ) {
		assert( IsPointInRect(pts[i], rect) );
	}
#endif

	return crossCnt;
}

// input is an array of OsmWay
// output is an array of arrays of OsmNode
// take a list of ways and return a new list of ways with contiguous ways joined together.
-(NSMutableArray *)joinConnectedWays:(NSMutableArray *)origList
{
	// connect ways together forming congiguous runs
	NSMutableArray * newList = [NSMutableArray new];
	while ( origList.count ) {
		// find all connected segments
		OsmWay * way = origList.lastObject;
		[origList removeObject:way];

		OsmNode * firstNode = way.nodes[0];
		OsmNode * lastNode = way.nodes.lastObject;
		NSMutableArray * nodeList = [NSMutableArray arrayWithObject:firstNode];
		AppendNodes( nodeList, way, YES, NO );
		while ( nodeList[0] != nodeList.lastObject ) {
			// find a way adjacent to current list
			for ( way in origList ) {
				if ( lastNode == way.nodes[0] ) {
					AppendNodes( nodeList, way, YES, NO );
					lastNode = nodeList.lastObject;
					break;
				}
				if ( lastNode == way.nodes.lastObject ) {
					AppendNodes( nodeList, way, YES, YES );
					lastNode = nodeList.lastObject;
					break;
				}
				if ( firstNode == way.nodes.lastObject ) {
					AppendNodes( nodeList, way, NO, NO );
					firstNode = nodeList[0];
					break;
				}
				if ( firstNode == way.nodes[0] ) {
					AppendNodes( nodeList, way, NO, YES );
					firstNode = nodeList[0];
					break;
				}
			}
			if ( way == nil )
				break;	// didn't find anything to connect to
			[origList removeObject:way];
		}
		[newList addObject:nodeList];
	}
	return newList;
}

-(void)convertNodesToScreenPoints:(NSMutableArray *)nodeList
{
	if ( nodeList.count == 0 )
		return;
	BOOL isLoop = nodeList.count > 1 && nodeList[0] == nodeList.lastObject;
	for ( NSInteger index = 0, count = nodeList.count; index < count; ++index ) {
		if ( isLoop && index == count-1 ) {
			nodeList[index] = nodeList[0];
		} else {
			OsmNode * node = nodeList[index];
			CGPoint pt = [_mapView screenPointForLatitude:node.lat longitude:node.lon birdsEye:NO];
			nodeList[index] = [OSMPointBoxed pointWithPoint:OSMPointFromCGPoint(pt)];
		}
	}
}


-(NSMutableArray *)visibleSegmentsOfWay:(NSMutableArray *)way inView:(OSMRect)viewRect
{
	// trim nodes in outlines to only internal paths
	NSMutableArray * newWays = [NSMutableArray new];

	BOOL first = YES;
	BOOL prevInside;
	BOOL isLoop = way[0] == way.lastObject;
	OSMPoint prevPoint;
	NSInteger index = 0;
	NSInteger lastEntry = -1;
	NSMutableArray * trimmedSegment = nil;

	if ( isLoop ) {
		// rotate loop to ensure start/end point is outside viewRect
		BOOL ok = RotateLoop(way, viewRect);
		if ( !ok ) {
			// entire loop is inside view
			[newWays addObject:way];
			return newWays;
		}
	}

	for ( OSMPointBoxed * value in way ) {
		OSMPoint pt = value.point;
		BOOL isInside = OSMRectContainsPoint( viewRect, pt );
		if ( first ) {
			first = NO;
		} else {

			BOOL isEntry = NO;
			BOOL isExit = NO;
			if ( prevInside ) {
				if ( isInside ) {
					// still inside
				} else {
					// moved to outside
					isExit = YES;
				}
			} else {
				if ( isInside ) {
					// moved inside
					isEntry = YES;
				} else {
					// if previous and current are both outside maybe we intersected
					if ( LineSegmentIntersectsRectangle( prevPoint, pt, viewRect ) && !isinf(pt.x) && !isinf(prevPoint.x) ) {
						isEntry = YES;
						isExit = YES;
					} else {
						// still outside
					}
				}
			}

			OSMPoint pts[ 2 ];
			NSInteger crossCnt = (isEntry || isExit) ? ClipLineToRect( prevPoint, pt, viewRect, pts ) : 0;
			if ( isEntry ) {
				// start tracking trimmed segment
				assert( crossCnt >= 1 );
				OSMPointBoxed * v = [OSMPointBoxed pointWithPoint:pts[0] ];
				trimmedSegment = [NSMutableArray arrayWithObject:v];
				[newWays addObject:trimmedSegment];
				lastEntry = index-1;
			}
			if ( isExit ) {
				// end of trimmed segment. If the way began inside the viewrect then trimmedSegment is nil and gets ignored
				assert( crossCnt >= 1 );
				OSMPointBoxed * v = [OSMPointBoxed pointWithPoint:pts[crossCnt-1]];
				[trimmedSegment addObject:v];
				trimmedSegment = nil;
			} else if ( isInside ) {
				// internal node for trimmed segment
				[trimmedSegment addObject:value];
			}
		}
		prevInside = isInside;
		prevPoint = pt;
		++index;
	}
	if ( lastEntry < 0 ) {
		// never intersects screen
	} else if ( trimmedSegment ) {
		// entered but never exited
		[newWays removeLastObject];
	}
	return newWays;
}


-(void)addPointList:(NSArray *)list toPath:(CGMutablePathRef)path
{
	BOOL first = YES;
	for ( OSMPointBoxed * point in list ) {
		OSMPoint p = point.point;
		if ( isinf(p.x) )
			break;
		if ( first ) {
			first = NO;
			CGPathMoveToPoint( path, NULL, p.x, p.y );
		} else {
			CGPathAddLineToPoint( path, NULL, p.x, p.y);
		}
	}
}

-(CAShapeLayer *)getOceanLayer:(NSArray<OsmBaseObject *> *)objectList
{
	// get all coastline ways
	NSMutableArray * outerSegments = [NSMutableArray new];
	NSMutableArray * innerSegments = [NSMutableArray new];
	for ( OsmBaseObject * object in objectList ) {
		if ( object.isWay.isClosed && [object.tags[@"natural"] isEqualToString:@"water"] ) {
			continue;	// lakes are not a concern of this function
		}
		if ( object.isCoastline ) {
			if ( object.isWay ) {
				[outerSegments addObject:object];
			} else if ( object.isRelation ) {
				for ( OsmMember * mem in object.isRelation.members ) {
					if ( [mem.ref isKindOfClass:[OsmWay class]] ) {
						if ( [mem.role isEqualToString:@"outer"] ) {
							[outerSegments addObject:mem.ref];
						} else if ( [mem.role isEqualToString:@"inner"] ) {
							[innerSegments addObject:mem.ref];
						} else {
							// skip
						}
					}
				}
			}
		}
	}
	if ( outerSegments.count == 0 )
		return nil;

	// connect ways together forming congiguous runs
	outerSegments = [self joinConnectedWays:outerSegments];
	innerSegments = [self joinConnectedWays:innerSegments];

	// convert lists of nodes to screen points
	for ( NSMutableArray * a in outerSegments )
		[self convertNodesToScreenPoints:a];
	for ( NSMutableArray * a in innerSegments )
		[self convertNodesToScreenPoints:a];

	// Delete loops with a degenerate number of nodes. These are typically data errors:
	[outerSegments filterUsingPredicate:[NSPredicate predicateWithBlock:^BOOL(NSArray * array, NSDictionary *bindings) {
		return array[0] != array.lastObject || array.count >= 4;
	}]];
	[innerSegments filterUsingPredicate:[NSPredicate predicateWithBlock:^BOOL(NSArray * array, NSDictionary *bindings) {
		return array[0] != array.lastObject || array.count >= 4;
	}]];


	CGRect cgViewRect = self.bounds;
	OSMRect viewRect = { cgViewRect.origin.x, cgViewRect.origin.y, cgViewRect.size.width, cgViewRect.size.height };
	CGPoint viewCenter = CGRectCenter(cgViewRect);

#if 0
	// discard any segments that begin or end inside the view rectangle
	NSArray * innerInvalid = [innerSegments filteredArrayUsingPredicate:[NSPredicate predicateWithBlock:^BOOL(NSArray * way, NSDictionary *bindings) {
		return way[0] != way.lastObject && (OSMRectContainsPoint(viewRect, [way[0] point]) || OSMRectContainsPoint(viewRect, [(OsmWay *)way.lastObject point]) );
	}]];
	NSArray * outerInvalid = [innerSegments filteredArrayUsingPredicate:[NSPredicate predicateWithBlock:^BOOL(NSArray * way, NSDictionary *bindings) {
		return way[0] != way.lastObject && (OSMRectContainsPoint(viewRect, [way[0] point]) || OSMRectContainsPoint(viewRect, [way.lastObject point]) );
	}]];
	[innerSegments removeObjectsInArray:innerInvalid];
	[outerSegments removeObjectsInArray:outerInvalid];
#endif

	// ensure that outer ways are clockwise and inner ways are counterclockwise
	for ( NSMutableArray * way in outerSegments ) {
		if ( way[0] == way.lastObject ) {
			if ( !IsClockwisePolygon( way ) ) {
				// reverse points
				for ( NSInteger i = 0, j = way.count-1; i < j; ++i, --j ) {
					[way exchangeObjectAtIndex:i withObjectAtIndex:j];
				}
			}
		}
	}
	for ( NSMutableArray * way in innerSegments ) {
		if ( way[0] == way.lastObject ) {
			if ( IsClockwisePolygon( way ) ) {
				// reverse points
				for ( NSInteger i = 0, j = way.count-1; i < j; ++i, --j ) {
					[way exchangeObjectAtIndex:i withObjectAtIndex:j];
				}
			}
		}
	}

	// trim nodes in segments to only visible paths
	NSMutableArray * visibleSegments = [NSMutableArray new];
	for ( NSMutableArray * way in outerSegments ) {
		NSArray * other = [self visibleSegmentsOfWay:way inView:viewRect];
		[visibleSegments addObjectsFromArray:other];
	}
	for ( NSMutableArray * way in innerSegments ) {
		[visibleSegments addObjectsFromArray:[self visibleSegmentsOfWay:way inView:viewRect]];
	}

	if ( visibleSegments.count == 0 ) {
		// nothing is on screen
		return nil;
	}

	// pull islands into a separate list
	NSArray * islands = [visibleSegments filteredArrayUsingPredicate:[NSPredicate predicateWithBlock:^BOOL(NSArray * way, NSDictionary *bindings) {
		return way[0] == way.lastObject;
	}]];
	[visibleSegments removeObjectsInArray:islands];

	// get list of all external points
	NSMutableSet * pointSet = [NSMutableSet new];
	NSMutableDictionary * entryDict = [NSMutableDictionary new];
	for ( NSArray * way in visibleSegments ) {
		[pointSet addObject:way[0]];
		[pointSet addObject:way.lastObject];
		[entryDict setObject:way forKey:way[0]];
	}

	// sort points clockwise
	NSMutableArray * points = [[pointSet allObjects] mutableCopy];
	[points sortUsingComparator:^NSComparisonResult(OSMPointBoxed * v1, OSMPointBoxed * v2) {
		OSMPoint pt1 = v1.point;
		OSMPoint pt2 = v2.point;
		double ang1 = atan2( pt1.y - viewCenter.y, pt1.x - viewCenter.x );
		double ang2 = atan2( pt2.y - viewCenter.y, pt2.x - viewCenter.x );
		double angle = ang1 - ang2;
		NSComparisonResult result = angle < 0 ? NSOrderedAscending : angle > 0 ? NSOrderedDescending : NSOrderedSame;
		return result;
	}];

	// now have a set of discontiguous arrays of coastline nodes. Draw segments adding points at screen corners to connect them
	BOOL haveCoastline = NO;
	CGMutablePathRef path = CGPathCreateMutable();
	while ( visibleSegments.count ) {

		NSArray * firstOutline = visibleSegments.lastObject;
		OSMPointBoxed * exit  = firstOutline.lastObject;
		[visibleSegments removeObject:firstOutline];

		[self addPointList:firstOutline toPath:path];

		for (;;) {
			// find next point following exit point
			NSArray * nextOutline = [entryDict objectForKey:exit];	// check if exit point is also entry point
			if ( nextOutline == nil ) {	// find next entry point following exit point
				NSInteger exitIndex = [points indexOfObject:exit];
				NSInteger entryIndex = (exitIndex+1) % points.count;
				nextOutline = [entryDict objectForKey:points[entryIndex]];
			}
			if ( nextOutline == nil ) {
				CGPathRelease(path);
				return nil;
			}
			OSMPointBoxed * entry = nextOutline[0];

			// connect exit point to entry point following clockwise borders
			{
				OSMPoint point1 = exit.point;
				OSMPoint point2 = entry.point;
				NSInteger wall1 = WallForPoint(point1, viewRect);
				NSInteger wall2 = WallForPoint(point2, viewRect);

				switch ( wall1 ) {
						for (;;) {
						case SIDE_LEFT:
							if ( wall2 == 0 && point1.y > point2.y )
								break;
							point1 = OSMPointMake(viewRect.origin.x, viewRect.origin.y);
							CGPathAddLineToPoint( path, NULL, point1.x, point1.y );
						case SIDE_TOP:
							if ( wall2 == 1 && point1.x < point2.x )
								break;
							point1 = OSMPointMake(viewRect.origin.x+viewRect.size.width, viewRect.origin.y );
							CGPathAddLineToPoint( path, NULL, point1.x, point1.y );
						case SIDE_RIGHT:
							if ( wall2 == 2 && point1.y < point2.y )
								break;
							point1 = OSMPointMake(viewRect.origin.x+viewRect.size.width, viewRect.origin.y+viewRect.size.height);
							CGPathAddLineToPoint( path, NULL, point1.x, point1.y );
						case SIDE_BOTTOM:
							if ( wall2 == 3 && point1.x > point2.x )
								break;
							point1 = OSMPointMake(viewRect.origin.x, viewRect.origin.y+viewRect.size.height);
							CGPathAddLineToPoint( path, NULL, point1.x, point1.y );
						}
				}
			}

			haveCoastline = YES;
			if ( nextOutline == firstOutline ) {
				break;
			}
			if ( ![visibleSegments containsObject:nextOutline] ) {
				CGPathRelease(path);
				return nil;
			}
			for ( OSMPointBoxed * value in nextOutline ) {
				OSMPoint pt = value.point;
				CGPathAddLineToPoint( path, NULL, pt.x, pt.y );
			}

			exit = nextOutline.lastObject;
			[visibleSegments removeObject:nextOutline];
		}
	}

	// draw islands
	for ( NSArray * island in islands ) {
		[self addPointList:island toPath:path];

		if ( !haveCoastline && IsClockwisePolygon(island) ) {
			// this will still fail if we have an island with a lake in it
			haveCoastline = YES;
		}
	}

	// if no coastline then draw water everywhere
	if ( !haveCoastline ) {
		CGPathMoveToPoint(path, NULL, viewRect.origin.x, viewRect.origin.y);
		CGPathAddLineToPoint(path, NULL, viewRect.origin.x+viewRect.size.width, viewRect.origin.y);
		CGPathAddLineToPoint(path, NULL, viewRect.origin.x+viewRect.size.width, viewRect.origin.y+viewRect.size.height);
		CGPathAddLineToPoint(path, NULL, viewRect.origin.x, viewRect.origin.y+viewRect.size.height);
		CGPathCloseSubpath(path);
	}

	CAShapeLayer * layer = [CAShapeLayer new];
	layer.path = path;
	layer.frame			= self.bounds;
	layer.fillColor		= [UIColor colorWithRed:0 green:0 blue:1 alpha:0.1].CGColor;
	layer.strokeColor	= [UIColor blueColor].CGColor;
	layer.lineJoin		= DEFAULT_LINEJOIN;
	layer.lineCap		= DEFAULT_LINECAP;
	layer.lineWidth		= 2.0;
	layer.zPosition		= Z_OCEAN;
	CGPathRelease(path);
	return layer;
}

#pragma mark Common Drawing

UIImage * IconScaledForDisplay(UIImage *icon)
{
	if ( icon == nil )
		return nil;
extern const double MinIconSizeInPixels;
#if TARGET_OS_IPHONE
	CGFloat uiScaling = [[UIScreen mainScreen] scale];
	UIGraphicsBeginImageContext( CGSizeMake(uiScaling*MinIconSizeInPixels,uiScaling*MinIconSizeInPixels) );
	[icon drawInRect:CGRectMake(0,0,uiScaling*MinIconSizeInPixels,uiScaling*MinIconSizeInPixels)];
	UIImage * newIcon = UIGraphicsGetImageFromCurrentImageContext();
	UIGraphicsEndImageContext();
	return newIcon;
#else
	NSSize newSize = { MinIconSizeInPixels, MinIconSizeInPixels };
	NSImage *smallImage = [[NSImage alloc] initWithSize: newSize];
	[smallImage lockFocus];
	[_icon setSize:newSize];
	[[NSGraphicsContext currentContext] setImageInterpolation:NSImageInterpolationHigh];
	[_icon drawAtPoint:NSZeroPoint fromRect:CGRectMake(0, 0, newSize.width, newSize.height) operation:NSCompositeCopy fraction:1.0];
	[smallImage unlockFocus];
	return smallImage;
#endif
}


-(CGPathRef)pathForWay:(OsmWay *)way CF_RETURNS_RETAINED
{
	CGMutablePathRef path = CGPathCreateMutable();
	BOOL first = YES;
	for ( OsmNode * node in way.nodes ) {
		CGPoint pt = [_mapView screenPointForLatitude:node.lat longitude:node.lon birdsEye:NO];
		if ( isinf(pt.x) )
			break;
		if ( first ) {
			CGPathMoveToPoint(path, NULL, pt.x, pt.y);
			first = NO;
		} else {
			CGPathAddLineToPoint(path, NULL, pt.x, pt.y);
		}
	}
	return path;
}

-(NSInteger)zoomLevel
{
	return (NSInteger)floor( log2( OSMTransformScaleX(_mapView.screenFromMapTransform) ) );
}


typedef struct RGBAColor {
	CGFloat	red;
	CGFloat	green;
	CGFloat	blue;
	BOOL	hasColor;
} RGBColor;



-(RGBColor)defaultColorForObject:(OsmBaseObject *)object
{
	RGBColor c;
	c.hasColor = YES;
	if ( object.tags[@"shop"] ) {
		c.red = 0xAC/255.0;
		c.green = 0x39/255.0;
		c.blue = 0xAC/255.0;
    } else if ([object.tags[@"natural"] isEqualToString:@"tree"]) {
        /// #127A38
        c.red = 18/255.0;
        c.green = 122/255.0;
        c.blue = 56/255.0;
	} else if ( object.tags[@"amenity"] || object.tags[@"building"] || object.tags[@"leisure"] ) {
		c.red = 0x73/255.0;
		c.green = 0x4A/255.0;
		c.blue = 0x08/255.0;
	} else if ( object.tags[@"tourism"] || object.tags[@"transport"] ) {
		c.red = 0x00/255.0;
		c.green = 0x92/255.0;
		c.blue = 0xDA/255.0;
	} else if ( object.tags[@"medical"] ) {
		c.red = 0xDA/255.0;
		c.green = 0x00/255.0;
		c.blue = 0x92/255.0;
	} else if ( object.tags[@"name"] ) {
		// blue for generic interesting nodes
		c.red = 0;
		c.green = 0;
		c.blue = 1;
	} else {
		// black/gray for non-catagorized objects
		c.hasColor = NO;
		c.red = c.green = c.blue = 0.0;
	}
	return c;
}

static NSString * DrawNodeAsHouseNumber( NSDictionary * tags )
{
	NSString * houseNumber = [tags objectForKey:@"addr:housenumber"];
	if ( houseNumber ) {
		NSString * unitNumber = [tags objectForKey:@"addr:unit"];
		if ( unitNumber )
			return [NSString stringWithFormat:@"%@/%@",houseNumber,unitNumber];
	}
	return houseNumber;
}



-(void)invokeAlongScreenClippedWay:(OsmWay *)way block:(BOOL(^)(OSMPoint p1, OSMPoint p2, BOOL isEntry, BOOL isExit))block
{
	OSMRect				viewRect = OSMRectFromCGRect( self.bounds );
	BOOL				prevInside;
	OSMPoint			prev = { 0 };
	BOOL				first = YES;

	for ( OsmNode * node in way.nodes ) {

		OSMPoint pt = OSMPointFromCGPoint( [_mapView screenPointForLatitude:node.lat longitude:node.lon birdsEye:NO] );
		BOOL inside = OSMRectContainsPoint( viewRect, pt );

		if ( first ) {
			first = NO;
			goto next;
		}
		OSMPoint cross[ 2 ];
		NSInteger crossCnt = 0;
		if ( !(prevInside && inside) ) {
			crossCnt = ClipLineToRect( prev, pt, viewRect, cross );
			if ( crossCnt == 0 ) {
				// both are outside and didn't cross
				goto next;
			}
		}

		OSMPoint p1 = prevInside ? prev : cross[0];
		OSMPoint p2 = inside	 ? pt   : cross[ crossCnt-1 ];

		BOOL proceed = block( p1, p2, !prevInside, !inside );
		if ( !proceed )
			break;;

	next:
		prev = pt;
		prevInside = inside;
	}
}


-(void)invokeAlongScreenClippedWay:(OsmWay *)way offset:(double)initialOffset interval:(double)interval block:(void(^)(OSMPoint pt, OSMPoint direction))block
{
	__block double offset = initialOffset;
	[self invokeAlongScreenClippedWay:way block:^BOOL(OSMPoint p1, OSMPoint p2, BOOL isEntry, BOOL isExit) {
		if ( isEntry )
			offset = initialOffset;
		double dx = p2.x - p1.x;
		double dy = p2.y - p1.y;
		double len = hypot( dx, dy );
		dx /= len;
		dy /= len;
		while ( offset < len ) {
			// found it
			OSMPoint pos = { p1.x + offset * dx, p1.y + offset * dy };
			OSMPoint dir = { dx, dy };
			block( pos, dir );
			offset += interval;
		}
		offset -= len;
		return YES;
	}];
}


// clip a way to the path inside the viewable rect so we can draw a name on it
-(CGPathRef)pathClippedToViewRect:(OsmWay *)way length:(double *)pLength CF_RETURNS_RETAINED
{
	__block CGMutablePathRef	path = NULL;
	__block	double				length = 0.0;
	__block	OSMPoint			firstPoint = { 0 };
	__block	OSMPoint			lastPoint = { 0 };

	[self invokeAlongScreenClippedWay:way block:^(OSMPoint p1, OSMPoint p2, BOOL isEntry, BOOL isExit ){
		if ( path == NULL ) {
			path = CGPathCreateMutable();
			CGPathMoveToPoint( path, NULL, p1.x, p1.y );
			firstPoint = p1;
		}
		CGPathAddLineToPoint( path, NULL, p2.x, p2.y );
		lastPoint = p2;
		length += hypot( p1.x - p2.x, p1.y - p2.y );
		if ( isExit )
			return NO;
		return YES;
	}];
	if ( path ) {
		// orient path so text draws right-side up
		double dx = lastPoint.x - firstPoint.x;
		if ( dx < 0 ) {
			// reverse path
			CGMutablePathRef path2 = PathReversed( path );
			CGPathRelease(path);
			path = path2;
		}
	}
	if ( pLength )
		*pLength = length;

	return path;
}



#pragma mark CAShapeLayer drawing

#define ZSCALE 0.001
const static CGFloat Z_BASE				= -1;
const static CGFloat Z_OCEAN			= Z_BASE + 1 * ZSCALE;
const static CGFloat Z_AREA				= Z_BASE + 2 * ZSCALE;
const static CGFloat Z_HALO				= Z_BASE + 3 * ZSCALE;
const static CGFloat Z_CASING			= Z_BASE + 4 * ZSCALE;
const static CGFloat Z_LINE				= Z_BASE + 5 * ZSCALE;
const static CGFloat Z_TEXT				= Z_BASE + 6 * ZSCALE;
const static CGFloat Z_NODE				= Z_BASE + 7 * ZSCALE;
const static CGFloat Z_TURN             = Z_BASE + 8 * ZSCALE;	// higher than street signals, etc
const static CGFloat Z_BUILDING_WALL	= Z_BASE + 9 * ZSCALE;
const static CGFloat Z_BUILDING_ROOF	= Z_BASE + 10 * ZSCALE;
const static CGFloat Z_HIGHLIGHT_WAY	= Z_BASE + 11 * ZSCALE;
const static CGFloat Z_HIGHLIGHT_NODE	= Z_BASE + 12 * ZSCALE;
const static CGFloat Z_ARROWS			= Z_BASE + 13 * ZSCALE;


-(CALayer *)buildingWallLayerForPoint:(OSMPoint)p1 point:(OSMPoint)p2 height:(double)height hue:(double)hue
{
	OSMPoint dir = Sub(p2,p1);
	double length = Mag( dir );
	double angle = atan2( dir.y, dir.x );

	dir.x /= length;
	dir.y /= length;

	double intensity = angle/M_PI;
	if ( intensity < 0 )
		++intensity;
	UIColor	* color = [UIColor colorWithHue:(37+hue)/360.0 saturation:0.61 brightness:0.5+intensity/2 alpha:1.0];

	CALayer * wall = [CALayer new];
	wall.anchorPoint	= CGPointMake(0, 0);
	wall.zPosition		= Z_BUILDING_WALL;
#if SINGLE_SIDED_WALLS
	wall.doubleSided	= NO;
#else
	wall.doubleSided	= YES;
#endif
	wall.opaque			= YES;
	wall.frame			= CGRectMake(0, 0, length*PATH_SCALING, height);
	wall.backgroundColor= color.CGColor;
	wall.position		= CGPointFromOSMPoint(p1);
	wall.borderWidth	= 1.0;
	wall.borderColor	= [UIColor blackColor].CGColor;

	CATransform3D t1 = CATransform3DMakeRotation( M_PI/2, dir.x, dir.y, 0);
	CATransform3D t2 = CATransform3DMakeRotation( angle, 0, 0, 1 );
	CATransform3D t = CATransform3DConcat( t2, t1 );
	wall.transform = t;

	LayerProperties * props = [LayerProperties new];
	[wall setValue:props forKey:@"properties"];
	props->transform	= t;
	props->position		= p1;
	props->lineWidth	= 1.0;
	props->is3D			= YES;

	return wall;
}

-(NSArray *)getShapeLayersForObject:(OsmBaseObject *)object
{
	if ( object.shapeLayers )
		return object.shapeLayers;

	RenderInfo * tagInfo = object.tagInfo;
	NSMutableArray * layers = [NSMutableArray new];

    OsmNode *node = object.isNode;
	if (node) {
        [layers addObjectsFromArray:[self shapeLayersForForNode:node]];
	}

	// casing
	if ( object.isWay || object.isRelation.isMultipolygon ) {
		if ( tagInfo.lineWidth && !object.isWay.isArea ) {
			OSMPoint refPoint;
			CGPathRef path = [object linePathForObjectWithRefPoint:&refPoint];
			if ( path ) {

				{
					CAShapeLayer * layer = [CAShapeLayer new];
					layer.anchorPoint	= CGPointMake(0, 0);
					layer.position		= CGPointFromOSMPoint( refPoint );
					layer.path			= path;
					layer.strokeColor	= UIColor.blackColor.CGColor;
					layer.fillColor		= nil;
					layer.lineWidth		= (1+tagInfo.lineWidth)*_highwayScale;
					layer.lineCap		= DEFAULT_LINECAP;
					layer.lineJoin		= DEFAULT_LINEJOIN;
					layer.zPosition		= Z_CASING;
					LayerProperties * props = [LayerProperties new];
					[layer setValue:props forKey:@"properties"];
					props->position = refPoint;
					props->lineWidth = layer.lineWidth;
					NSString * bridge = object.tags[@"bridge"];
					if ( bridge && !IsOsmBooleanFalse(bridge) ) {
						props->lineWidth += 4;
					}
					NSString * tunnel = object.tags[@"tunnel"];
					if ( tunnel && !IsOsmBooleanFalse(tunnel) ) {
						// props->lineDashes = @[@(6), @(3)];					// doesn't work because dashes get rounded off due to path scaling
						props->lineWidth += 2;
						layer.strokeColor = UIColor.brownColor.CGColor;
					}

					[layers addObject:layer];
				}

				// provide a halo for streets that don't have a name
				if ( _mapView.enableUnnamedRoadHalo ) {
					if ( object.tags[@"name"] == nil && ![object.tags[@"noname"] isEqualToString:@"yes"] ) {
						// it lacks a name
						static NSDictionary * highwayTypes = nil;
						enum { USES_NAME = 1, USES_REF = 2 };
						if ( highwayTypes == nil )
							highwayTypes = @{ @"motorway":@(USES_REF),
											  @"trunk":@(USES_REF),
											  @"primary":@(USES_REF),
											  @"secondary":@(USES_REF),
											  @"tertiary":@(USES_NAME),
											  @"unclassified":@(USES_NAME),
											  @"residential":@(USES_NAME),
											  @"road":@(USES_NAME),
											  @"living_street":@(USES_NAME) };
						NSString * highway = object.tags[@"highway"];
						if ( highway ) {
							// it is a highway
							NSInteger uses = [highwayTypes[highway] integerValue];
							if ( uses ) {
								if ( (uses & USES_REF) ? object.tags[@"ref"] == nil : YES ) {
									CAShapeLayer * haloLayer = [CAShapeLayer new];
									haloLayer.anchorPoint	= CGPointMake(0, 0);
									haloLayer.position		= CGPointFromOSMPoint( refPoint );
									haloLayer.path			= path;
									haloLayer.strokeColor	= UIColor.redColor.CGColor;
									haloLayer.fillColor		= nil;
									haloLayer.lineWidth		= (2+tagInfo.lineWidth)*_highwayScale;
									haloLayer.lineCap		= DEFAULT_LINECAP;
									haloLayer.lineJoin		= DEFAULT_LINEJOIN;
									haloLayer.zPosition		= Z_HALO;
									LayerProperties * haloProps = [LayerProperties new];
									[haloLayer setValue:haloProps forKey:@"properties"];
									haloProps->position = refPoint;
									haloProps->lineWidth = haloLayer.lineWidth;

									[layers addObject:haloLayer];
								}
							}
						}
					}
				}

				CGPathRelease(path);
			}
		}
	}

	// way (also provides an outline for areas)
	if ( object.isWay || object.isRelation.isMultipolygon ) {
		OSMPoint refPoint = { 0, 0 };
		CGPathRef path = [object linePathForObjectWithRefPoint:&refPoint];

		if ( path ) {
			CGFloat lineWidth = tagInfo.lineWidth*_highwayScale;
			if ( lineWidth == 0 )
				lineWidth = 1;

			CAShapeLayer * layer = [CAShapeLayer new];
			layer.anchorPoint	= CGPointMake(0, 0);
			CGRect bbox			= CGPathGetPathBoundingBox( path );
			layer.bounds		= CGRectMake( 0, 0, bbox.size.width, bbox.size.height );
			layer.position		= CGPointFromOSMPoint( refPoint );
			layer.path			= path;
			layer.strokeColor	= (tagInfo.lineColor ?: UIColor.blackColor).CGColor;
			layer.fillColor		= nil;
			layer.lineWidth		= lineWidth;
			layer.lineCap		= DEFAULT_LINECAP;
			layer.lineJoin		= DEFAULT_LINEJOIN;
			layer.zPosition		= Z_LINE;

			LayerProperties * props = [LayerProperties new];
			[layer setValue:props forKey:@"properties"];
			props->position		= refPoint;
			props->lineWidth	= layer.lineWidth;

#if 0	// Enable to show motorway_link with dashed lines. Looks kind of ugly and reduces framerate by up to 30%f
			BOOL link = [object.tags[@"highway"] hasSuffix:@"_link"];
			if ( link ) {
				props->lineDashes = @[@(10 * _highwayScale), @(10 * _highwayScale)];
			}
#endif

			CGPathRelease(path);
			[layers addObject:layer];
		}
	}

	// Area
	if ( object.isWay.isArea || object.isRelation.isMultipolygon ) {
		if ( tagInfo.areaColor && !object.isCoastline ) {

			OSMPoint refPoint;
			CGPathRef path = [object shapePathForObjectWithRefPoint:&refPoint];
			if ( path ) {
				// draw
				CGFloat alpha = object.tags[@"landuse"] ? 0.15 : 0.25;
				CAShapeLayer * layer = [CAShapeLayer new];
				layer.anchorPoint	= CGPointMake(0,0);
				layer.path			= path;
				layer.position		= CGPointFromOSMPoint(refPoint);
				layer.fillColor		= [tagInfo.areaColor colorWithAlphaComponent:alpha].CGColor;
				layer.lineCap		= DEFAULT_LINECAP;
				layer.lineJoin		= DEFAULT_LINEJOIN;
				layer.zPosition		= Z_AREA;
				LayerProperties * props = [LayerProperties new];
				[layer setValue:props forKey:@"properties"];
				props->position = refPoint;

				[layers addObject:layer];


#if SHOW_3D
				// if its a building then add walls for 3D
				if ( object.tags[@"building"] != nil ) {

					// calculate height in meters
					NSString * value = object.tags[ @"height" ];
					double height = [value doubleValue];
					if ( height ) {	// height in meters?
						double v1 = 0;
						double v2 = 0;
						NSScanner * scanner = [[NSScanner alloc] initWithString:value];
						if ( [scanner scanDouble:&v1] ) {
							[scanner scanCharactersFromSet:[NSCharacterSet whitespaceAndNewlineCharacterSet] intoString:NULL];
							if ( [scanner scanString:@"'" intoString:nil] ) {
								// feet
								if ( [scanner scanDouble:&v2] ) {
									if ( [scanner scanString:@"\"" intoString:NULL] ) {
										// inches
									} else {
										// malformed
									}
								}
								height = (v1 * 12 + v2) * 0.0254;	// meters/inch
							} else if ( [scanner scanString:@"ft" intoString:NULL] ) {
								height *= 0.3048;	// meters/foot
							} else if ( [scanner scanString:@"yd" intoString:NULL] ) {
								height *= 0.9144;	// meters/yard
							}
						}
					} else {
						height = [object.tags[ @"building:levels" ] doubleValue];
#if DEBUG
						if ( height == 0 ) {
							NSString * layerNum = object.tags[ @"layer" ];
							if ( layerNum ) {
								height = layerNum.doubleValue + 1;
							}
						}
#endif
						if ( height == 0 ) {
							height = 1;
						}
						height *= 3;
					}

#if USE_SCENEKIT
					UIBezierPath * wallPath = [UIBezierPath bezierPathWithCGPath:path];
					[_mapView.buildings3D addShapeWithPath:wallPath height:height position:refPoint];
#else
					// get walls
					double hue = object.ident.longLongValue % 20 - 10;
					__block BOOL hasPrev = NO;
					__block OSMPoint prevPoint;
					CGPathApplyBlockEx(path, ^(CGPathElementType type, CGPoint *points) {
						if ( type == kCGPathElementMoveToPoint ) {
							prevPoint = Add( refPoint, Mult(OSMPointFromCGPoint(points[0]),1/PATH_SCALING));
							hasPrev = YES;
						} else if ( type == kCGPathElementAddLineToPoint && hasPrev ) {
							OSMPoint pt = Add( refPoint, Mult(OSMPointFromCGPoint(points[0]),1/PATH_SCALING));
							CALayer * wall = [self buildingWallLayerForPoint:pt point:prevPoint height:height hue:hue];
							[layers addObject:wall];
							prevPoint = pt;
						} else {
							hasPrev = NO;
						}
					});
					if ( YES ) {
						// get roof
						UIColor	* color = [UIColor colorWithHue:0 saturation:0.05 brightness:0.75+hue/100 alpha:1.0];
						CAShapeLayer * roof = [CAShapeLayer new];
						roof.anchorPoint	= CGPointMake(0, 0);
						CGRect bbox			= CGPathGetPathBoundingBox( path );
						roof.bounds			= CGRectMake( 0, 0, bbox.size.width, bbox.size.height );
						roof.position		= CGPointFromOSMPoint( refPoint );
						roof.path			= path;
						roof.fillColor		= color.CGColor;
						roof.strokeColor	= UIColor.blackColor.CGColor;
						roof.lineWidth		= 1.0;
						roof.lineCap		= DEFAULT_LINECAP;
						roof.lineJoin		= DEFAULT_LINEJOIN;
						roof.zPosition		= Z_BUILDING_ROOF;
						roof.doubleSided	= YES;

						CATransform3D t = CATransform3DMakeTranslation( 0, 0, height );
						props = [LayerProperties new];
						[roof setValue:props forKey:@"properties"];
						props->position		= refPoint;
						props->transform	= t;
						props->is3D			= YES;
						props->lineWidth	= 1.0;
						roof.transform = t;
						[layers addObject:roof];
					}
#endif // USE_SCENEKIT
				}
#endif	// SHOW_3D

				CGPathRelease(path);
			}
		}
	}

	// Names
	if ( object.isWay || object.isRelation.isMultipolygon ) {

		// get object name, or address if no name
		NSString * name = object.tags[@"name"];
		if ( name == nil )
			name = DrawNodeAsHouseNumber( object.tags );

		if ( name ) {

			BOOL isHighway = object.isWay && !object.isWay.isArea;
			if ( isHighway ) {

				// These are drawn dynamically

			} else {

				OSMPoint point = object.isWay ? object.isWay.centerPoint : object.isRelation.centerPoint;
				OSMPoint pt = MapPointForLatitudeLongitude( point.y, point.x );

				CALayer * layer = [CurvedGlyphLayer layerWithString:name whiteOnBlock:self.whiteText];
				layer.anchorPoint	= CGPointMake(0.5, 0.5);
				layer.position		= CGPointMake(pt.x, pt.y);
				layer.zPosition		= Z_TEXT;

				LayerProperties * props = [LayerProperties new];
				[layer setValue:props forKey:@"properties"];
				props->position = pt;

				[layers addObject:layer];
			}
		}
	}

	// Turn Restrictions
	if ( _mapView.enableTurnRestriction ) {
		if ( object.isRelation.isRestriction ) {
			NSArray * viaMembers = [object.isRelation membersByRole:@"via" ];
			for ( OsmMember * viaMember in viaMembers ) {
				OsmBaseObject * viaMemberObject = viaMember.ref;
				if ( [viaMemberObject isKindOfClass:[OsmBaseObject class]] ) {
					if ( viaMemberObject.isNode || viaMemberObject.isWay ) {
						OSMPoint latLon = viaMemberObject.selectionPoint;
						OSMPoint pt = MapPointForLatitudeLongitude(latLon.y, latLon.x);

						CALayer * restrictionLayerIcon 		= [CALayer new];
						restrictionLayerIcon.bounds 		= CGRectMake(0, 0, MinIconSizeInPixels, MinIconSizeInPixels);
						restrictionLayerIcon.anchorPoint 	= CGPointMake(0.5,0.5);
						restrictionLayerIcon.position 		= CGPointMake(pt.x, pt.y);
						if ( viaMember.isWay && [object.tags[@"restriction"] isEqualToString:@"no_u_turn"] ) {
							restrictionLayerIcon.contents 	= (id)[UIImage imageNamed:@"no_u_turn"].CGImage;
						} else {
							restrictionLayerIcon.contents 	= (id)[UIImage imageNamed:@"restriction_sign"].CGImage;
						}
						restrictionLayerIcon.zPosition		= Z_TURN;
						LayerProperties * restrictionIconProps = [LayerProperties new];
						[restrictionLayerIcon setValue:restrictionIconProps forKey:@"properties"];
						restrictionIconProps->position = pt;

						[layers addObject:restrictionLayerIcon];
					}
				}
			}
		}
	}
	
	static NSDictionary * actions = nil;
	if ( actions == nil )  {
		actions = @{
					  @"onOrderIn"			: [NSNull null],
					  @"onOrderOut"			: [NSNull null],
					  @"sublayers"			: [NSNull null],
					  @"contents"			: [NSNull null],
					  @"bounds"				: [NSNull null],
					  @"position"			: [NSNull null],
					  @"transform"			: [NSNull null],
					  @"affineTransform"	: [NSNull null],
					  @"lineWidth"			: [NSNull null],
					  @"borderWidth"		: [NSNull null],
#if FADE_INOUT
#else
					  @"hidden"				: [NSNull null],
					  @"opacity"			: [NSNull null],
#endif
					  };
	}
	for ( CALayer * layer in layers ) {
		layer.actions = actions;
	}

	object.shapeLayers = layers;
	return layers;
}

- (UIImage *)genericIcon
{
	// use the "marker" icon
	static dispatch_once_t onceToken;
	static UIImage * markerIcon = nil;
	dispatch_once(&onceToken, ^{
		markerIcon = [UIImage imageNamed:@"maki-marker"];
		markerIcon = IconScaledForDisplay( markerIcon );
	});
	return markerIcon;
}

/**
 Determines the `CALayer` instances required to present the given `node` on the map.
 
 @param node The `OsmNode` instance to get the layers for.
 @return A list of `CALayer` instances that are used to represent the given `node` on the map.
 */
- (NSArray<CALayer *> *)shapeLayersForForNode:(OsmNode *)node
{
    NSMutableArray<CALayer *> *layers = [NSMutableArray array];
    
    NSArray<CALayer *> *directionLayers = [self directionShapeLayersWithNode:node];
    if (directionLayers) {
		[layers addObjectsFromArray:directionLayers];
    }

    OSMPoint pt = MapPointForLatitudeLongitude( node.lat, node.lon );
    
    // fetch icon
    NSString * featureName = [CommonPresetList featureNameForObjectDict:node.tags geometry:node.geometryName];
    CommonPresetFeature * feature = [CommonPresetFeature commonPresetFeatureWithName:featureName];
	UIImage * icon = feature.icon;
	if ( icon == nil ) {
		if ( node.tags[@"amenity"] || node.tags[@"name"] )
			icon = [self genericIcon];
	}
    if ( icon ) {
        /// White circle as the background
        CALayer *backgroundLayer = [CALayer new];
        backgroundLayer.bounds          = CGRectMake(0, 0, MinIconSizeInPixels, MinIconSizeInPixels);
		backgroundLayer.backgroundColor	= UIColor.whiteColor.CGColor;
		backgroundLayer.cornerRadius    = MinIconSizeInPixels / 2;
        backgroundLayer.masksToBounds   = YES;
        backgroundLayer.anchorPoint 	= CGPointZero;
        backgroundLayer.borderColor 	= UIColor.darkGrayColor.CGColor;
		backgroundLayer.borderWidth 	= 1.0;
		backgroundLayer.opaque			= YES;

        /// The actual icon image serves as a `mask` for the icon's color layer, allowing for "tinting" of the icons.
        CALayer *iconMaskLayer = [CALayer new];
        CGFloat padding = 4;
        iconMaskLayer.frame            	= CGRectMake(padding, padding, MinIconSizeInPixels - padding * 2, MinIconSizeInPixels - padding * 2);
        iconMaskLayer.contents        	= (id)icon.CGImage;
        
        CALayer *iconLayer = [CALayer new];
        iconLayer.bounds            = CGRectMake(0, 0, MinIconSizeInPixels, MinIconSizeInPixels);
        RGBColor iconColor 			= [self defaultColorForObject:node];
        iconLayer.backgroundColor   = [UIColor colorWithRed:iconColor.red
													  green:iconColor.green
													   blue:iconColor.blue
													  alpha:1.0].CGColor;
        iconLayer.mask = iconMaskLayer;
		iconLayer.anchorPoint = CGPointZero;
		iconLayer.opaque = YES;

        CALayer * layer = [CALayer new];
        [layer addSublayer:backgroundLayer];
        [layer addSublayer:iconLayer];
        layer.bounds        	= CGRectMake(0, 0, MinIconSizeInPixels, MinIconSizeInPixels);
        layer.anchorPoint    	= CGPointMake(0.5, 0.5);
        layer.position        	= CGPointMake(pt.x,pt.y);
        layer.zPosition        	= Z_NODE;
		layer.opaque			= YES;

        LayerProperties * props = [LayerProperties new];
        [layer setValue:props forKey:@"properties"];
        props->position = pt;
        [layers addObject:layer];
        
    } else {
        
        // draw generic box
        RGBColor color = [self defaultColorForObject:node];
		NSString * houseNumber = color.hasColor ? nil : DrawNodeAsHouseNumber( node.tags );
		if ( houseNumber ) {
            
            CALayer * layer = [CurvedGlyphLayer layerWithString:houseNumber whiteOnBlock:self.whiteText];
            layer.anchorPoint	= CGPointMake(0.5, 0.5);
            layer.position      = CGPointMake(pt.x, pt.y);
            layer.zPosition     = Z_TEXT;
			LayerProperties * props = [LayerProperties new];
            [layer setValue:props forKey:@"properties"];
            props->position = pt;
            
            [layers addObject:layer];
            
        } else {
            
            // generic box
            CAShapeLayer * layer = [CAShapeLayer new];
            CGRect rect = CGRectMake(round(MinIconSizeInPixels/4), round(MinIconSizeInPixels/4),
                                     round(MinIconSizeInPixels/2), round(MinIconSizeInPixels/2));
            CGPathRef path        	= CGPathCreateWithRect( rect, NULL );
            layer.path            	= path;
            layer.frame         	= CGRectMake(-MinIconSizeInPixels/2, -MinIconSizeInPixels/2,
												  MinIconSizeInPixels, MinIconSizeInPixels);
            layer.position          = CGPointMake(pt.x,pt.y);
            layer.strokeColor       = [UIColor colorWithRed:color.red green:color.green blue:color.blue alpha:1.0].CGColor;
            layer.fillColor         = nil;
            layer.lineWidth         = 2.0;
			layer.backgroundColor	= UIColor.whiteColor.CGColor;
			layer.borderColor		= UIColor.darkGrayColor.CGColor;
			layer.borderWidth		= 1.0;
			layer.cornerRadius      = MinIconSizeInPixels/2;
            layer.zPosition         = Z_NODE;
            
            LayerProperties * props = [LayerProperties new];
            [layer setValue:props forKey:@"properties"];
            props->position = pt;
            
            [layers addObject:layer];
            CGPathRelease(path);
        }
    }

    return layers;
}


- (CALayer *)directionShapeLayerForNode:(OsmNode *)node withDirection:(NSRange)direction
{
	CGFloat heading = direction.location - 90.0;
	if ( direction.length )
		heading += direction.length/2;

    CAShapeLayer *layer = [CAShapeLayer layer];

    layer.fillColor = [UIColor colorWithWhite:0.2 alpha:0.5].CGColor;
	layer.strokeColor = [UIColor colorWithWhite:1.0 alpha:0.5].CGColor;
	layer.lineWidth = 1.0;

    layer.zPosition = Z_NODE;

    OSMPoint pt = MapPointForLatitudeLongitude(node.lat, node.lon);

    double screenAngle = OSMTransformRotation(self.mapView.screenFromMapTransform);
    layer.affineTransform = CGAffineTransformMakeRotation(screenAngle);

    CGFloat radius = 30.0;
	CGFloat fieldOfViewRadius = direction.length ?: 55;
    CGMutablePathRef path = CGPathCreateMutable();
    CGPathAddArc(path,
                 NULL,
                 0.0,
                 0.0,
                 radius,
                 radiansFromDegrees(heading - fieldOfViewRadius / 2),
                 radiansFromDegrees(heading + fieldOfViewRadius / 2),
                 NO);
    CGPathAddLineToPoint(path, NULL, 0, 0);
    CGPathCloseSubpath(path);
    layer.path = path;
    CGPathRelease(path);

    LayerProperties *layerProperties = [LayerProperties new];
    layerProperties->position = pt;
    [layer setValue:@"direction" forKey:@"key"];
    [layer setValue:layerProperties forKey:@"properties"];

    return layer;
}

-(CALayer *)directionLayerForNodeInWay:(OsmWay *)way node:(OsmNode *)node facing:(NSInteger)second
{
	if ( second < 0 || second >= way.nodes.count )
		return nil;
	OsmNode * nextNode = way.nodes[second];
	// compute angle to next node
	OSMPoint p1 = MapPointForLatitudeLongitude(node.lat, node.lon);
	OSMPoint p2 = MapPointForLatitudeLongitude(nextNode.lat, nextNode.lon);
	double angle = atan2(p2.y-p1.y,p2.x-p1.x);
	NSInteger direction = 90 + (int)round(angle * 180/M_PI);	// convert to north-facing clockwise direction
	return [self directionShapeLayerForNode:node withDirection:NSMakeRange(direction,0)];
}

/**
 Determines the `CALayer` instance required to draw the direction of the given `node`.

 @param node The node to get the layer for.
 @return A `CALayer` instance for rendering the given node's direction.
 */
- (NSArray<CALayer *> *)directionShapeLayersWithNode:(OsmNode *)node
{
    NSRange direction = node.direction;
	if (direction.location != NSNotFound) {
		return @[ [self directionShapeLayerForNode:node withDirection:direction] ];
	}

	NSString * value = node.tags[@"traffic_signals:direction"];
	if ( value && [node.tags[@"highway"] isEqualToString:@"traffic_signals"] ) {
		enum { IS_NONE, IS_FORWARD, IS_BACKWARD, IS_BOTH, IS_ALL } isDirection =
			[value isEqualToString:@"forward"] ? IS_FORWARD :
			[value isEqualToString:@"backward"] ? IS_BACKWARD :
			[value isEqualToString:@"both"] ? IS_BOTH :
			[value isEqualToString:@"all"] ? IS_ALL :
			IS_NONE;
		if ( isDirection != IS_NONE ) {
			NSArray<OsmWay *> * wayList = [self.mapData waysContainingNode:node];	// this is expensive, only do if necessary
			wayList = [wayList filteredArrayUsingPredicate:[NSPredicate predicateWithBlock:^BOOL(OsmWay * way, NSDictionary<NSString *,id> * _Nullable bindings) {
				return way.tags[@"highway"] != nil;
			}]];
			if ( wayList.count > 0 ) {
				if ( wayList.count > 1 && isDirection != IS_ALL )
					return nil;	// the direction isn't well defined
				NSMutableArray * list = [NSMutableArray arrayWithCapacity:2*wayList.count];	// sized for worst case
				for ( OsmWay * way in wayList ) {
					NSInteger pos = [way.nodes indexOfObject:node];
					if ( isDirection != IS_BACKWARD ) {
						CALayer * layer = [self directionLayerForNodeInWay:way node:node facing:pos+1];
						if ( layer )
							[list addObject:layer];
					}
					if ( isDirection != IS_FORWARD ) {
						CALayer * layer = [self directionLayerForNodeInWay:way node:node facing:pos-1];
						if ( layer )
							[list addObject:layer];
					}
				}
				return list;;
			}
		}
	}
	return nil;
}


-(NSMutableArray<CALayer *> *)getShapeLayersForHighlights
{
	double				geekScore	= [self.geekbenchScoreProvider geekbenchScore];
	NSInteger			nameLimit	= 5 + (geekScore - 500) / 200;	// 500 -> 5, 2500 -> 10
	NSMutableSet	*	nameSet		= [NSMutableSet new];
	NSMutableArray	*	layers		= [NSMutableArray new];
	UIColor			*	relationColor = [UIColor colorWithRed:66/255.0 green:188/255.0 blue:244/255.0 alpha:1.0];
	
	// highlighting
	NSMutableSet * highlights = [NSMutableSet new];
	if ( _selectedNode ) {
		[highlights addObject:_selectedNode];
	}
	if ( _selectedWay ) {
		[highlights addObject:_selectedWay];
	}
	if ( _selectedRelation ) {
		NSSet * members = [_selectedRelation allMemberObjects];
		[highlights unionSet:members];
	}

	for ( OsmBaseObject * object in highlights ) {
		// selected is false if its highlighted because it's a member of a selected relation
		BOOL selected = object == _selectedNode || object == _selectedWay;

		if ( object.isWay ) {
			CGPathRef	path		= [self pathForWay:object.isWay];
			CGFloat		lineWidth	= selected ? 1.0 : 2.0;
			UIColor	*	wayColor	= selected ? UIColor.cyanColor : relationColor;

			if ( lineWidth == 0 )
				lineWidth = 1;
			lineWidth += 2;	// since we're drawing highlight 2-wide we don't want it to intrude inward on way

			CAShapeLayer * layer = [CAShapeLayer new];
			layer.strokeColor	= wayColor.CGColor;
			layer.lineWidth		= lineWidth;
			layer.path			= path;
			layer.fillColor		= UIColor.clearColor.CGColor;
			layer.zPosition		= Z_HIGHLIGHT_WAY;

			LayerProperties * props = [LayerProperties new];
			[layer setValue:props forKey:@"properties"];
			props->lineWidth = layer.lineWidth;

			[layers addObject:layer];
			CGPathRelease(path);

			// Turn Restrictions
			if ( _mapView.enableTurnRestriction ) {
				for ( OsmRelation * relation in object.parentRelations ) {
					if ( relation.isRestriction && [relation memberByRole:@"from"].ref == object  ) {
						// the From member of the turn restriction is the selected way
						if ( _selectedNode == nil || [relation memberByRole:@"via"].ref == _selectedNode ) {	// highlight if no node, is selected, or the selected node is the via node
						//	BOOL isConditionalRestriction = relation.rags
							for ( OsmMember * member in relation.members ) {
								if ( member.isWay && [member.ref isKindOfClass:[OsmWay class]] ) {
									OsmWay * way = member.ref;
									CGPathRef turnPath = [self pathForWay:way];
									CAShapeLayer * haloLayer	= [CAShapeLayer new];
									haloLayer.anchorPoint    	= CGPointMake(0, 0);
									haloLayer.path            	= turnPath;
									if ( member.ref == object && ![member.role isEqualToString:@"to"] )
										haloLayer.strokeColor 	= [UIColor.blackColor colorWithAlphaComponent:0.75].CGColor;
									else if ( [relation.tags[@"restriction"] hasPrefix:@"only_"])
										haloLayer.strokeColor   = [UIColor.blueColor colorWithAlphaComponent:0.75].CGColor;
									else if ( [relation.tags[@"restriction"] hasPrefix:@"no_"])
										haloLayer.strokeColor  	= [UIColor.redColor colorWithAlphaComponent:0.75].CGColor;
									else
										haloLayer.strokeColor  	= [UIColor.orangeColor colorWithAlphaComponent:0.75].CGColor;	// some other kind of restriction
									haloLayer.fillColor        	= nil;
									haloLayer.lineWidth        	= (way.tagInfo.lineWidth + 6) * _highwayScale;
									haloLayer.lineCap        	= kCALineCapRound;
									haloLayer.lineJoin        	= kCALineJoinRound;
									haloLayer.zPosition        	= Z_HALO;
									LayerProperties * haloProps	= [LayerProperties new];
									[haloLayer setValue:haloProps forKey:@"properties"];
									haloProps->lineWidth = haloLayer.lineWidth;

									if ( ([member.role isEqualToString:@"to"] && member.ref == object) || ([member.role isEqualToString:@"via"] && member.isWay) ) {
										haloLayer.lineDashPattern = @[@(10 * _highwayScale), @(10 * _highwayScale)];
									}

									[layers addObject:haloLayer];
									CGPathRelease(turnPath);
								}
							}
						}
					}
				}
			}

			// draw nodes of way
			NSSet * nodes = object == _selectedWay ? object.nodeSet : nil;
			for ( OsmNode * node in nodes ) {
				layer				= [CAShapeLayer new];
				CGRect		rect	= CGRectMake(-NodeHighlightRadius, -NodeHighlightRadius, 2*NodeHighlightRadius, 2*NodeHighlightRadius);
				layer.position		= [_mapView screenPointForLatitude:node.lat longitude:node.lon birdsEye:NO];
				layer.strokeColor	= node == _selectedNode ? UIColor.yellowColor.CGColor : UIColor.greenColor.CGColor;
				layer.fillColor		= UIColor.clearColor.CGColor;
				layer.lineWidth		= 2.0;
				path = [node hasInterestingTags] ? CGPathCreateWithRect(rect, NULL) : CGPathCreateWithEllipseInRect(rect, NULL);
				layer.path			= path;
				layer.zPosition		= Z_HIGHLIGHT_NODE + (node == _selectedNode ? 0.1*ZSCALE : 0);
				[layers addObject:layer];
				CGPathRelease(path);
			}

		} else if ( object.isNode ) {

			// draw square around selected node
			OsmNode * node = (id)object;
			CGPoint pt = [_mapView screenPointForLatitude:node.lat longitude:node.lon birdsEye:NO];

			CAShapeLayer * layer = [CAShapeLayer new];
			CGRect rect = CGRectMake(-MinIconSizeInPixels/2, -MinIconSizeInPixels/2, MinIconSizeInPixels, MinIconSizeInPixels);
			rect = CGRectInset( rect, -3, -3 );
			CGPathRef path		= CGPathCreateWithRect( rect, NULL );
			layer.path			= path;

			layer.anchorPoint	= CGPointMake(0, 0);
			layer.position		= CGPointMake(pt.x,pt.y);
			layer.strokeColor	= selected ? UIColor.greenColor.CGColor : UIColor.whiteColor.CGColor;
			layer.fillColor		= UIColor.clearColor.CGColor;
			layer.lineWidth		= 2.0;

			layer.zPosition		= Z_HIGHLIGHT_NODE;
			[layers addObject:layer];
			CGPathRelease(path);
		}
	}

	// Arrow heads and street names
	for ( OsmBaseObject * object in _shownObjects ) {
		if ( object.isOneWay || [highlights containsObject:object] ) {

			// arrow heads
			[self invokeAlongScreenClippedWay:object.isWay offset:50 interval:100 block:^(OSMPoint loc, OSMPoint dir){
				// draw direction arrow at loc/dir
				BOOL reversed = object.isOneWay == ONEWAY_BACKWARD;
				double len = reversed ? -15 : 15;
				double width = 5;

				OSMPoint p1 = { loc.x - dir.x*len + dir.y*width, loc.y - dir.y*len - dir.x*width };
				OSMPoint p2 = { loc.x - dir.x*len - dir.y*width, loc.y - dir.y*len + dir.x*width };

				CGMutablePathRef arrowPath = CGPathCreateMutable();
				CGPathMoveToPoint(arrowPath, NULL, p1.x, p1.y);
				CGPathAddLineToPoint(arrowPath, NULL, loc.x, loc.y);
				CGPathAddLineToPoint(arrowPath, NULL, p2.x, p2.y);
				CGPathAddLineToPoint(arrowPath, NULL, loc.x-dir.x*len*0.5, loc.y-dir.y*len*0.5);
				CGPathCloseSubpath(arrowPath);

				CAShapeLayer * arrow = [CAShapeLayer new];
				arrow.path = arrowPath;
				arrow.lineWidth = 1;
				arrow.fillColor = UIColor.blackColor.CGColor;
				arrow.zPosition	= Z_ARROWS;
				[layers addObject:arrow];
				CGPathRelease(arrowPath);
			}];
		}

		// street names
		if ( nameLimit > 0 ) {
			BOOL isHighway = object.isWay && !object.isWay.isArea;
			if ( isHighway ) {
				NSString * name = object.tags[ @"name" ];
				if ( name ) {
					if ( ![nameSet containsObject:name] ) {
						double length = 0.0;
						CGPathRef path = [self pathClippedToViewRect:object.isWay length:&length];
						if ( length >= name.length * Pixels_Per_Character ) {
<<<<<<< HEAD
							NSArray * a = [CurvedTextLayer.shared layersWithString:name
																		 alongPath:path
                                                                      whiteOnBlock:self.whiteText];
=======
							CurvedGlyphLayer.whiteOnBlack = self.whiteText;
							CurvedGlyphLayer * layer = [CurvedGlyphLayer layerWithString:name alongPath:path];
#if 0
							NSArray * a = layer ? @[ layer ] : nil;
#else
							NSArray * a = [layer glyphLayers];
#endif
>>>>>>> 752e4bd2
							if ( a.count ) {
								[layers addObjectsFromArray:a];
								--nameLimit;
								[nameSet addObject:name];
							}
						}
						CGPathRelease(path);
					}
				}
			}
		}
	}

	return layers;
}

/**
 Determines whether text layers that display street names should be rasterized.

 @return The value to use for the text layer's `shouldRasterize` property.
 */
- (BOOL)shouldRasterizeStreetNames {
    return [self.geekbenchScoreProvider geekbenchScore] < 2500;
}

-(void)resetDisplayLayers
{
	// need to refresh all text objects
	[_mapData enumerateObjectsUsingBlock:^(OsmBaseObject *obj) {
		obj.shapeLayers = nil;
	}];
	_baseLayer.sublayers = nil;
	[self setNeedsLayout];
}

#pragma mark Select objects and draw


-(NSMutableArray *)getVisibleObjects
{
	OSMRect box = [_mapView screenLongitudeLatitude];
	NSMutableArray * a = [NSMutableArray arrayWithCapacity:_mapData.wayCount];
	[_mapData enumerateObjectsInRegion:box block:^(OsmBaseObject *obj) {
		TRISTATE show = obj.isShown;
		if ( show == TRISTATE_UNKNOWN ) {
			if ( !obj.deleted ) {
				if ( obj.isNode ) {
					if ( ((OsmNode *)obj).wayCount == 0 || [obj hasInterestingTags] ) {
						show = TRISTATE_YES;
					}
				} else if ( obj.isWay ) {
					show = TRISTATE_YES;
				} else if ( obj.isRelation ) {
					show = TRISTATE_YES;
				}
			}
			obj.isShown = show == TRISTATE_YES ? TRISTATE_YES : TRISTATE_NO;
		}
		if ( show == TRISTATE_YES ) {
			[a addObject:obj];
		}
	}];
	return a;
}

#if 0
static BOOL VisibleSizeLess( OsmBaseObject * obj1, OsmBaseObject * obj2 )
{
	NSInteger diff = obj1->renderPriorityCached - obj2->renderPriorityCached;
	return diff > 0;	// sort descending
}
static BOOL VisibleSizeLessStrict( OsmBaseObject * obj1, OsmBaseObject * obj2 )
{
	long long diff = obj1->renderPriorityCached - obj2->renderPriorityCached;
	if ( diff == 0 )
		diff = obj1.ident.longLongValue - obj2.ident.longLongValue;	// older objects are bigger
	return diff > 0;	// sort descending
}
#endif


- (void)filterObjects:(NSMutableArray *)objects
{
#if TARGET_OS_IPHONE
	BOOL (^predLevel)(OsmBaseObject *) = nil;

	if ( _showLevel ) {
		// set level predicate dynamically since it depends on the the text range
		NSArray * levelFilter = [FilterObjectsViewController levelsForString:self.showLevelRange];
		if ( levelFilter.count ) {
			predLevel = ^BOOL(OsmBaseObject * object) {
				NSString * objectLevel = object.tags[ @"level" ];
				if ( objectLevel == nil )
					return YES;
				NSArray * floorSet = nil;
				double floor = 0.0;
				if ( [objectLevel containsString:@";"] ) {
					floorSet = [objectLevel componentsSeparatedByString:@";"];
				} else {
					floor = [objectLevel doubleValue];
				}
				for ( NSArray * filterRange in levelFilter ) {
					if ( filterRange.count == 1 ) {
						// filter is a single floor
						double filterValue = [filterRange[0] doubleValue];
						if ( floorSet ) {
							// object spans multiple floors
							for ( NSString * s in floorSet ) {
								double f = [s doubleValue];
								if ( f == filterValue ) {
									return YES;
								}
							}
						} else {
							if ( floor == filterValue ) {
								return YES;
							}
						}
					} else if ( filterRange.count == 2 ) {
						// filter is a range
						double filterLow = [filterRange[0] doubleValue];
						double filterHigh = [filterRange[1] doubleValue];
						if ( floorSet ) {
							// object spans multiple floors
							for ( NSString * s in floorSet ) {
								double f = [s doubleValue];
								if ( f >= filterLow && f <= filterHigh ) {
									return YES;
								}
							}
						} else {
							// object is a single value
							if ( floor >= filterLow && floor <= filterHigh ) {
								return YES;
							}
						}
					} else {
						assert(NO);
					}
				}
				return NO;
			};
		}
	}
	
	static NSDictionary *traffic_roads, *service_roads, *paths, *past_futures, *parking_buildings, *natural_water, *landuse_water;
	if ( traffic_roads == nil ) {
		traffic_roads = @{
			 @"motorway": @YES,
			 @"motorway_link": @YES,
			 @"trunk": @YES,
			 @"trunk_link": @YES,
			 @"primary": @YES,
			 @"primary_link": @YES,
			 @"secondary": @YES,
			 @"secondary_link": @YES,
			 @"tertiary": @YES,
			 @"tertiary_link": @YES,
			 @"residential": @YES,
			 @"unclassified": @YES,
			 @"living_street": @YES
			 };
		service_roads = @{
			 @"service": @YES,
			 @"road": @YES,
			 @"track": @YES
			 };
		paths = @{
			  @"path": @YES,
			  @"footway": @YES,
			  @"cycleway": @YES,
			  @"bridleway": @YES,
			  @"steps": @YES,
			  @"pedestrian": @YES,
			  @"corridor": @YES
			  };
		past_futures = @{
				@"proposed": @YES,
				@"construction": @YES,
				@"abandoned": @YES,
				@"dismantled": @YES,
				@"disused": @YES,
				@"razed": @YES,
				@"demolished": @YES,
				@"obliterated": @YES
				};
		parking_buildings = @{
			   @"multi-storey" : @YES,
			   @"sheds" : @YES,
			   @"carports" : @YES,
			   @"garage_boxes" : @YES
			   };
		natural_water = @{
			  @"water" : @YES,
			  @"coastline" : @YES,
			  @"bay" : @YES
			  };
		landuse_water = @{
			  @"pond": @YES,
			  @"basin" : @YES,
			  @"reservoir" : @YES,
			  @"salt_pond" : @YES
			  };
	}
	static BOOL (^predPoints)(OsmBaseObject *) = ^BOOL(OsmBaseObject * object) {
		return object.isNode != nil;
	};
	static BOOL (^predTrafficRoads)(OsmBaseObject *) = ^BOOL(OsmBaseObject * object) {
		return object.isWay && traffic_roads[ object.tags[@"highway"] ];
	};
	static BOOL (^predServiceRoads)(OsmBaseObject *) = ^BOOL(OsmBaseObject * object) {
		return object.isWay && service_roads[ object.tags[@"highway"] ];
	};
	static BOOL (^predPaths)(OsmBaseObject *) = ^BOOL(OsmBaseObject * object) {
		return object.isWay && paths[ object.tags[@"highway"] ];
	};
	static BOOL (^predBuildings)(OsmBaseObject *) = ^BOOL(OsmBaseObject * object) {
		NSString * v;
		return object.tags[ @"building:part" ] ||
				((v = object.tags[@"building"]) && ![v isEqualToString:@"no"]) ||
				[object.tags[@"amenity"] isEqualToString:@"shelter"] ||
				parking_buildings[ object.tags[@"parking"] ];
	};
	static BOOL (^predWater)(OsmBaseObject *) = ^BOOL(OsmBaseObject * object) {
		return object.tags[@"waterway"] ||
				natural_water[ object.tags[@"natural"] ] ||
				landuse_water[ object.tags[@"landuse"] ];

	};
	static BOOL (^predLanduse)(OsmBaseObject *) = ^BOOL(OsmBaseObject * object) {
		return (object.isWay.isArea || object.isRelation.isMultipolygon) && !predBuildings(object) && !predWater(object);
	};
	static BOOL (^predBoundaries)(OsmBaseObject *) = ^BOOL(OsmBaseObject * object) {
		if ( object.tags[ @"boundary" ] ) {
			NSString * highway = object.tags[ @"highway" ];
			return !( traffic_roads[highway] || service_roads[highway] || paths[highway] );
		}
		return NO;
	};
	static BOOL (^predRail)(OsmBaseObject *) = ^BOOL(OsmBaseObject * object) {
		if ( object.tags[ @"railway" ] || [object.tags[ @"landuse" ] isEqualToString:@"railway"] ) {
			NSString * highway = object.tags[ @"highway" ];
			return !( traffic_roads[highway] || service_roads[highway] || paths[highway] );
		}
		return NO;
	};
	static BOOL (^predPower)(OsmBaseObject *) = ^BOOL(OsmBaseObject * object) {
		return object.tags[ @"power" ] != nil;
	};
	static BOOL (^predPastFuture)(OsmBaseObject *) = ^BOOL(OsmBaseObject * object) {
		// contains a past/future tag, but not in active use as a road/path/cycleway/etc..
		NSString * highway = object.tags[ @"highway" ];
		if ( traffic_roads[highway] || service_roads[highway] || paths[highway] )
			return NO;
		__block BOOL ok = NO;
		[object.tags enumerateKeysAndObjectsUsingBlock:^(NSString * key, NSString * value, BOOL * stop) {
			if ( past_futures[ key ] || past_futures[value] ) {
				*stop = YES;
				ok = YES;
			}
		}];
		return ok;
	};

	NSPredicate * predicate = [NSPredicate predicateWithBlock:^BOOL(OsmBaseObject * object, NSDictionary<NSString *,id> * _Nullable bindings) {
		if ( predLevel && !predLevel(object) ) {
			return NO;
		}
		BOOL matchAny = NO;
#define MATCH(name)\
		if ( _show##name || _showOthers ) { \
			BOOL match = pred##name(object); \
			if ( match && _show##name ) return YES; \
			matchAny |= match; \
		}
		MATCH(Points);
		MATCH(TrafficRoads);
		MATCH(ServiceRoads);
		MATCH(Paths);
		MATCH(PastFuture);
		MATCH(Buildings);
		MATCH(Landuse);
		MATCH(Boundaries);
		MATCH(Water);
		MATCH(Rail);
		MATCH(Power);
		MATCH(Water);
#undef MATCH
		if ( _showOthers && !matchAny ) {
			if ( object.isWay && object.parentRelations.count == 1 && ((OsmRelation *)object.parentRelations.lastObject).isMultipolygon ) {
				return NO;	// follow parent filter instead
			}
			return YES;
		}
		return NO;
	}];
	
	// filter everything
	[objects filterUsingPredicate:predicate];

	NSMutableSet * add 		= [NSMutableSet new];
	NSMutableSet * remove 	= [NSMutableSet new];
	for ( OsmBaseObject * obj in objects ) {
		// if we are showing relations we need to ensure the members are visible too
		if ( obj.isRelation.isMultipolygon ) {
			NSSet * set = [obj.isRelation allMemberObjects];
			for ( OsmBaseObject * o in set ) {
				if ( o.isWay ) {
					[add addObject:o];
				}
			}
		}
		// if a way belongs to relations which are hidden, and it has no other tags itself, then hide it as well
		if ( obj.isWay && obj.parentRelations.count > 0 && !obj.hasInterestingTags ) {
			BOOL hidden = YES;
			for ( OsmRelation * parent in obj.parentRelations ) {
				if ( !parent.isMultipolygon || [objects containsObject:parent] ) {
					hidden = NO;
					break;
				}
			}
			if ( hidden ) {
				[remove addObject:obj];
			}
		}
	}
	for ( OsmBaseObject * o in remove ) {
		[objects removeObject:o];
	}
	for ( OsmBaseObject * o in add ) {
		[objects addObject:o];
	}
#endif
}

- (NSMutableArray<OsmBaseObject *> *)getObjectsToDisplay
{
#if TARGET_OS_IPHONE
	double geekScore = [self.geekbenchScoreProvider geekbenchScore];
	NSInteger objectLimit = 50 + (geekScore - 500) / 40;	// 500 -> 50, 2500 -> 100;
#else
	NSInteger objectLimit = 500;
#endif
	objectLimit *= 3;

	double metersPerPixel = [_mapView metersPerPixel];
	if ( metersPerPixel < 0.05 ) {
		// we're zoomed in very far, so show everything
		objectLimit = 1000000;
	}

	// get objects in visible rect
	NSMutableArray * objects = [self getVisibleObjects];

	if ( self.enableObjectFilters ) {
		[self filterObjects:objects];
	}
	
	// get taginfo for objects
	for ( OsmBaseObject * object in objects ) {
		if ( object.tagInfo == nil ) {
			object.tagInfo = [[RenderInfoDatabase sharedRenderInfoDatabase] renderInfoForObject:object];
		}
		
		if ( object->renderPriorityCached == 0 ) {
			if ( object.modifyCount ) {
				object->renderPriorityCached = 1000000;
			} else {
				object->renderPriorityCached = [object.tagInfo renderPriority:object];
			}
		}
	}

	// sort from big to small objects
	[objects partialSortOsmObjectVisibleSize:2*objectLimit+1];

	// adjust the list of objects so that we get all or none of the same type
	if ( objects.count > objectLimit ) {
		// We have more objects available than we want to display. If some of the objects are the same size as the last visible object then include those too.
		NSInteger lastIndex = objectLimit;
		OsmBaseObject * last = objects[ objectLimit-1 ];
		NSInteger lastRenderPriority = last->renderPriorityCached;
		for ( NSInteger i = objectLimit, e = MIN(objects.count,2*objectLimit); i < e; ++i ) {
			OsmBaseObject * o = objects[ i ];
			if ( o->renderPriorityCached == lastRenderPriority ) {
				lastIndex++;
			} else {
				break;
			}
		}
		if ( lastIndex >= 2*objectLimit ) {
			// we doubled the number of objects, so back off instead
			NSInteger removeCount = 0;
			for ( NSInteger i = objectLimit-1; i >= 0; --i ) {
				OsmBaseObject * o = objects[ i ];
				if ( o->renderPriorityCached == lastRenderPriority ) {
					++removeCount;
				} else {
					break;
				}
			}
			if ( removeCount < objectLimit ) {
				lastIndex = objectLimit - removeCount;
			}
		}
		objectLimit = lastIndex;

		// remove unwanted objects
		NSIndexSet * range = [NSIndexSet indexSetWithIndexesInRange:NSMakeRange(objectLimit,objects.count-objectLimit)];
		[objects removeObjectsAtIndexes:range];
	}

	// sometimes there are way too many address nodes that clog up the view, so limit those items specifically
	objectLimit = objects.count;
	NSInteger addressCount = 0;
	while ( addressCount < objectLimit ) {
		OsmBaseObject * obj = objects[objectLimit-addressCount-1];
		if ( ![obj.tagInfo isAddressPoint] )
			break;
		++addressCount;
	}
	if ( addressCount > 50 ) {
		NSIndexSet * range = [NSIndexSet indexSetWithIndexesInRange:NSMakeRange(objectLimit-addressCount,addressCount)];
		[objects removeObjectsAtIndexes:range];
	}

	return objects;
}


- (void)layoutSublayersSafe
{
	if ( _mapView.birdsEyeRotation ) {
		CATransform3D t = CATransform3DIdentity;
		t.m34 = -1.0/_mapView.birdsEyeDistance;
		t = CATransform3DRotate( t, _mapView.birdsEyeRotation, 1.0, 0, 0);
		_baseLayer.sublayerTransform = t;
	} else {
		_baseLayer.sublayerTransform	= CATransform3DIdentity;
	}

	NSArray<OsmBaseObject *> * previousObjects = _shownObjects;

	_shownObjects = [self getObjectsToDisplay];
	[_shownObjects addObjectsFromArray:_fadingOutSet.allObjects];

	// remove layers no longer visible
	NSMutableSet<OsmBaseObject *> * removals = [NSMutableSet setWithArray:previousObjects];
	for ( OsmBaseObject * object in _shownObjects ) {
		[removals removeObject:object];
	}
	// use fade when removing objects
	if ( removals.count ) {
#if FADE_INOUT
		[CATransaction begin];
		[CATransaction setAnimationDuration:1.0];
		[CATransaction setCompletionBlock:^{
			for ( OsmBaseObject * object in removals ) {
				[_fadingOutSet removeObject:object];
				[_shownObjects removeObject:object];
				for ( CALayer * layer in object.shapeLayers ) {
					if ( layer.opacity < 0.1 ) {
						[layer removeFromSuperlayer];
					}
				}
			}
		}];
		for ( OsmBaseObject * object in removals ) {
			[_fadingOutSet unionSet:removals];
			for ( CALayer * layer in object.shapeLayers ) {
				layer.opacity = 0.01;
			}
		}
		[CATransaction commit];
#else
		for ( OsmBaseObject * object in removals ) {
			for ( CALayer * layer in object.shapeLayers ) {
				[layer removeFromSuperlayer];
			}
		}
#endif
	}

#if FADE_INOUT
	[CATransaction begin];
	[CATransaction setAnimationDuration:1.0];
#endif

	const double	tRotation		= OSMTransformRotation( _mapView.screenFromMapTransform );
	const double	tScale			= OSMTransformScaleX( _mapView.screenFromMapTransform );
	const double	pScale			= tScale / PATH_SCALING;
	const double	pixelsPerMeter	= 0.8 * 1.0 / [_mapView metersPerPixel];

	for ( OsmBaseObject * object in _shownObjects ) {

		NSArray * layers = [self getShapeLayersForObject:object];

		for ( CALayer * layer in layers ) {

			// configure the layer for presentation
			BOOL isShapeLayer = [layer isKindOfClass:[CAShapeLayer class]];
			LayerProperties * props = [layer valueForKey:@"properties"];
			OSMPoint pt = props->position;
			OSMPoint pt2 = [_mapView screenPointFromMapPoint:pt birdsEye:NO];

			if ( props->is3D || (isShapeLayer && !object.isNode) ) {

				// way or area -- need to rotate and scale
				if ( props->is3D ) {
					if ( _mapView.birdsEyeRotation == 0.0 ) {
						[layer removeFromSuperlayer];
						continue;
					}
					CATransform3D t = CATransform3DMakeTranslation( pt2.x-pt.x, pt2.y-pt.y, 0 );
					t = CATransform3DScale( t, pScale, pScale, pixelsPerMeter );
					t = CATransform3DRotate( t, tRotation, 0, 0, 1 );
					t = CATransform3DConcat( props->transform, t );
					layer.transform = t;
					if ( !isShapeLayer ) {
						layer.borderWidth = props->lineWidth / pScale;	// wall
					}
				} else {
					CGAffineTransform t = CGAffineTransformMakeTranslation( pt2.x-pt.x, pt2.y-pt.y);
					t = CGAffineTransformScale( t, pScale, pScale );
					t = CGAffineTransformRotate( t, tRotation );
					layer.affineTransform = t;
				}

				if ( isShapeLayer ) {
				} else {
					// its a wall, so bounds are already height/length of wall
				}

				if ( isShapeLayer ) {
					CAShapeLayer * shape = (id)layer;
					shape.lineWidth = props->lineWidth / pScale;
					shape.lineDashPattern = props->lineDashes ? @[ @([props->lineDashes[0] doubleValue]/pScale), @([props->lineDashes[1] doubleValue]/pScale) ] : nil;
				}

			} else {

				// node or text -- no scale transform applied
				if ( [layer isKindOfClass:[CATextLayer class]] ) {

					// get size of building (or whatever) into which we need to fit the text
					if ( object.isNode ) {
						// its a node with text, such as an address node
					} else {
						// its a label on a building or polygon
						OSMRect rcMap = [MapView mapRectForLatLonRect:object.boundingBox];
						OSMRect	rcScreen = [_mapView boundingScreenRectForMapRect:rcMap];
						if ( layer.bounds.size.width >= 1.1*rcScreen.size.width ) {
							// text label is too big so hide it
							[layer removeFromSuperlayer];
							continue;
						}
					}

                } else if ([[layer valueForKey:@"key"] isEqualToString:@"direction"]) {
                    // This layer draws the `direction` of an object, so it needs to rotate along with the map.
                    layer.affineTransform = CGAffineTransformMakeRotation(tRotation);
                } else {

					// its an icon or a generic box
				}

				CGFloat scale = [[UIScreen mainScreen] scale];
				pt2.x = round(pt2.x * scale)/scale;
				pt2.y = round(pt2.y * scale)/scale;
				layer.position = CGPointFromOSMPoint(pt2);
			}

			// add the layer if not already present
			if ( layer.superlayer == nil ) {
#if FADE_INOUT
				[layer removeAllAnimations];
				layer.opacity = 1.0;
#endif
				[_baseLayer addSublayer:layer];
			}
		}
	}


#if USE_SCENEKIT
	{
		CGPoint center = CGRectCenter(_mapView.bounds);
		OSMPoint mapCenter = [_mapView mapPointFromScreenPoint:OSMPointFromCGPoint(center) birdsEye:NO];
		[_mapView.buildings3D setCameraDirection:tRotation birdsEye:_mapView.birdsEyeRotation distance:_mapView.birdsEyeDistance fromPoint:mapCenter];
	}
#endif

#if FADE_INOUT
	[CATransaction commit];
#endif

	// draw highlights: these layers are computed in screen coordinates and don't need to be transformed
	for ( CALayer * layer in _highlightLayers ) {
		// remove old highlights
		[layer removeFromSuperlayer];
	}

	// get highlights
	_highlightLayers = [self getShapeLayersForHighlights];
	
	// get ocean
	CAShapeLayer * ocean = [self getOceanLayer:_shownObjects];
	if ( ocean ) {
		[_highlightLayers addObject:ocean];
	}
	for ( CALayer * layer in _highlightLayers ) {
		// add new highlights
		[_baseLayer addSublayer:layer];
	}

	// NSLog(@"%ld layers", (long)self.sublayers.count);
}

- (void)layoutSublayers
{
	if ( self.hidden )
		return;

	if ( _highwayScale == 0.0 ) {
		// Make sure stuff is initialized for current view. This is only necessary because layout code is called before bounds are set
		[self updateIconSize];
	}

	_isPerformingLayout = YES;
	[self layoutSublayersSafe];
	_isPerformingLayout = NO;
}

-(void)setNeedsLayout
{
	if ( _isPerformingLayout )
		return;
	[super setNeedsLayout];
}

#pragma mark Hit Testing

inline static CGFloat HitTestLineSegment(CLLocationCoordinate2D point, OSMSize maxDegrees, CLLocationCoordinate2D coord1, CLLocationCoordinate2D coord2)
{
	OSMPoint line1 = { coord1.longitude - point.longitude, coord1.latitude - point.latitude };
	OSMPoint line2 = { coord2.longitude - point.longitude, coord2.latitude - point.latitude };
	OSMPoint pt = { 0, 0 };

	// adjust scale
	line1.x /= maxDegrees.width;
	line1.y /= maxDegrees.height;
	line2.x /= maxDegrees.width;
	line2.y /= maxDegrees.height;

	CGFloat dist = DistanceFromPointToLineSegment( pt, line1, line2 );
	return dist;
}

+ (CGFloat)osmHitTestWay:(OsmWay *)way location:(CLLocationCoordinate2D)location maxDegrees:(OSMSize)maxDegrees segment:(NSInteger *)segment
{
	CLLocationCoordinate2D previous;
	NSInteger seg = -1;
	CGFloat bestDist = 1000000;
	for ( OsmNode * node in way.nodes ) {
		if ( seg >= 0 ) {
			CLLocationCoordinate2D coord = { node.lat, node.lon };
			CGFloat dist = HitTestLineSegment( location, maxDegrees, coord, previous );
			if ( dist < bestDist ) {
				bestDist = dist;
				*segment = seg;
			}
		}
		++seg;
		previous.latitude = node.lat;
		previous.longitude = node.lon;
	}
	return bestDist;
}
+ (CGFloat)osmHitTestNode:(OsmNode *)node location:(CLLocationCoordinate2D)location maxDegrees:(OSMSize)maxDegrees
{
	OSMPoint delta = {
		(location.longitude - node.lon) / maxDegrees.width,
		(location.latitude - node.lat) / maxDegrees.height
	};
	CGFloat dist = hypot(delta.x, delta.y);
	return dist;
}

// distance is in units of the hit test radius (WayHitTestRadius)
+ (void)osmHitTestEnumerate:(CGPoint)point
					 radius:(CGFloat)radius
					mapView:(MapView *)mapView
					objects:(NSArray<OsmBaseObject *> *)objects
				  testNodes:(BOOL)testNodes
				 ignoreList:(NSArray<OsmBaseObject *> *)ignoreList
					  block:(void(^)(OsmBaseObject * obj,CGFloat dist,NSInteger segment))block
{
	CLLocationCoordinate2D location = [mapView longitudeLatitudeForScreenPoint:point birdsEye:YES];
	OSMRect viewCoord = [mapView screenLongitudeLatitude];
	OSMSize pixelsPerDegree = { mapView.bounds.size.width / viewCoord.size.width, mapView.bounds.size.height / viewCoord.size.height };

	OSMSize maxDegrees = { radius / pixelsPerDegree.width, radius / pixelsPerDegree.height };
	const double NODE_BIAS = 0.5;	// make nodes appear closer so they can be selected

	NSMutableSet * parentRelations = [NSMutableSet new];
	for ( OsmBaseObject * object in objects ) {
		if ( object.deleted )
			continue;

		if ( object.isNode ) {
			OsmNode * node = (id)object;
			if ( ![ignoreList containsObject:node] ) {
				if ( testNodes || node.wayCount == 0 ) {
					CGFloat dist = [self osmHitTestNode:node location:location maxDegrees:maxDegrees];
					dist *= NODE_BIAS;
					if ( dist <= 1.0 ) {
						block( node, dist, 0 );
						[parentRelations addObjectsFromArray:node.parentRelations];
					}
				}
			}
		} else if ( object.isWay ) {
			OsmWay * way = (id)object;
			if ( ![ignoreList containsObject:way] ) {
				NSInteger seg = 0;
				CGFloat distToWay = [self osmHitTestWay:way location:location maxDegrees:maxDegrees segment:&seg];
				if ( distToWay <= 1.0 ) {
					block( way, distToWay, seg );
					[parentRelations addObjectsFromArray:way.parentRelations];
				}
			}
			if ( testNodes ) {
				for ( OsmNode * node in way.nodes ) {
					if ( [ignoreList containsObject:node] )
						continue;
					CGFloat dist = [self osmHitTestNode:node location:location maxDegrees:maxDegrees];
					dist *= NODE_BIAS;
					if ( dist < 1.0 ) {
						block( node, dist, 0 );
						[parentRelations addObjectsFromArray:node.parentRelations];
					}
				}
			}
		} else if ( object.isRelation.isMultipolygon ) {
			OsmRelation * relation = (id)object;
			if ( ![ignoreList containsObject:relation] ) {
				CGFloat bestDist = 10000.0;
				for ( OsmMember * member in relation.members ) {
					OsmWay * way = member.ref;
					if ( [way isKindOfClass:[OsmWay class]] ) {
						if ( ![ignoreList containsObject:way] ) {
							if ( [member.role isEqualToString:@"inner"] || [member.role isEqualToString:@"outer"] ) {
								NSInteger seg = 0;
								CGFloat dist = [self osmHitTestWay:way location:location maxDegrees:maxDegrees segment:&seg];
								if ( dist < bestDist )
									bestDist = dist;
							}
						}
					}
				}
				if ( bestDist <= 1.0 ) {
					block( relation, bestDist, 0 );
				}
			}
		}
	}
	for ( OsmRelation * relation in parentRelations ) {
		// for non-multipolygon relations, like turn restrictions
		block( relation, 1.0, 0 );
	}
}

// default hit test when clicking on the map, or drag-connecting
- (OsmBaseObject *)osmHitTest:(CGPoint)point radius:(CGFloat)radius isDragConnect:(BOOL)isDragConnect ignoreList:(NSArray<OsmBaseObject *> *)ignoreList segment:(NSInteger *)pSegment
{
	if ( self.hidden )
		return nil;

	__block CGFloat bestDist = 1000000;
	NSMutableDictionary * best = [NSMutableDictionary new];
	[EditorMapLayer osmHitTestEnumerate:point radius:radius mapView:_mapView objects:_shownObjects testNodes:isDragConnect ignoreList:ignoreList block:^(OsmBaseObject *obj, CGFloat dist, NSInteger segment) {
		if ( dist < bestDist ) {
			bestDist = dist;
			[best removeAllObjects];
			best[obj] = @(segment);
		} else if ( dist == bestDist ) {
			best[obj] = @(segment);
		}
	}];
	if ( bestDist > 1.0 )
		return nil;

	OsmBaseObject * pick = nil;
	if ( best.count > 1 ) {
		if ( isDragConnect ) {
			// prefer to connecct to a way in a relation over the relation itself, which is opposite what we do when selecting by tap
			for ( OsmBaseObject * obj in best ) {
				if ( !obj.isRelation ) {
					pick = obj;
					break;
				}
			}
		} else {
			// performing selection by tap
			if ( pick == nil && self.selectedRelation ) {
				// pick a way that is a member of the relation if possible
				for ( OsmMember * member in self.selectedRelation.members ) {
					if ( best[member.ref] ) {
						pick = member.ref;
						break;
					}
				}
			}
			if ( pick == nil && self.selectedPrimary == nil ) {
				// nothing currently selected, so prefer relations
				for ( OsmBaseObject * obj in best ) {
					if ( obj.isRelation ) {
						pick = obj;
						break;
					}
				}
			}
		}
	}
	if ( pick == nil ) {
		pick = [[best keyEnumerator] nextObject];
	}
	if ( pSegment )
		*pSegment = [best[pick] integerValue];
	return pick;
}

// return all nearby objects
- (NSArray<OsmBaseObject *> *)osmHitTestMultiple:(CGPoint)point radius:(CGFloat)radius
{
	NSMutableSet<OsmBaseObject *> * objectSet = [NSMutableSet new];
	[EditorMapLayer osmHitTestEnumerate:point radius:radius mapView:self.mapView objects:_shownObjects testNodes:YES ignoreList:nil block:^(OsmBaseObject *obj, CGFloat dist, NSInteger segment) {
		[objectSet addObject:obj];
	}];
	NSMutableArray<OsmBaseObject *> * objectList = [objectSet.allObjects mutableCopy];
	[objectList sortUsingComparator:^NSComparisonResult(OsmBaseObject * o1, OsmBaseObject * o2) {
		int diff = (o1.isRelation?2:o1.isWay?1:0) - (o2.isRelation?2:o2.isWay?1:0);
		if ( diff )
			return -diff;
		int64_t diff2 = o1.ident.longLongValue - o2.ident.longLongValue;
		return diff2 < 0 ? NSOrderedAscending : diff2 > 0 ? NSOrderedDescending : NSOrderedSame;
	}];
	return objectList;
}

// drill down to a node in the currently selected way
-(OsmNode *)osmHitTestNodeInSelectedWay:(CGPoint)point radius:(CGFloat)radius
{
	if ( _selectedWay == nil )
		return nil;
	__block __unsafe_unretained OsmBaseObject * hit = nil;
	__block CGFloat bestDist = 1000000;
	[EditorMapLayer osmHitTestEnumerate:point radius:radius mapView:self.mapView objects:_selectedWay.nodes testNodes:YES ignoreList:nil block:^(OsmBaseObject * obj,CGFloat dist,NSInteger segment){
		if ( dist < bestDist ) {
			bestDist = dist;
			hit = obj;
		}
	}];
	if ( bestDist <= 1.0 ) {
		assert(hit.isNode);
		return hit.isNode;
	}
	return nil;
}


#pragma mark Copy/Paste

- (BOOL)copyTags:(OsmBaseObject *)object
{
	[[NSUserDefaults standardUserDefaults] setObject:object.tags forKey:@"copyPasteTags"];
	return object.tags.count > 0;
}
- (BOOL)canPasteTags
{
	NSDictionary * copyPasteTags = [[NSUserDefaults standardUserDefaults] objectForKey:@"copyPasteTags"];
	return copyPasteTags.count > 0;
}
- (void)mergeTags:(OsmBaseObject *)object
{
    // Merge tags
	NSDictionary * copyPasteTags = [[NSUserDefaults standardUserDefaults] objectForKey:@"copyPasteTags"];
	NSDictionary * newTags = MergeTags(object.tags, copyPasteTags, YES);
	[self.mapData setTags:newTags forObject:object];
	[self setNeedsLayout];
}
- (void)replaceTags:(OsmBaseObject *)object
{
    // Replace all tags
    NSDictionary * copyPasteTags = [[NSUserDefaults standardUserDefaults] objectForKey:@"copyPasteTags"];
    [self.mapData setTags:copyPasteTags forObject:object];
	[self setNeedsLayout];
}



#pragma mark Editing


- (void)adjustNode:(OsmNode *)node byDistance:(CGPoint)delta
{
	CGPoint pt = [_mapView screenPointForLatitude:node.lat longitude:node.lon birdsEye:YES];
	pt.x += delta.x;
	pt.y -= delta.y;
	CLLocationCoordinate2D loc = [_mapView longitudeLatitudeForScreenPoint:pt birdsEye:YES];
	[_mapData setLongitude:loc.longitude latitude:loc.latitude forNode:node];

	[self setNeedsLayout];
}

-(OsmBaseObject *)duplicateObject:(OsmBaseObject *)object
{
	OsmBaseObject * newObject = [_mapData duplicateObject:object];
	[self setNeedsLayout];
	return newObject;
}

-(OsmNode *)createNodeAtPoint:(CGPoint)point
{
	CLLocationCoordinate2D loc = [_mapView longitudeLatitudeForScreenPoint:point birdsEye:YES];
	OsmNode * node = [_mapData createNodeAtLocation:loc];
	[self setNeedsLayout];
	return node;
}

-(OsmWay *)createWayWithNode:(OsmNode *)node
{
	OsmWay * way = [_mapData createWay];
	NSString * dummy;
	EditActionWithNode add = [_mapData canAddNodeToWay:way atIndex:0 error:&dummy];
	add( node );
	[self setNeedsLayout];
	return way;
}

#pragma mark Editing actions that modify data and can fail

-(EditActionWithNode)canAddNodeToWay:(OsmWay *)way atIndex:(NSInteger)index error:(NSString **)error
{
	EditActionWithNode action = [_mapData canAddNodeToWay:way atIndex:index error:error];
	if ( action == nil )
		return nil;
	return ^(OsmNode * node){
		action(node);
		[self setNeedsLayout];
	};
}

-(EditAction)canDeleteSelectedObject:(NSString **)error
{
	if ( _selectedNode ) {

		// delete node from selected way
		EditAction action;
		if ( _selectedWay ) {
			action = [_mapData canDeleteNode:_selectedNode fromWay:_selectedWay error:error];
		} else {
			action = [_mapData canDeleteNode:_selectedNode error:error];
		}
		if ( action ) {
			OsmWay * way = _selectedWay;
			return ^{
				// deselect node after we've removed it from ways
				action();
				[self setSelectedNode:nil];
				if ( way.deleted )
					[self setSelectedWay:nil];
				[self setNeedsLayout];
			};
		}

	} else if ( _selectedWay ) {

		// delete way
		EditAction action = [_mapData canDeleteWay:_selectedWay error:error];
		if ( action ) {
			return ^{
				action();
				[self setSelectedNode:nil];
				[self setSelectedWay:nil];
				[self setNeedsLayout];
			};
		}

	} else if ( _selectedRelation ) {
		EditAction action = [_mapData canDeleteRelation:_selectedRelation error:error];
		if ( action ) {
			return ^{
				action();
				[self setSelectedNode:nil];
				[self setSelectedWay:nil];
				[self setSelectedRelation:nil];
				[self setNeedsLayout];
			};
		}
	}

	return nil;
}


#pragma mark Highlighting and Selection

-(void)setNeedsDisplayForObject:(OsmBaseObject *)object
{
	[self setNeedsLayout];
}

-(OsmBaseObject *)selectedPrimary
{
	return _selectedNode ? _selectedNode : _selectedWay ? _selectedWay : _selectedRelation;
}
-(OsmNode *)selectedNode
{
	return _selectedNode;
}
-(OsmWay *)selectedWay
{
	return _selectedWay;
}
-(OsmRelation *)selectedRelation
{
	return _selectedRelation;
}
-(void)setSelectedNode:(OsmNode *)selectedNode
{
	assert( selectedNode == nil || selectedNode.isNode );
	if ( selectedNode != _selectedNode ) {
		_selectedNode = selectedNode;
		[self setNeedsDisplayForObject:selectedNode];
		[_mapView updateEditControl];
	}
}
-(void)setSelectedWay:(OsmWay *)selectedWay
{
	assert( selectedWay == nil || selectedWay.isWay );
	if ( selectedWay != _selectedWay ) {
		_selectedWay = selectedWay;
		[self setNeedsDisplayForObject:selectedWay];
		[_mapView updateEditControl];
	}
}
-(void)setSelectedRelation:(OsmRelation *)selectedRelation
{
	assert( selectedRelation == nil || selectedRelation.isRelation );
	if ( selectedRelation != _selectedRelation ) {
		_selectedRelation = selectedRelation;
		[self setNeedsDisplayForObject:selectedRelation];
		[_mapView updateEditControl];
	}
}



#pragma mark Properties

-(void)setHidden:(BOOL)hidden
{
	BOOL wasHidden = self.hidden;
	[super setHidden:hidden];

	if ( wasHidden && !hidden ) {
		[self updateMapLocation];
	}
}

-(void)setWhiteText:(BOOL)whiteText
{
	if ( _whiteText != whiteText ) {
		_whiteText = whiteText;
		[self resetDisplayLayers];
	}
}

#pragma mark Coding

- (void)encodeWithCoder:(NSCoder *)coder
{
}
- (instancetype)initWithCoder:(NSCoder *)coder
{
	// This is just here for completeness. The current object will be substituted during decode.
	return [super init];
}

@end<|MERGE_RESOLUTION|>--- conflicted
+++ resolved
@@ -2002,11 +2002,6 @@
 						double length = 0.0;
 						CGPathRef path = [self pathClippedToViewRect:object.isWay length:&length];
 						if ( length >= name.length * Pixels_Per_Character ) {
-<<<<<<< HEAD
-							NSArray * a = [CurvedTextLayer.shared layersWithString:name
-																		 alongPath:path
-                                                                      whiteOnBlock:self.whiteText];
-=======
 							CurvedGlyphLayer.whiteOnBlack = self.whiteText;
 							CurvedGlyphLayer * layer = [CurvedGlyphLayer layerWithString:name alongPath:path];
 #if 0
@@ -2014,7 +2009,6 @@
 #else
 							NSArray * a = [layer glyphLayers];
 #endif
->>>>>>> 752e4bd2
 							if ( a.count ) {
 								[layers addObjectsFromArray:a];
 								--nameLimit;
